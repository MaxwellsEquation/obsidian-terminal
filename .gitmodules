--- conflicted
+++ resolved
@@ -1,14 +1,7 @@
-<<<<<<< HEAD
-[submodule "esbuild-compress"]
-	path = build/esbuild-compress
-	url = https://github.com/polyipseity/esbuild-compress.git
-	branch = main
 [submodule "obsidian"]
 	path = build/obsidian
 	url = ../obsidian-api.git
 	branch = unaugmented/v1.2.5
-=======
->>>>>>> 83b48686
 [submodule "obsidian-plugin-library"]
 	path = build/obsidian-plugin-library
 	url = ../obsidian-plugin-library.git
