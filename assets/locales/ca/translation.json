{
	"commands": {
		"open-documentation-changelog": "$t(generic.open, capitalize) $t(generic.documentations.changelog)",
		"open-documentation-donate": "$t(generic.open, capitalize) $t(generic.documentations.donate)",
		"open-documentation-readme": "$t(generic.open, capitalize) $t(generic.documentations.readme)",
		"open-terminal-": "$t(generic.open, capitalize) $t(generic.terminal): $t(generic.profile-types.{{type}}, capitalize)",
		"open-terminal-current": "$t(generic.open, capitalize) $t(generic.current-directory) in $t(generic.terminal): $t(generic.profile-types.{{type}}, capitalize)",
		"open-terminal-root": "$t(generic.open, capitalize) $t(generic.root-directory) in $t(generic.terminal): $t(generic.profile-types.{{type}}, capitalize)"
	},
<<<<<<< HEAD
	"components": {
		"dialog": {
			"cancel": "$t(generic.cancel, capitalize)",
			"confirm": "$t(generic.confirm, capitalize)",
			"double-confirm-hint": "Press <Enter> twice to $t(generic.confirm)."
		},
		"dropdown": {
			"placeholder": "(Unselected)"
		},
		"edit-data": {
			"data": "$t(generic.data, capitalize)",
			"export": "$t(generic.export, capitalize)",
			"export-to-clipboard": "$t(generic.export, capitalize) to $t(generic.clipboard)",
			"import": "$t(generic.import, capitalize)",
			"import-from-clipboard": "$t(generic.import, capitalize) from $t(generic.clipboard)",
			"reset": "$t(generic.reset, capitalize)"
		},
		"find": {
			"case-sensitive": "Case sensitive",
			"close": "$t(generic.close, capitalize)",
			"input-placeholder": "$t(generic.find, capitalize)",
			"next": "Next",
			"previous": "Previous",
			"regex": "Regex",
			"results": "{{index, number}}/{{count, number}}",
			"too-many-results": "?/{{limit, number}}+",
			"whole-word": "Whole word"
		},
		"list": {
			"append": "Append",
			"move-down": "Move down",
			"move-up": "Move up",
			"name_few": "$t(generic.ordinal_few, capitalize)",
			"name_one": "$t(generic.ordinal_one, capitalize)",
			"name_other": "$t(generic.ordinal_other, capitalize)",
			"name_two": "$t(generic.ordinal_two, capitalize)",
			"prepend": "Prepend",
			"preset-placeholder": "$t(components.dropdown.placeholder)",
			"remove": "Remove"
		},
		"profile": {
			"data": "$t(generic.data, capitalize)",
			"data-edit": "$t(generic.edit, capitalize)",
			"external": {
				"arguments": "$t(generic.argument_other, capitalize)",
				"arguments-description": "$t(generic.list-description, capitalize)",
				"arguments-edit": "$t(generic.edit, capitalize)",
				"executable": "$t(generic.executable, capitalize)"
			},
			"integrated": {
				"Python-executable": "$t(generic.Python, capitalize) $t(generic.executable)",
				"Python-executable-check": "$t(generic.check, capitalize)",
				"Python-executable-checking": "$t(generic.check_gerund, capitalize)",
				"Python-executable-description": "Recommend $t(asset:magic.recommended-Python-version) or up. Required on $t(generic.platforms.unix) to $t(generic.spawn) $t(generic.profile-types.integrated) $t(generic.terminal). $t(generic.clear, capitalize) $t(generic.text-field) to $t(generic.disable) $t(generic.Python).",
				"Python-executable-placeholder": "($t(generic.disable_past, capitalize))",
				"arguments": "$t(generic.argument_other, capitalize)",
				"arguments-description": "$t(generic.list-description, capitalize)",
				"arguments-edit": "$t(generic.edit, capitalize)",
				"executable": "$t(generic.executable, capitalize)",
				"use-win32-conhost": "$t(generic.use, capitalize) $t(generic.platforms.win32) 'conhost.exe'",
				"use-win32-conhost-description": "$t(generic.disable, capitalize) if running 'conhost.exe' does not create a window. No guarantees this will work."
			},
			"name": "$t(generic.name, capitalize)",
			"platform": "$t(generic.platforms.{{type}}, capitalize)",
			"platform-description-": "",
			"platform-description-current": "Current $t(generic.platform)",
			"preset": "$t(generic.preset, capitalize)",
			"preset-placeholder": "($t(generic.custom, capitalize))",
			"reset": "$t(generic.reset, capitalize)",
			"restore-history": "$t(generic.restore, capitalize) $t(generic.history)",
			"success-exit-codes": "Success $t(generic.exit) codes",
			"success-exit-codes-description": "$t(generic.list-description, capitalize)",
			"success-exit-codes-edit": "$t(generic.edit, capitalize)",
			"title": "{{name}}",
			"type": "$t(generic.type, capitalize)",
			"type-options": "$t(generic.profile-types.{{type}}, capitalize)"
		},
		"profile-list": {
			"descriptor-": "{{info.id}}",
			"descriptor-incompatible": "($t(generic.incompatible, capitalize)) $t(components.profile-list.descriptor-)",
			"edit": "$t(generic.edit, capitalize)",
			"namer-": "{{info.name}}",
			"namer-incompatible": "$t(components.profile-list.namer-)",
			"preset-placeholder": "$t(components.dropdown.placeholder)",
			"title": "$t(generic.profile_other, capitalize)"
		},
		"select-profile": {
			"item-text-": "$t(profile-name-formats.long)",
			"item-text-incompatible": "($t(generic.incompatible, capitalize)) $t(components.select-profile.item-text-)"
		},
		"terminal": {
			"display-name": "$t(generic.terminal, capitalize): {{name}}",
			"edit-modal": {
				"profile": "$t(generic.profile, capitalize)",
				"profile-edit": "$t(generic.edit, capitalize)",
				"profile-name-": "$t(profile-name-formats.short)",
				"profile-name-incompatible": "($t(generic.incompatible, capitalize)) $t(components.terminal.edit-modal.profile-name-)",
				"profile-placeholder": "$t(components.profile.preset-placeholder)",
				"reset": "$t(generic.reset, capitalize)",
				"root-directory": "$t(generic.root-directory, capitalize)",
				"title": "$t(generic.edit, capitalize) $t(generic.terminal)",
				"working-directory": "$t(generic.working-directory, capitalize)",
				"working-directory-placeholder": "(Undefined)"
			},
			"menus": {
				"clear": "$t(generic.clear, capitalize)",
				"edit": "$t(generic.edit, capitalize)",
				"find": "$t(generic.find, capitalize)",
				"restart": "$t(generic.restart, capitalize)",
				"save-as-HTML": "$t(generic.save, capitalize) as $t(generic.file-extensions.HTML)"
			},
			"name": {
				"profile-type": "$t(generic.profile-types.{{type}}, capitalize)"
			},
			"restored-history": "\r\n * $t(generic.restore_past, capitalize) $t(generic.history) at {{datetime, datetime(dateStyle: full, timeStyle: full)}}\r\n\r\n",
			"unsupported-profile": "Unsupported $t(generic.profile):\r\n{{profile}}\r\n"
		}
	},
	"dialogs": {
		"overwrite-existing-frontmatter": "$t(generic.overwrite, capitalize) $t(generic.exist_gerund) $t(generic.frontmatter)?"
	},
	"errors": {
		"error-checking-Python": "Error $t(generic.check_gerund) $t(generic.Python)",
		"error-exporting-settings": "Error $t(generic.export_gerund) $t(generic.setting_other)",
		"error-importing-settings": "Error $t(generic.import_gerund) $t(generic.setting_other)",
		"error-killing-pseudoterminal": "Error killing $t(generic.pseudoterminal)",
		"error-opening-documentation": "Error $t(generic.open_gerund) $t(generic.documentation)",
		"error-processing-frontmatter": "Error processing $t(generic.frontmatter): {{file.path}}",
		"error-spawning-resizer": "Error $t(generic.spawn_gerund) $t(generic.terminal-resizer)",
		"error-spawning-terminal": "Error $t(generic.spawn_gerund) $t(generic.terminal)",
		"malformed-data": "Malformed $t(generic.data)",
		"missing-interpolation": "Missing interpolation of name '{{name}}' is replaced by '{{value}}': {{text}}",
		"missing-translation": "Missing translation of key '{{key}}' is replaced by '{{value}}'",
		"no-Python-to-spawn-Unix-pseudoterminal": "No $t(generic.Python) to $t(generic.spawn) $t(generic.platforms.unix) $t(generic.pseudoterminal)",
		"not-Python": "Not $t(generic.Python)",
		"private-API-changed": "Private $t(generic.API) changed",
		"resizer-disabled": "$t(generic.terminal-resizer, capitalize) $t(generic.disable_past)",
		"resizer-exited-unexpectedly": "$t(generic.terminal-resizer, capitalize) $t(generic.exit_past) unexpectedly: {{code}}",
		"retry-outdated-frontmatter": "Please $t(generic.retry) as $t(generic.frontmatter) was updated in the $t(generic.background)"
	},
	"generic": {
		"API": "API",
		"Python": "Python",
		"app": "app",
		"argument": "$t(generic.argument_one)",
		"argument_one": "argument",
		"argument_other": "arguments",
		"background": "background",
		"behavior": "behavior",
		"cancel": "cancel",
		"check": "check",
		"check_gerund": "checking",
		"clear": "clear",
		"clipboard": "clipboard",
		"close": "close",
		"command": "command",
		"command-palette": "command palette",
		"compatible": "compatible",
		"confirm": "confirm",
		"context-menu": "context menu",
		"current-directory": "current $t(generic.directory)",
		"current-file": "current $t(generic.file)",
		"custom": "custom",
		"data": "data",
		"default": "default",
		"directory": "directory",
		"disable": "disable",
		"disable_past": "disabled",
=======
	"generic": {
>>>>>>> 44945596
		"documentation": "documentation",
		"documentations": {
			"changelog": "changelog",
			"donate": "$t(generic.donate)",
			"readme": "readme"
		},
<<<<<<< HEAD
		"donate": "donate",
		"edit": "Edit",
		"executable": "executable",
		"exist": "exist",
		"exist_gerund": "existing",
		"exist_singular": "exists",
		"exit": "exit",
		"exit_past": "exited",
		"export": "export",
		"export_gerund": "exporting",
		"file": "file",
		"file-extensions": {
			"HTML": "HTML"
		},
		"find": "find",
		"focus": "focus",
		"focus_past": "focused",
		"frontmatter": "frontmatter",
		"history": "history",
		"import": "import",
		"import_gerund": "importing",
		"incompatible": "incompatible",
		"instance": "instance",
		"language": "$t(generic.language_one)",
		"language_one": "language",
		"language_other": "languages",
		"list": "list",
		"list-description_one": "There is {{count, number}} item.",
		"list-description_other": "There are {{count, number}} items.",
		"list-description_zero": "There are no items.",
		"name": "name",
		"notice": "notice",
		"open": "open",
		"open_gerund": "opening",
		"ordinal_few": "{{count, number}}rd",
		"ordinal_one": "{{count, number}}st",
		"ordinal_other": "{{count, number}}th",
		"ordinal_two": "{{count, number}}nd",
		"overwrite": "overwrite",
		"pin": "pin",
		"platform": "platform",
		"platforms": {
			"darwin": "\u200bmacOS",
			"linux": "Linux",
			"unix": "Unix",
			"win32": "Microsoft Windows",
			"win32-short": "Windows"
		},
		"plugin": "plugin",
		"preset": "preset",
		"profile": "$t(generic.profile_one)",
		"profile-types": {
			"": "empty",
			"developerConsole": "developer console",
			"external": "external",
			"integrated": "integrated",
			"invalid": "invalid",
			"select": "select"
		},
		"profile_one": "profile",
		"profile_other": "profiles",
		"pseudoterminal": "pseudoterminal",
		"renderer": "renderer",
		"renderers": {
			"canvas": "canvas",
			"dom": "DOM",
			"webgl": "WebGL"
		},
		"reset": "reset",
		"restart": "restart",
		"restore": "restore",
		"restore_past": "restored",
		"retry": "retry",
		"root-directory": "root $t(generic.directory)",
		"save": "save",
		"setting": "$t(generic.setting_one)",
		"setting_one": "setting",
		"setting_other": "settings",
		"spawn": "spawn",
		"spawn_gerund": "spawning",
		"split": "split",
		"status-bar": "status bar",
		"tab": "tab",
		"terminal": "terminal",
		"terminal-resizer": "$t(generic.terminal) resizer",
		"text-field": "text field",
		"timeout": "timeout",
		"true": "true",
		"type": "type",
		"use": "use",
		"window": "window",
		"working-directory": "working $t(generic.directory)"
	},
	"menus": {
		"open-terminal": "$t(generic.open, capitalize) in $t(generic.terminal): $t(generic.profile-types.{{type}}, capitalize)"
	},
	"name": "$t(generic.terminal, capitalize)",
	"notices": {
		"Python-version-is": "$t(generic.Python, capitalize) version is {{version}}",
		"no-default-profile": "No $t(generic.default) $t(generic.profile) for $t(generic.type) '$t(generic.profile-types.{{type}}, capitalize)'",
		"spawning-terminal": "$t(generic.spawn_gerund, capitalize) $t(generic.terminal): {{name}}",
		"terminal-exited": "$t(generic.terminal, capitalize) $t(generic.exit_past): {{code}}"
	},
	"profile-name-formats": {
		"long": "\"{{info.name}}\". $t(generic.profile-types.{{info.profile.type}}, capitalize). {{info.id}}.",
		"short": "\"{{info.nameOrID}}\". $t(generic.profile-types.{{info.profile.type}}, capitalize)."
	},
	"profile-presets": {
		"bashIntegrated": "bash: $t(generic.profile-types.integrated, capitalize)",
		"cmdExternal": "cmd: $t(generic.profile-types.external, capitalize)",
		"cmdIntegrated": "cmd: $t(generic.profile-types.integrated, capitalize)",
		"darwinExternalDefault": "$t(generic.platforms.darwin, capitalize) $t(generic.default): $t(generic.profile-types.external, capitalize)",
		"darwinIntegratedDefault": "$t(generic.platforms.darwin, capitalize) $t(generic.default): $t(generic.profile-types.integrated, capitalize)",
		"dashIntegrated": "dash: $t(generic.profile-types.integrated, capitalize)",
		"developerConsole": "$t(generic.profile-types.developerConsole, capitalize)",
		"empty": "$t(generic.profile-types., capitalize)",
		"gitBashIntegrated": "Git Bash: $t(generic.profile-types.integrated, capitalize)",
		"gnomeTerminalExternal": "GNOME $t(generic.terminal, capitalize): $t(generic.profile-types.external, capitalize)",
		"konsoleExternal": "Konsole: $t(generic.profile-types.external, capitalize)",
		"linuxExternalDefault": "$t(generic.platforms.linux, capitalize) $t(generic.default): $t(generic.profile-types.external, capitalize)",
		"linuxIntegratedDefault": "$t(generic.platforms.linux, capitalize) $t(generic.default): $t(generic.profile-types.integrated, capitalize)",
		"powershellExternal": "powershell: $t(generic.profile-types.external, capitalize)",
		"powershellIntegrated": "powershell: $t(generic.profile-types.integrated, capitalize)",
		"pwshExternal": "pwsh: $t(generic.profile-types.external, capitalize)",
		"pwshIntegrated": "pwsh: $t(generic.profile-types.integrated, capitalize)",
		"shIntegrated": "sh: $t(generic.profile-types.integrated, capitalize)",
		"terminalMacOSExternal": "$t(generic.terminal, capitalize) ($t(generic.platforms.darwin, capitalize)): $t(generic.profile-types.external, capitalize)",
		"win32ExternalDefault": "$t(generic.platforms.win32, capitalize) $t(generic.default): $t(generic.profile-types.external, capitalize)",
		"win32IntegratedDefault": "$t(generic.platforms.win32, capitalize) $t(generic.default): $t(generic.profile-types.integrated, capitalize)",
		"wslIntegrated": "$t(generic.platforms.win32-short, capitalize) Subsystem for $t(generic.platforms.linux, capitalize): $t(generic.profile-types.integrated, capitalize)",
		"wtExternal": "$t(generic.platforms.win32-short, capitalize) $t(generic.terminal, capitalize): $t(generic.profile-types.external, capitalize)",
		"xtermExternal": "xterm: $t(generic.profile-types.external, capitalize)",
		"zshIntegrated": "zsh: $t(generic.profile-types.integrated, capitalize)"
	},
	"ribbons": {
		"open-terminal": "$t(generic.open, capitalize) $t(generic.terminal)"
=======
		"donate": "donate"
>>>>>>> 44945596
	},
	"settings": {
<<<<<<< HEAD
		"add-to-command": "Add to $t(generic.command)",
		"add-to-context-menu": "Add to $t(generic.context-menu)",
		"advanced-settings": "Advanced $t(generic.setting_other)",
		"all-settings": "All $t(generic.setting_other)",
		"all-settings-actions": {
			"edit": "$t(generic.edit, capitalize)",
			"recover": "Recover",
			"reload": "Reload",
			"reset": "$t(generic.reset, capitalize)",
			"undo": "Undo"
		},
		"create-instance-near-existing-ones": "Create $t(generic.instance) near $t(generic.exist_gerund) ones",
		"create-instance-near-existing-ones-description": "Overrides '$t(settings.new-instance-behavior)' when $t(generic.instance) $t(generic.exist_singular) if $t(generic.true).",
		"description": "To $t(generic.export) or $t(generic.import) $t(generic.setting_other), open '$t(settings.all-settings-actions.edit)' under '$t(settings.all-settings)' or $t(generic.use) the $t(generic.command-palette).",
=======
>>>>>>> 44945596
		"documentation": "$t(generic.documentation, capitalize)",
		"documentations": {
			"changelog": "$t(generic.documentations.changelog, capitalize)",
			"donate": "$t(generic.documentations.donate, capitalize)",
			"readme": "$t(generic.documentations.readme, capitalize)"
		},
<<<<<<< HEAD
		"error-notice-timeout": "Error $t(generic.notice) $t(generic.timeout) (s)",
		"error-notice-timeout-description": "$t(settings.notice-timeout-description)",
		"focus-on-new-instance": "$t(generic.focus, capitalize) on new $t(generic.instance)",
		"hide-status-bar": "Hide $t(generic.status-bar)",
		"hide-status-bar-options": {
			"always": "Always",
			"focused": "When $t(generic.terminal) is $t(generic.focus_past)",
			"never": "Never",
			"running": "When $t(generic.terminal) is running"
		},
		"language": "$t(generic.language, capitalize)",
		"language-default": "$t(generic.use, capitalize) $t(generic.app) $t(generic.setting)",
		"language-description": "Applies to this $t(generic.plugin) only. $t(generic.language_other, capitalize) with 🚧 need your help with translation!",
		"new-instance-behavior": "New $t(generic.instance) $t(generic.behavior)",
		"new-instance-behaviors": {
			"newHorizontalSplit": "New horizontal $t(generic.split)",
			"newLeftSplit": "New left $t(generic.split)",
			"newLeftTab": "New left $t(generic.tab)",
			"newRightSplit": "New right $t(generic.split)",
			"newRightTab": "New right $t(generic.tab)",
			"newTab": "New $t(generic.tab)",
			"newVerticalSplit": "New vertical $t(generic.split)",
			"newWindow": "New $t(generic.window)",
			"replaceTab": "Replace $t(generic.tab)"
		},
		"notice-timeout": "$t(generic.notice, capitalize) $t(generic.timeout) (s)",
		"notice-timeout-description": "Set to 0 s for no $t(generic.timeout). Set to negative to $t(generic.disable) $t(generic.notice).",
		"open-changelog-on-update": "$t(generic.open, capitalize) $t(generic.documentations.changelog) on update",
		"pin-new-instance": "$t(generic.pin, capitalize) new $t(generic.instance)",
		"preferred-renderer": "Preferred $t(generic.renderer)",
		"preferred-renderer-options": "$t(generic.renderers.{{type}}, capitalize)",
		"profile-list": {
			"description": "The first $t(generic.compatible) $t(generic.profile) in the $t(generic.list) is the $t(generic.default) for its $t(generic.terminal) $t(generic.type)."
		},
		"profiles": "$t(generic.profile_other, capitalize)",
		"profiles-description": "$t(generic.list-description, capitalize)",
		"profiles-edit": "$t(generic.edit, capitalize)",
		"reset": "$t(generic.reset, capitalize)"
=======
		"open-changelog-on-update": "$t(generic.open, capitalize) $t(generic.documentations.changelog) on update"
>>>>>>> 44945596
	}
}<|MERGE_RESOLUTION|>--- conflicted
+++ resolved
@@ -7,24 +7,7 @@
 		"open-terminal-current": "$t(generic.open, capitalize) $t(generic.current-directory) in $t(generic.terminal): $t(generic.profile-types.{{type}}, capitalize)",
 		"open-terminal-root": "$t(generic.open, capitalize) $t(generic.root-directory) in $t(generic.terminal): $t(generic.profile-types.{{type}}, capitalize)"
 	},
-<<<<<<< HEAD
 	"components": {
-		"dialog": {
-			"cancel": "$t(generic.cancel, capitalize)",
-			"confirm": "$t(generic.confirm, capitalize)",
-			"double-confirm-hint": "Press <Enter> twice to $t(generic.confirm)."
-		},
-		"dropdown": {
-			"placeholder": "(Unselected)"
-		},
-		"edit-data": {
-			"data": "$t(generic.data, capitalize)",
-			"export": "$t(generic.export, capitalize)",
-			"export-to-clipboard": "$t(generic.export, capitalize) to $t(generic.clipboard)",
-			"import": "$t(generic.import, capitalize)",
-			"import-from-clipboard": "$t(generic.import, capitalize) from $t(generic.clipboard)",
-			"reset": "$t(generic.reset, capitalize)"
-		},
 		"find": {
 			"case-sensitive": "Case sensitive",
 			"close": "$t(generic.close, capitalize)",
@@ -35,18 +18,6 @@
 			"results": "{{index, number}}/{{count, number}}",
 			"too-many-results": "?/{{limit, number}}+",
 			"whole-word": "Whole word"
-		},
-		"list": {
-			"append": "Append",
-			"move-down": "Move down",
-			"move-up": "Move up",
-			"name_few": "$t(generic.ordinal_few, capitalize)",
-			"name_one": "$t(generic.ordinal_one, capitalize)",
-			"name_other": "$t(generic.ordinal_other, capitalize)",
-			"name_two": "$t(generic.ordinal_two, capitalize)",
-			"prepend": "Prepend",
-			"preset-placeholder": "$t(components.dropdown.placeholder)",
-			"remove": "Remove"
 		},
 		"profile": {
 			"data": "$t(generic.data, capitalize)",
@@ -126,105 +97,59 @@
 			"unsupported-profile": "Unsupported $t(generic.profile):\r\n{{profile}}\r\n"
 		}
 	},
-	"dialogs": {
-		"overwrite-existing-frontmatter": "$t(generic.overwrite, capitalize) $t(generic.exist_gerund) $t(generic.frontmatter)?"
-	},
 	"errors": {
 		"error-checking-Python": "Error $t(generic.check_gerund) $t(generic.Python)",
-		"error-exporting-settings": "Error $t(generic.export_gerund) $t(generic.setting_other)",
-		"error-importing-settings": "Error $t(generic.import_gerund) $t(generic.setting_other)",
 		"error-killing-pseudoterminal": "Error killing $t(generic.pseudoterminal)",
-		"error-opening-documentation": "Error $t(generic.open_gerund) $t(generic.documentation)",
-		"error-processing-frontmatter": "Error processing $t(generic.frontmatter): {{file.path}}",
 		"error-spawning-resizer": "Error $t(generic.spawn_gerund) $t(generic.terminal-resizer)",
 		"error-spawning-terminal": "Error $t(generic.spawn_gerund) $t(generic.terminal)",
-		"malformed-data": "Malformed $t(generic.data)",
-		"missing-interpolation": "Missing interpolation of name '{{name}}' is replaced by '{{value}}': {{text}}",
-		"missing-translation": "Missing translation of key '{{key}}' is replaced by '{{value}}'",
 		"no-Python-to-spawn-Unix-pseudoterminal": "No $t(generic.Python) to $t(generic.spawn) $t(generic.platforms.unix) $t(generic.pseudoterminal)",
 		"not-Python": "Not $t(generic.Python)",
-		"private-API-changed": "Private $t(generic.API) changed",
 		"resizer-disabled": "$t(generic.terminal-resizer, capitalize) $t(generic.disable_past)",
-		"resizer-exited-unexpectedly": "$t(generic.terminal-resizer, capitalize) $t(generic.exit_past) unexpectedly: {{code}}",
-		"retry-outdated-frontmatter": "Please $t(generic.retry) as $t(generic.frontmatter) was updated in the $t(generic.background)"
+		"resizer-exited-unexpectedly": "$t(generic.terminal-resizer, capitalize) $t(generic.exit_past) unexpectedly: {{code}}"
 	},
 	"generic": {
-		"API": "API",
 		"Python": "Python",
-		"app": "app",
 		"argument": "$t(generic.argument_one)",
 		"argument_one": "argument",
 		"argument_other": "arguments",
-		"background": "background",
 		"behavior": "behavior",
-		"cancel": "cancel",
 		"check": "check",
 		"check_gerund": "checking",
 		"clear": "clear",
-		"clipboard": "clipboard",
 		"close": "close",
-		"command": "command",
-		"command-palette": "command palette",
 		"compatible": "compatible",
-		"confirm": "confirm",
 		"context-menu": "context menu",
 		"current-directory": "current $t(generic.directory)",
-		"current-file": "current $t(generic.file)",
 		"custom": "custom",
-		"data": "data",
 		"default": "default",
 		"directory": "directory",
 		"disable": "disable",
 		"disable_past": "disabled",
-=======
-	"generic": {
->>>>>>> 44945596
 		"documentation": "documentation",
 		"documentations": {
 			"changelog": "changelog",
 			"donate": "$t(generic.donate)",
 			"readme": "readme"
 		},
-<<<<<<< HEAD
 		"donate": "donate",
-		"edit": "Edit",
 		"executable": "executable",
-		"exist": "exist",
-		"exist_gerund": "existing",
 		"exist_singular": "exists",
 		"exit": "exit",
 		"exit_past": "exited",
-		"export": "export",
-		"export_gerund": "exporting",
-		"file": "file",
 		"file-extensions": {
 			"HTML": "HTML"
 		},
 		"find": "find",
 		"focus": "focus",
 		"focus_past": "focused",
-		"frontmatter": "frontmatter",
 		"history": "history",
-		"import": "import",
-		"import_gerund": "importing",
 		"incompatible": "incompatible",
 		"instance": "instance",
-		"language": "$t(generic.language_one)",
-		"language_one": "language",
-		"language_other": "languages",
 		"list": "list",
 		"list-description_one": "There is {{count, number}} item.",
 		"list-description_other": "There are {{count, number}} items.",
 		"list-description_zero": "There are no items.",
 		"name": "name",
-		"notice": "notice",
-		"open": "open",
-		"open_gerund": "opening",
-		"ordinal_few": "{{count, number}}rd",
-		"ordinal_one": "{{count, number}}st",
-		"ordinal_other": "{{count, number}}th",
-		"ordinal_two": "{{count, number}}nd",
-		"overwrite": "overwrite",
 		"pin": "pin",
 		"platform": "platform",
 		"platforms": {
@@ -234,7 +159,6 @@
 			"win32": "Microsoft Windows",
 			"win32-short": "Windows"
 		},
-		"plugin": "plugin",
 		"preset": "preset",
 		"profile": "$t(generic.profile_one)",
 		"profile-types": {
@@ -254,16 +178,11 @@
 			"dom": "DOM",
 			"webgl": "WebGL"
 		},
-		"reset": "reset",
 		"restart": "restart",
 		"restore": "restore",
 		"restore_past": "restored",
-		"retry": "retry",
 		"root-directory": "root $t(generic.directory)",
 		"save": "save",
-		"setting": "$t(generic.setting_one)",
-		"setting_one": "setting",
-		"setting_other": "settings",
 		"spawn": "spawn",
 		"spawn_gerund": "spawning",
 		"split": "split",
@@ -272,10 +191,8 @@
 		"terminal": "terminal",
 		"terminal-resizer": "$t(generic.terminal) resizer",
 		"text-field": "text field",
-		"timeout": "timeout",
 		"true": "true",
 		"type": "type",
-		"use": "use",
 		"window": "window",
 		"working-directory": "working $t(generic.directory)"
 	},
@@ -322,37 +239,19 @@
 	},
 	"ribbons": {
 		"open-terminal": "$t(generic.open, capitalize) $t(generic.terminal)"
-=======
-		"donate": "donate"
->>>>>>> 44945596
 	},
 	"settings": {
-<<<<<<< HEAD
 		"add-to-command": "Add to $t(generic.command)",
 		"add-to-context-menu": "Add to $t(generic.context-menu)",
 		"advanced-settings": "Advanced $t(generic.setting_other)",
-		"all-settings": "All $t(generic.setting_other)",
-		"all-settings-actions": {
-			"edit": "$t(generic.edit, capitalize)",
-			"recover": "Recover",
-			"reload": "Reload",
-			"reset": "$t(generic.reset, capitalize)",
-			"undo": "Undo"
-		},
 		"create-instance-near-existing-ones": "Create $t(generic.instance) near $t(generic.exist_gerund) ones",
 		"create-instance-near-existing-ones-description": "Overrides '$t(settings.new-instance-behavior)' when $t(generic.instance) $t(generic.exist_singular) if $t(generic.true).",
-		"description": "To $t(generic.export) or $t(generic.import) $t(generic.setting_other), open '$t(settings.all-settings-actions.edit)' under '$t(settings.all-settings)' or $t(generic.use) the $t(generic.command-palette).",
-=======
->>>>>>> 44945596
 		"documentation": "$t(generic.documentation, capitalize)",
 		"documentations": {
 			"changelog": "$t(generic.documentations.changelog, capitalize)",
 			"donate": "$t(generic.documentations.donate, capitalize)",
 			"readme": "$t(generic.documentations.readme, capitalize)"
 		},
-<<<<<<< HEAD
-		"error-notice-timeout": "Error $t(generic.notice) $t(generic.timeout) (s)",
-		"error-notice-timeout-description": "$t(settings.notice-timeout-description)",
 		"focus-on-new-instance": "$t(generic.focus, capitalize) on new $t(generic.instance)",
 		"hide-status-bar": "Hide $t(generic.status-bar)",
 		"hide-status-bar-options": {
@@ -361,9 +260,6 @@
 			"never": "Never",
 			"running": "When $t(generic.terminal) is running"
 		},
-		"language": "$t(generic.language, capitalize)",
-		"language-default": "$t(generic.use, capitalize) $t(generic.app) $t(generic.setting)",
-		"language-description": "Applies to this $t(generic.plugin) only. $t(generic.language_other, capitalize) with 🚧 need your help with translation!",
 		"new-instance-behavior": "New $t(generic.instance) $t(generic.behavior)",
 		"new-instance-behaviors": {
 			"newHorizontalSplit": "New horizontal $t(generic.split)",
@@ -376,8 +272,6 @@
 			"newWindow": "New $t(generic.window)",
 			"replaceTab": "Replace $t(generic.tab)"
 		},
-		"notice-timeout": "$t(generic.notice, capitalize) $t(generic.timeout) (s)",
-		"notice-timeout-description": "Set to 0 s for no $t(generic.timeout). Set to negative to $t(generic.disable) $t(generic.notice).",
 		"open-changelog-on-update": "$t(generic.open, capitalize) $t(generic.documentations.changelog) on update",
 		"pin-new-instance": "$t(generic.pin, capitalize) new $t(generic.instance)",
 		"preferred-renderer": "Preferred $t(generic.renderer)",
@@ -387,10 +281,6 @@
 		},
 		"profiles": "$t(generic.profile_other, capitalize)",
 		"profiles-description": "$t(generic.list-description, capitalize)",
-		"profiles-edit": "$t(generic.edit, capitalize)",
-		"reset": "$t(generic.reset, capitalize)"
-=======
-		"open-changelog-on-update": "$t(generic.open, capitalize) $t(generic.documentations.changelog) on update"
->>>>>>> 44945596
+		"profiles-edit": "$t(generic.edit, capitalize)"
 	}
 }