{
	"commands": {
		"open-developer-console": "$t(generic.open, capitalize) $t(generic.profile-types.developerConsole)",
		"open-documentation-changelog": "$t(generic.open, capitalize) $t(generic.documentations.changelog)",
		"open-documentation-donate": "$t(generic.open, capitalize) $t(generic.documentations.donate)",
		"open-documentation-readme": "$t(generic.open, capitalize) $t(generic.documentations.readme)",
		"open-terminal-": "$t(generic.open, capitalize) $t(generic.terminal): $t(generic.profile-types.{{type}}, capitalize)",
		"open-terminal-current": "$t(generic.open, capitalize) $t(generic.current-directory) in $t(generic.terminal): $t(generic.profile-types.{{type}}, capitalize)",
		"open-terminal-root": "$t(generic.open, capitalize) $t(generic.root-directory) in $t(generic.terminal): $t(generic.profile-types.{{type}}, capitalize)"
	},
	"components": {
		"profile": {
			"data": "$t(generic.data, capitalize)",
			"data-edit": "$t(generic.edit, capitalize)",
			"external": {
				"arguments": "$t(generic.argument_other, capitalize)",
				"arguments-description": "$t(generic.list-description, capitalize)",
				"arguments-edit": "$t(generic.edit, capitalize)",
				"executable": "$t(generic.executable, capitalize)"
			},
			"integrated": {
				"Python-executable": "$t(generic.Python, capitalize) $t(generic.executable)",
				"Python-executable-check": "$t(generic.check, capitalize)",
				"Python-executable-checking": "$t(generic.check_gerund, capitalize)",
				"Python-executable-description": "Recommend $t(asset:magic.recommended-Python-version) or up. Required on $t(generic.platforms.unix) to $t(generic.spawn) $t(generic.profile-types.integrated) $t(generic.terminal). $t(generic.clear, capitalize) $t(generic.text-field) to $t(generic.disable) $t(generic.Python).",
				"Python-executable-placeholder": "($t(generic.disable_past, capitalize))",
				"arguments": "$t(generic.argument_other, capitalize)",
				"arguments-description": "$t(generic.list-description, capitalize)",
				"arguments-edit": "$t(generic.edit, capitalize)",
				"executable": "$t(generic.executable, capitalize)",
				"use-win32-conhost": "$t(generic.use, capitalize) $t(generic.platforms.win32) 'conhost.exe'",
				"use-win32-conhost-description": "$t(generic.disable, capitalize) if running 'conhost.exe' does not create a window. No guarantees this will work."
			},
			"name": "$t(generic.name, capitalize)",
			"platform": "$t(generic.platforms.{{type}}, capitalize)",
			"platform-description-": "",
			"platform-description-current": "Current $t(generic.platform)",
			"preset": "$t(generic.preset, capitalize)",
			"preset-placeholder": "($t(generic.custom, capitalize))",
			"reset": "$t(generic.reset, capitalize)",
			"restore-history": "$t(generic.restore, capitalize) $t(generic.history)",
			"success-exit-codes": "Success $t(generic.exit) codes",
			"success-exit-codes-description": "$t(generic.list-description, capitalize)",
			"success-exit-codes-edit": "$t(generic.edit, capitalize)",
			"terminal-options": "$t(generic.terminal-option_other, capitalize)",
			"terminal-options-edit": "$t(generic.edit, capitalize)",
			"title": "{{name}}",
			"type": "$t(generic.type, capitalize)",
			"type-options": "$t(generic.profile-types.{{type}}, capitalize)"
		},
		"profile-list": {
			"descriptor-": "{{info.id}}",
			"descriptor-incompatible": "($t(generic.incompatible, capitalize)) $t(components.profile-list.descriptor-)",
			"edit": "$t(generic.edit, capitalize)",
			"namer-": "{{info.name}}",
			"namer-incompatible": "$t(components.profile-list.namer-)",
			"preset-placeholder": "$t(components.dropdown.placeholder)",
			"title": "$t(generic.profile_other, capitalize)"
		},
		"select-profile": {
			"item-text-": "$t(profile-name-formats.long)",
			"item-text-incompatible": "($t(generic.incompatible, capitalize)) $t(components.select-profile.item-text-)"
		},
		"terminal": {
			"display-name": "$t(generic.terminal, capitalize): {{name}}",
			"edit-modal": {
				"profile": "$t(generic.profile, capitalize)",
				"profile-edit": "$t(generic.edit, capitalize)",
				"profile-name-": "$t(profile-name-formats.short)",
				"profile-name-incompatible": "($t(generic.incompatible, capitalize)) $t(components.terminal.edit-modal.profile-name-)",
				"profile-placeholder": "$t(components.profile.preset-placeholder)",
				"reset": "$t(generic.reset, capitalize)",
				"root-directory": "$t(generic.root-directory, capitalize)",
				"title": "$t(generic.edit, capitalize) $t(generic.terminal)",
				"working-directory": "$t(generic.working-directory, capitalize)",
				"working-directory-placeholder": "($t(generic.undefined, capitalize))"
			},
			"menus": {
				"clear": "$t(generic.clear, capitalize)",
				"edit": "$t(generic.edit, capitalize)",
				"find": "$t(generic.find, capitalize)",
				"restart": "$t(generic.restart, capitalize)",
				"save-as-HTML": "$t(generic.save, capitalize) as $t(generic.file-extensions.HTML)"
			},
			"name": {
				"profile-type": "$t(generic.profile-types.{{type}}, capitalize)"
			},
			"restored-history": "\r\n * $t(generic.restore_past, capitalize) $t(generic.history) at {{datetime, datetime(dateStyle: full, timeStyle: full)}}\r\n\r\n",
			"unsupported-profile": "Unsupported $t(generic.profile):\r\n{{profile}}\r\n"
		},
		"terminal-options": {
			"bold-font-weight": "Bold $t(generic.font-weight)",
			"description-html": "See <a aria-label=\"https://xtermjs.org/docs/api/terminal/interfaces/iterminaloptions/\" class=\"external-link\" data-tooltip-position=\"top\" href=\"https://xtermjs.org/docs/api/terminal/interfaces/iterminaloptions/\" rel=\"noopener\" target=\"_blank\"><code>ITerminalOptions</code></a> for all $t(generic.option_other).",
			"font-family": "$t(generic.font, capitalize) family",
			"font-size": "$t(generic.font, capitalize) size",
			"font-weight": "$t(generic.font-weight, capitalize)",
			"invalid-description": "$t(generic.invalid, capitalize)",
			"title": "$t(generic.terminal-option_other, capitalize)",
			"undefine": "$t(generic.undefine, capitalize)",
			"undefined-placeholder": "($t(generic.undefined, capitalize))"
		}
	},
	"errors": {
		"error-checking-Python": "Error $t(generic.check_gerund) $t(generic.Python)",
		"error-killing-pseudoterminal": "Error killing $t(generic.pseudoterminal)",
		"error-spawning-resizer": "Error $t(generic.spawn_gerund) $t(generic.terminal-resizer)",
		"error-spawning-terminal": "Error $t(generic.spawn_gerund) $t(generic.terminal)",
		"no-Python-to-spawn-Unix-pseudoterminal": "No $t(generic.Python) to $t(generic.spawn) $t(generic.platforms.unix) $t(generic.pseudoterminal)",
		"not-Python": "Not $t(generic.Python)",
		"resizer-disabled": "$t(generic.terminal-resizer, capitalize) $t(generic.disable_past)",
		"resizer-exited-unexpectedly": "$t(generic.terminal-resizer, capitalize) $t(generic.exit_past) unexpectedly: {{code}}"
	},
	"generic": {
		"Python": "Python",
		"argument": "$t(generic.argument_one)",
		"argument_one": "argument",
		"argument_other": "arguments",
		"behavior": "behavior",
		"check": "check",
		"check_gerund": "checking",
		"clear": "clear",
		"compatible": "compatible",
		"context-menu": "context menu",
		"current-directory": "current $t(generic.directory)",
		"custom": "custom",
		"default": "default",
		"directory": "directory",
		"disable": "disable",
		"disable_past": "disabled",
		"documentation": "documentation",
		"documentations": {
			"changelog": "changelog",
			"donate": "$t(generic.donate)",
			"readme": "readme"
		},
		"donate": "donate",
		"executable": "executable",
		"exist": "exist",
		"exist_singular": "exists",
		"exit": "exit",
		"exit_past": "exited",
		"file-extensions": {
			"HTML": "HTML"
		},
		"focus": "focus",
		"focus_past": "focused",
		"font": "font",
		"font-weight": "$t(generic.font) weight",
		"history": "history",
		"incompatible": "incompatible",
		"instance": "instance",
		"invalid": "invalid",
		"list": "list",
		"list-description_one": "There is {{count, number}} item.",
		"list-description_other": "There are {{count, number}} items.",
		"list-description_zero": "There are no items.",
		"name": "name",
		"option": "option",
		"option_other": "options",
		"pin": "pin",
		"platform": "platform",
		"platforms": {
			"darwin": "\u200bmacOS",
			"linux": "Linux",
			"unix": "Unix",
			"win32": "Microsoft Windows",
			"win32-short": "Windows"
		},
		"preset": "preset",
		"profile": "$t(generic.profile_one)",
		"profile-types": {
			"": "empty",
			"developerConsole": "developer console",
			"external": "external",
			"integrated": "integrated",
			"invalid": "$t(generic.invalid)",
			"select": "select"
		},
		"profile_one": "profile",
		"profile_other": "profiles",
		"pseudoterminal": "pseudoterminal",
		"renderer": "renderer",
		"renderers": {
			"canvas": "canvas",
			"dom": "DOM",
			"webgl": "WebGL"
		},
		"restart": "restart",
		"restore": "restore",
		"restore_past": "restored",
		"root-directory": "root $t(generic.directory)",
		"save": "save",
		"spawn": "spawn",
		"spawn_gerund": "spawning",
		"split": "split",
		"status-bar": "status bar",
		"tab": "tab",
		"terminal": "terminal",
		"terminal-option": "$t(generic.terminal) $t(generic.option)",
		"terminal-option_other": "$t(generic.terminal) $t(generic.option_other)",
		"terminal-resizer": "$t(generic.terminal) resizer",
		"text-field": "text field",
		"true": "true",
		"type": "type",
		"undefine": "undefine",
		"undefined": "undefined",
		"window": "window",
		"working-directory": "working $t(generic.directory)"
	},
	"menus": {
		"open-terminal": "$t(generic.open, capitalize) in $t(generic.terminal): $t(generic.profile-types.{{type}}, capitalize)"
	},
	"name": "$t(generic.terminal, capitalize)",
	"notices": {
		"Python-version-is": "$t(generic.Python, capitalize) version is {{version}}",
		"no-default-profile": "No $t(generic.default) $t(generic.profile) for $t(generic.type) '$t(generic.profile-types.{{type}}, capitalize)'",
		"spawning-terminal": "$t(generic.spawn_gerund, capitalize) $t(generic.terminal): {{name}}",
		"terminal-exited": "$t(generic.terminal, capitalize) $t(generic.exit_past): {{code}}"
	},
	"profile-name-formats": {
		"long": "\"{{info.name}}\". $t(generic.profile-types.{{info.profile.type}}, capitalize). {{info.id}}.",
		"short": "\"{{info.nameOrID}}\". $t(generic.profile-types.{{info.profile.type}}, capitalize)."
	},
	"profile-presets": {
		"bashIntegrated": "bash: $t(generic.profile-types.integrated, capitalize)",
		"cmdExternal": "cmd: $t(generic.profile-types.external, capitalize)",
		"cmdIntegrated": "cmd: $t(generic.profile-types.integrated, capitalize)",
		"darwinExternalDefault": "$t(generic.platforms.darwin, capitalize) $t(generic.default): $t(generic.profile-types.external, capitalize)",
		"darwinIntegratedDefault": "$t(generic.platforms.darwin, capitalize) $t(generic.default): $t(generic.profile-types.integrated, capitalize)",
		"dashIntegrated": "dash: $t(generic.profile-types.integrated, capitalize)",
		"developerConsole": "$t(generic.profile-types.developerConsole, capitalize)",
		"empty": "$t(generic.profile-types., capitalize)",
		"gitBashIntegrated": "Git Bash: $t(generic.profile-types.integrated, capitalize)",
		"gnomeTerminalExternal": "GNOME $t(generic.terminal, capitalize): $t(generic.profile-types.external, capitalize)",
		"konsoleExternal": "Konsole: $t(generic.profile-types.external, capitalize)",
		"linuxExternalDefault": "$t(generic.platforms.linux, capitalize) $t(generic.default): $t(generic.profile-types.external, capitalize)",
		"linuxIntegratedDefault": "$t(generic.platforms.linux, capitalize) $t(generic.default): $t(generic.profile-types.integrated, capitalize)",
		"powershellExternal": "powershell: $t(generic.profile-types.external, capitalize)",
		"powershellIntegrated": "powershell: $t(generic.profile-types.integrated, capitalize)",
		"pwshExternal": "pwsh: $t(generic.profile-types.external, capitalize)",
		"pwshIntegrated": "pwsh: $t(generic.profile-types.integrated, capitalize)",
		"shIntegrated": "sh: $t(generic.profile-types.integrated, capitalize)",
		"terminalMacOSExternal": "$t(generic.terminal, capitalize) ($t(generic.platforms.darwin, capitalize)): $t(generic.profile-types.external, capitalize)",
		"win32ExternalDefault": "$t(generic.platforms.win32, capitalize) $t(generic.default): $t(generic.profile-types.external, capitalize)",
		"win32IntegratedDefault": "$t(generic.platforms.win32, capitalize) $t(generic.default): $t(generic.profile-types.integrated, capitalize)",
		"wslIntegrated": "$t(generic.platforms.win32-short, capitalize) Subsystem for $t(generic.platforms.linux, capitalize): $t(generic.profile-types.integrated, capitalize)",
		"wtExternal": "$t(generic.platforms.win32-short, capitalize) $t(generic.terminal, capitalize): $t(generic.profile-types.external, capitalize)",
		"xtermExternal": "xterm: $t(generic.profile-types.external, capitalize)",
		"zshIntegrated": "zsh: $t(generic.profile-types.integrated, capitalize)"
	},
	"ribbons": {
		"open-terminal": "$t(generic.open, capitalize) $t(generic.terminal)"
	},
	"settings": {
		"add-to-command": "Add to $t(generic.command)",
		"add-to-context-menu": "Add to $t(generic.context-menu)",
		"advanced": "Advanced",
		"create-instance-near-existing-ones": "Create $t(generic.instance) near $t(generic.exist_gerund) ones",
		"create-instance-near-existing-ones-description": "Overrides '$t(settings.new-instance-behavior)' when $t(generic.instance) $t(generic.exist_singular) if $t(generic.true).",
		"documentation": "$t(generic.documentation, capitalize)",
		"documentations": {
			"changelog": "$t(generic.documentations.changelog, capitalize)",
			"donate": "$t(generic.documentations.donate, capitalize)",
			"readme": "$t(generic.documentations.readme, capitalize)"
		},
<<<<<<< HEAD
		"focus-on-new-instance": "$t(generic.focus, capitalize) on new $t(generic.instance)",
		"hide-status-bar": "Hide $t(generic.status-bar)",
		"hide-status-bar-options": {
			"always": "Always",
			"focused": "When $t(generic.terminal) is $t(generic.focus_past)",
			"never": "Never",
			"running": "When $t(generic.terminal) is running"
		},
		"new-instance-behavior": "New $t(generic.instance) $t(generic.behavior)",
		"new-instance-behaviors": {
			"newHorizontalSplit": "New horizontal $t(generic.split)",
			"newLeftSplit": "New left $t(generic.split)",
			"newLeftTab": "New left $t(generic.tab)",
			"newRightSplit": "New right $t(generic.split)",
			"newRightTab": "New right $t(generic.tab)",
			"newTab": "New $t(generic.tab)",
			"newVerticalSplit": "New vertical $t(generic.split)",
			"newWindow": "New $t(generic.window)",
			"replaceTab": "Replace $t(generic.tab)"
		},
		"open-changelog-on-update": "$t(generic.open, capitalize) $t(generic.documentations.changelog) on update",
		"pin-new-instance": "$t(generic.pin, capitalize) new $t(generic.instance)",
		"preferred-renderer": "Preferred $t(generic.renderer)",
		"preferred-renderer-options": "$t(generic.renderers.{{type}}, capitalize)",
		"profile-list": {
			"description": "The first $t(generic.compatible) $t(generic.profile) in the $t(generic.list) is the $t(generic.default) for its $t(generic.terminal) $t(generic.type)."
		},
		"profiles": "$t(generic.profile_other, capitalize)",
		"profiles-description": "$t(generic.list-description, capitalize)",
		"profiles-edit": "$t(generic.edit, capitalize)"
=======
		"interface": "Interface",
		"open-changelog-on-update": "$t(generic.open, capitalize) $t(generic.documentations.changelog) on update"
>>>>>>> 1bf46107
	}
}<|MERGE_RESOLUTION|>--- conflicted
+++ resolved
@@ -263,7 +263,6 @@
 			"donate": "$t(generic.documentations.donate, capitalize)",
 			"readme": "$t(generic.documentations.readme, capitalize)"
 		},
-<<<<<<< HEAD
 		"focus-on-new-instance": "$t(generic.focus, capitalize) on new $t(generic.instance)",
 		"hide-status-bar": "Hide $t(generic.status-bar)",
 		"hide-status-bar-options": {
@@ -272,6 +271,7 @@
 			"never": "Never",
 			"running": "When $t(generic.terminal) is running"
 		},
+		"interface": "Interface",
 		"new-instance-behavior": "New $t(generic.instance) $t(generic.behavior)",
 		"new-instance-behaviors": {
 			"newHorizontalSplit": "New horizontal $t(generic.split)",
@@ -294,9 +294,5 @@
 		"profiles": "$t(generic.profile_other, capitalize)",
 		"profiles-description": "$t(generic.list-description, capitalize)",
 		"profiles-edit": "$t(generic.edit, capitalize)"
-=======
-		"interface": "Interface",
-		"open-changelog-on-update": "$t(generic.open, capitalize) $t(generic.documentations.changelog) on update"
->>>>>>> 1bf46107
 	}
 }