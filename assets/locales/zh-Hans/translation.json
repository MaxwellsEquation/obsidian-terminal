{
	"commands": {
		"open-documentation-changelog": "$t(generic.open)$t(generic.documentations.changelog)",
		"open-documentation-donate": "$t(generic.open)$t(generic.documentations.donate)",
		"open-documentation-readme": "$t(generic.open)$t(generic.documentations.readme)",
		"open-terminal-": "$t(generic.open)$t(generic.terminal)：$t(generic.profile-types.{{type}})",
		"open-terminal-current": "在$t(generic.terminal)$t(generic.open)$t(generic.current-directory)：$t(generic.profile-types.{{type}})",
		"open-terminal-root": "在$t(generic.terminal)$t(generic.open)$t(generic.root-directory)：$t(generic.profile-types.{{type}})"
	},
<<<<<<< HEAD
	"components": {
		"dialog": {
			"cancel": "$t(generic.cancel)",
			"confirm": "$t(generic.confirm)",
			"double-confirm-hint": "按<Enter>兩次$t(generic.confirm)。"
		},
		"dropdown": {
			"placeholder": "（未选择）"
		},
		"edit-data": {
			"data": "$t(generic.data)",
			"export": "$t(generic.export)",
			"export-to-clipboard": "$t(generic.export)到$t(generic.clipboard)",
			"import": "$t(generic.import)",
			"import-from-clipboard": "从$t(generic.import)$t(generic.import)",
			"reset": "$t(generic.reset)"
		},
		"find": {
			"case-sensitive": "区分大小写",
			"close": "$t(generic.close)",
			"input-placeholder": "$t(generic.find)",
			"next": "下一个",
			"previous": "上一个",
			"regex": "正则表达式",
			"results": "{{index, number}}/{{count, number}}",
			"too-many-results": "?/{{limit, number}}+",
			"whole-word": "全字"
		},
		"list": {
			"append": "后置",
			"move-down": "下移",
			"move-up": "上移",
			"name": "$t(generic.ordinal)",
			"prepend": "前置",
			"preset-placeholder": "$t(components.dropdown.placeholder)",
			"remove": "删除"
		},
		"profile": {
			"data": "$t(generic.data)",
			"data-edit": "$t(generic.edit)",
			"external": {
				"arguments": "$t(generic.argument)",
				"arguments-description": "$t(generic.list-description)",
				"arguments-edit": "$t(generic.edit)",
				"executable": "$t(generic.executable)"
			},
			"integrated": {
				"Python-executable": "$t(generic.Python)$t(generic.executable)",
				"Python-executable-check": "$t(generic.check)",
				"Python-executable-checking": "$t(generic.check)中",
				"Python-executable-description": "推荐$t(asset:magic.recommended-Python-version)或更高版本。于$t(generic.platforms.unix)$t(generic.spawn)$t(generic.profile-types.integrated)$t(generic.terminal)所需要的。$t(generic.clear)$t(generic.text-field)以$t(generic.disable)$t(generic.Python)。",
				"Python-executable-placeholder": "（已$t(generic.disable)）",
				"arguments": "$t(generic.argument)",
				"arguments-description": "$t(generic.list-description)",
				"arguments-edit": "$t(generic.edit)",
				"executable": "$t(generic.executable)",
				"use-win32-conhost": "$t(generic.use)$t(generic.platforms.win32)「conhost.exe」",
				"use-win32-conhost-description": "如果执行「conhost.exe」没有创建视窗，请$t(generic.disable)。无保证这会起作用。"
			},
			"name": "$t(generic.name)",
			"platform": "$t(generic.platforms.{{type}})",
			"platform-description-": "",
			"platform-description-current": "目前$t(generic.platform)",
			"preset": "$t(generic.preset)",
			"preset-placeholder": "($t(generic.custom))",
			"reset": "$t(generic.reset)",
			"restore-history": "$t(generic.restore)$t(generic.history)",
			"success-exit-codes": "成功$t(generic.exit)代码",
			"success-exit-codes-description": "$t(generic.list-description)",
			"success-exit-codes-edit": "$t(generic.edit)",
			"title": "{{name}}",
			"type": "$t(generic.type)",
			"type-options": "$t(generic.profile-types.{{type}})"
		},
		"profile-list": {
			"descriptor-": "{{info.id}}",
			"descriptor-incompatible": "（$t(generic.incompatible)）$t(components.profile-list.descriptor-)",
			"edit": "$t(generic.edit)",
			"namer-": "{{info.name}}",
			"namer-incompatible": "$t(components.profile-list.namer-)",
			"preset-placeholder": "$t(components.dropdown.placeholder)",
			"title": "$t(generic.profile)"
		},
		"select-profile": {
			"item-text-": "$t(profile-name-formats.long)",
			"item-text-incompatible": "（$t(generic.incompatible)）$t(components.select-profile.item-text-)"
		},
		"terminal": {
			"display-name": "$t(generic.terminal)：{{name}}",
			"edit-modal": {
				"profile": "$t(generic.profile)",
				"profile-edit": "$t(generic.edit)",
				"profile-name-": "$t(profile-name-formats.short)",
				"profile-name-incompatible": "（$t(generic.incompatible)）$t(components.terminal.edit-modal.profile-name-)",
				"profile-placeholder": "$t(components.profile.preset-placeholder)",
				"reset": "$t(generic.reset)",
				"root-directory": "$t(generic.root-directory)",
				"title": "$t(generic.edit)$t(generic.terminal)",
				"working-directory": "$t(generic.working-directory)",
				"working-directory-placeholder": "（未定义）"
			},
			"menus": {
				"clear": "$t(generic.clear)",
				"edit": "$t(generic.edit)",
				"find": "$t(generic.find)",
				"restart": "$t(generic.restart)",
				"save-as-HTML": "$t(generic.save)为$t(generic.file-extensions.HTML)"
			},
			"name": {
				"profile-type": "$t(generic.profile-types.{{type}})"
			},
			"restored-history": "\r\n * 已$t(generic.restore)于{{datetime, datetime(dateStyle: full, timeStyle: full)}}的$t(generic.history)\r\n\r\n",
			"unsupported-profile": "不支持的$t(generic.profile)：\r\n{{profile}}\r\n"
		}
	},
	"dialogs": {
		"overwrite-existing-frontmatter": "$t(generic.overwrite)$t(generic.exist)的$t(generic.frontmatter)？"
	},
	"errors": {
		"error-checking-Python": "$t(generic.check)$t(generic.Python)时出错",
		"error-exporting-settings": "$t(generic.export)$t(generic.setting)时出错",
		"error-importing-settings": "$t(generic.import)$t(generic.setting)时出错",
		"error-killing-pseudoterminal": "终止$t(generic.pseudoterminal)时出错",
		"error-opening-documentation": "$t(generic.open)$t(generic.documentation)时出错",
		"error-processing-frontmatter": "处理$t(generic.frontmatter)时出错：{{file.path}}",
		"error-spawning-resizer": "$t(generic.spawn)$t(generic.terminal-resizer)时出错",
		"error-spawning-terminal": "$t(generic.spawn)$t(generic.terminal)时出错",
		"malformed-data": "$t(generic.data)格式不正确",
		"missing-interpolation": "名称为「{{name}}」的缺少插值被替换为「{{value}}」：{{text}}",
		"missing-translation": "键为「{{key}}」的缺少翻译被替换为「{{value}}」",
		"no-Python-to-spawn-Unix-pseudoterminal": "没有$t(generic.Python)来$t(generic.spawn)$t(generic.platforms.unix)$t(generic.pseudoterminal)",
		"not-Python": "不是$t(generic.Python)",
		"private-API-changed": "私有$t(generic.API)改变了",
		"resizer-disabled": "$t(generic.terminal-resizer)已$t(generic.disable)",
		"resizer-exited-unexpectedly": "$t(generic.terminal-resizer)意外$t(generic.exit)：{{code}}",
		"retry-outdated-frontmatter": "请$t(generic.retry)，因为$t(generic.frontmatter)在$t(generic.background)更新了"
	},
	"generic": {
		"API": "应用程序接口",
		"Python": "Python",
		"app": "应用",
		"argument": "参数",
		"background": "后台",
		"behavior": "行为",
		"cancel": "取消",
		"check": "检查",
		"clear": "清除",
		"clipboard": "剪贴板",
		"close": "关闭",
		"command": "命令",
		"command-palette": "命令面板",
		"compatible": "兼容",
		"confirm": "确认",
		"context-menu": "右键选单",
		"current-directory": "目前$t(generic.directory)",
		"current-file": "目前$t(generic.file)",
		"custom": "自定义",
		"data": "数据",
		"default": "默认",
		"directory": "目录",
		"disable": "禁用",
=======
	"generic": {
>>>>>>> 44945596
		"documentation": "文档",
		"documentations": {
			"changelog": "更改日志",
			"donate": "$t(generic.donate)",
			"readme": "自述文件"
		},
<<<<<<< HEAD
		"donate": "捐赠",
		"edit": "编辑",
		"executable": "可执行文件",
		"exist": "存在",
		"exit": "退出",
		"export": "导出",
		"file": "文件",
		"file-extensions": {
			"HTML": "超文本标记语言"
		},
		"find": "搜索",
		"focus": "聚焦",
		"frontmatter": "前文",
		"history": "历史",
		"import": "导入",
		"incompatible": "不$t(generic.compatible)",
		"instance": "个体",
		"language": "语言",
		"list": "列表",
		"list-description_other": "有{{count, number}}項項目。",
		"list-description_zero": "沒有項目。",
		"name": "名称",
		"notice": "通知",
		"open": "开啟",
		"ordinal": "第{{count, number}}",
		"overwrite": "覆盖",
		"pin": "锁定",
		"platform": "平台",
		"platforms": {
			"darwin": "\u200bmacOS",
			"linux": "Linux",
			"unix": "Unix",
			"win32": "Microsoft Windows",
			"win32-short": "Windows"
		},
		"plugin": "插件",
		"preset": "预设",
		"profile": "配置",
		"profile-types": {
			"": "空白",
			"developerConsole": "开发者控制台",
			"external": "外部",
			"integrated": "整合式",
			"invalid": "无效",
			"select": "选择"
		},
		"pseudoterminal": "伪终端",
		"renderer": "渲染器",
		"renderers": {
			"canvas": "画布",
			"dom": "文件物件模型",
			"webgl": "WebGL"
		},
		"reset": "重设",
		"restart": "重启",
		"restore": "还原",
		"retry": "重试",
		"root-directory": "根$t(generic.directory)",
		"save": "储存",
		"setting": "设置",
		"spawn": "啟动",
		"split": "分屏",
		"status-bar": "状态栏",
		"tab": "标签页",
		"terminal": "终端",
		"terminal-resizer": "$t(generic.terminal)缩放迸程",
		"text-field": "文本框",
		"timeout": "超时",
		"true": "真",
		"type": "类型",
		"use": "使用",
		"window": "窗口",
		"working-directory": "工作$t(generic.directory)"
	},
	"menus": {
		"open-terminal": "在$t(generic.terminal)$t(generic.open)：$t(generic.profile-types.{{type}})"
	},
	"name": "$t(generic.terminal)",
	"notices": {
		"Python-version-is": "$t(generic.Python)版本为{{version}}",
		"no-default-profile": "没有$t(generic.type)「$t(generic.profile-types.{{type}})」的$t(generic.default)$t(generic.profile)",
		"spawning-terminal": "$t(generic.terminal)$t(generic.spawn)中：{{name}}",
		"terminal-exited": "$t(generic.terminal)已$t(generic.exit)：{{code}}"
	},
	"profile-name-formats": {
		"long": "\"{{info.name}}\". $t(generic.profile-types.{{info.profile.type}}). {{info.id}}.",
		"short": "\"{{info.nameOrID}}\". $t(generic.profile-types.{{info.profile.type}})."
	},
	"profile-presets": {
		"bashIntegrated": "bash：$t(generic.profile-types.integrated)",
		"cmdExternal": "cmd：$t(generic.profile-types.external)",
		"cmdIntegrated": "cmd：$t(generic.profile-types.integrated)",
		"darwinExternalDefault": "$t(generic.platforms.darwin)$t(generic.default)：$t(generic.profile-types.external)",
		"darwinIntegratedDefault": "$t(generic.platforms.darwin)$t(generic.default)：$t(generic.profile-types.integrated)",
		"dashIntegrated": "dash：$t(generic.profile-types.integrated)",
		"developerConsole": "$t(generic.profile-types.developerConsole)",
		"empty": "$t(generic.profile-types.)",
		"gitBashIntegrated": "Git Bash：$t(generic.profile-types.integrated)",
		"gnomeTerminalExternal": "GNOME$t(generic.terminal)：$t(generic.profile-types.external)",
		"konsoleExternal": "Konsole：$t(generic.profile-types.external)",
		"linuxExternalDefault": "$t(generic.platforms.linux)$t(generic.default)：$t(generic.profile-types.external)",
		"linuxIntegratedDefault": "$t(generic.platforms.linux)$t(generic.default)：$t(generic.profile-types.integrated)",
		"powershellExternal": "powershell：$t(generic.profile-types.external)",
		"powershellIntegrated": "powershell：$t(generic.profile-types.integrated)",
		"pwshExternal": "pwsh：$t(generic.profile-types.external)",
		"pwshIntegrated": "pwsh：$t(generic.profile-types.integrated)",
		"shIntegrated": "sh：$t(generic.profile-types.integrated)",
		"terminalMacOSExternal": "$t(generic.terminal)（$t(generic.platforms.darwin)）：$t(generic.profile-types.external)",
		"win32ExternalDefault": "$t(generic.platforms.win32)$t(generic.default)：$t(generic.profile-types.external)",
		"win32IntegratedDefault": "$t(generic.platforms.win32)$t(generic.default)：$t(generic.profile-types.integrated)",
		"wslIntegrated": "适用于$t(generic.platforms.linux)的$t(generic.platforms.win32-short)子系统：$t(generic.profile-types.integrated)",
		"wtExternal": "$t(generic.platforms.win32-short)$t(generic.terminal)：$t(generic.profile-types.external)",
		"xtermExternal": "xterm：$t(generic.profile-types.external)",
		"zshIntegrated": "zsh：$t(generic.profile-types.integrated)"
	},
	"ribbons": {
		"open-terminal": "$t(generic.open)$t(generic.terminal)"
=======
		"donate": "捐赠"
>>>>>>> 44945596
	},
	"settings": {
<<<<<<< HEAD
		"add-to-command": "加入至$t(generic.command)",
		"add-to-context-menu": "加入至$t(generic.context-menu)",
		"advanced-settings": "高级$t(generic.setting)",
		"all-settings": "所有$t(generic.setting)",
		"all-settings-actions": {
			"edit": "$t(generic.edit)",
			"recover": "复原",
			"reload": "重新加载",
			"reset": "$t(generic.reset)",
			"undo": "复原"
		},
		"create-instance-near-existing-ones": "在$t(generic.exist)$t(generic.instance)附近创建$t(generic.instance)",
		"create-instance-near-existing-ones-description": "如果为$t(generic.true)，则在$t(generic.instance)$t(generic.exist)时覆盖「$t(settings.new-instance-behavior)」。",
		"description": "$t(generic.open)「$t(settings.all-settings)」下的「$t(settings.all-settings-actions.edit)」或$t(generic.use)$t(generic.command-palette)以$t(generic.export)或$t(generic.import)$t(generic.setting)。",
=======
>>>>>>> 44945596
		"documentation": "$t(generic.documentation)",
		"documentations": {
			"changelog": "$t(generic.documentations.changelog)",
			"donate": "$t(generic.documentations.donate)",
			"readme": "$t(generic.documentations.readme)"
		},
<<<<<<< HEAD
		"error-notice-timeout": "错误$t(generic.notice)$t(generic.timeout)（s）",
		"error-notice-timeout-description": "$t(settings.notice-timeout-description)",
		"focus-on-new-instance": "$t(generic.focus)新$t(generic.instance)",
		"hide-status-bar": "隐藏$t(generic.status-bar)",
		"hide-status-bar-options": {
			"always": "总是",
			"focused": "当$t(generic.focus)$t(generic.terminal)时",
			"never": "从不",
			"running": "当执行$t(generic.terminal)时"
		},
		"language": "$t(generic.language)",
		"language-default": "$t(generic.use)$t(generic.app)$t(generic.setting)",
		"language-description": "仅适用於此$t(generic.plugin)。标有🚧的$t(generic.language)需要您帮助来翻译！",
		"new-instance-behavior": "新$t(generic.instance)$t(generic.behavior)",
		"new-instance-behaviors": {
			"newHorizontalSplit": "新水平$t(generic.split)",
			"newLeftSplit": "新左侧$t(generic.split)",
			"newLeftTab": "新左侧$t(generic.tab)",
			"newRightSplit": "新右侧$t(generic.split)",
			"newRightTab": "新右侧$t(generic.tab)",
			"newTab": "新$t(generic.tab)",
			"newVerticalSplit": "新垂直$t(generic.split)",
			"newWindow": "新$t(generic.window)",
			"replaceTab": "替换$t(generic.tab)"
		},
		"notice-timeout": "$t(generic.notice)$t(generic.timeout)（s）",
		"notice-timeout-description": "设为0 s是无$t(generic.timeout)。设为负数以$t(generic.disable)$t(generic.notice)。",
		"open-changelog-on-update": "更新时$t(generic.open)$t(generic.documentations.changelog)",
		"pin-new-instance": "$t(generic.pin)新$t(generic.instance)",
		"preferred-renderer": "首选$t(generic.renderer)",
		"preferred-renderer-options": "$t(generic.renderers.{{type}})",
		"profile-list": {
			"description": "$t(generic.list)中第一个$t(generic.compatible)的$t(generic.profile)是其$t(generic.terminal)$t(generic.type)的$t(generic.default)。"
		},
		"profiles": "$t(generic.profile)",
		"profiles-description": "$t(generic.list-description)",
		"profiles-edit": "$t(generic.edit)",
		"reset": "$t(generic.reset)"
=======
		"open-changelog-on-update": "更新时$t(generic.open)$t(generic.documentations.changelog)"
>>>>>>> 44945596
	}
}<|MERGE_RESOLUTION|>--- conflicted
+++ resolved
@@ -7,24 +7,7 @@
 		"open-terminal-current": "在$t(generic.terminal)$t(generic.open)$t(generic.current-directory)：$t(generic.profile-types.{{type}})",
 		"open-terminal-root": "在$t(generic.terminal)$t(generic.open)$t(generic.root-directory)：$t(generic.profile-types.{{type}})"
 	},
-<<<<<<< HEAD
 	"components": {
-		"dialog": {
-			"cancel": "$t(generic.cancel)",
-			"confirm": "$t(generic.confirm)",
-			"double-confirm-hint": "按<Enter>兩次$t(generic.confirm)。"
-		},
-		"dropdown": {
-			"placeholder": "（未选择）"
-		},
-		"edit-data": {
-			"data": "$t(generic.data)",
-			"export": "$t(generic.export)",
-			"export-to-clipboard": "$t(generic.export)到$t(generic.clipboard)",
-			"import": "$t(generic.import)",
-			"import-from-clipboard": "从$t(generic.import)$t(generic.import)",
-			"reset": "$t(generic.reset)"
-		},
 		"find": {
 			"case-sensitive": "区分大小写",
 			"close": "$t(generic.close)",
@@ -35,15 +18,6 @@
 			"results": "{{index, number}}/{{count, number}}",
 			"too-many-results": "?/{{limit, number}}+",
 			"whole-word": "全字"
-		},
-		"list": {
-			"append": "后置",
-			"move-down": "下移",
-			"move-up": "上移",
-			"name": "$t(generic.ordinal)",
-			"prepend": "前置",
-			"preset-placeholder": "$t(components.dropdown.placeholder)",
-			"remove": "删除"
 		},
 		"profile": {
 			"data": "$t(generic.data)",
@@ -123,88 +97,51 @@
 			"unsupported-profile": "不支持的$t(generic.profile)：\r\n{{profile}}\r\n"
 		}
 	},
-	"dialogs": {
-		"overwrite-existing-frontmatter": "$t(generic.overwrite)$t(generic.exist)的$t(generic.frontmatter)？"
-	},
 	"errors": {
 		"error-checking-Python": "$t(generic.check)$t(generic.Python)时出错",
-		"error-exporting-settings": "$t(generic.export)$t(generic.setting)时出错",
-		"error-importing-settings": "$t(generic.import)$t(generic.setting)时出错",
 		"error-killing-pseudoterminal": "终止$t(generic.pseudoterminal)时出错",
-		"error-opening-documentation": "$t(generic.open)$t(generic.documentation)时出错",
-		"error-processing-frontmatter": "处理$t(generic.frontmatter)时出错：{{file.path}}",
 		"error-spawning-resizer": "$t(generic.spawn)$t(generic.terminal-resizer)时出错",
 		"error-spawning-terminal": "$t(generic.spawn)$t(generic.terminal)时出错",
-		"malformed-data": "$t(generic.data)格式不正确",
-		"missing-interpolation": "名称为「{{name}}」的缺少插值被替换为「{{value}}」：{{text}}",
-		"missing-translation": "键为「{{key}}」的缺少翻译被替换为「{{value}}」",
 		"no-Python-to-spawn-Unix-pseudoterminal": "没有$t(generic.Python)来$t(generic.spawn)$t(generic.platforms.unix)$t(generic.pseudoterminal)",
 		"not-Python": "不是$t(generic.Python)",
-		"private-API-changed": "私有$t(generic.API)改变了",
 		"resizer-disabled": "$t(generic.terminal-resizer)已$t(generic.disable)",
-		"resizer-exited-unexpectedly": "$t(generic.terminal-resizer)意外$t(generic.exit)：{{code}}",
-		"retry-outdated-frontmatter": "请$t(generic.retry)，因为$t(generic.frontmatter)在$t(generic.background)更新了"
+		"resizer-exited-unexpectedly": "$t(generic.terminal-resizer)意外$t(generic.exit)：{{code}}"
 	},
 	"generic": {
-		"API": "应用程序接口",
 		"Python": "Python",
-		"app": "应用",
 		"argument": "参数",
-		"background": "后台",
 		"behavior": "行为",
-		"cancel": "取消",
 		"check": "检查",
 		"clear": "清除",
-		"clipboard": "剪贴板",
 		"close": "关闭",
-		"command": "命令",
-		"command-palette": "命令面板",
 		"compatible": "兼容",
-		"confirm": "确认",
 		"context-menu": "右键选单",
 		"current-directory": "目前$t(generic.directory)",
-		"current-file": "目前$t(generic.file)",
 		"custom": "自定义",
-		"data": "数据",
 		"default": "默认",
 		"directory": "目录",
 		"disable": "禁用",
-=======
-	"generic": {
->>>>>>> 44945596
 		"documentation": "文档",
 		"documentations": {
 			"changelog": "更改日志",
 			"donate": "$t(generic.donate)",
 			"readme": "自述文件"
 		},
-<<<<<<< HEAD
 		"donate": "捐赠",
-		"edit": "编辑",
 		"executable": "可执行文件",
-		"exist": "存在",
 		"exit": "退出",
-		"export": "导出",
-		"file": "文件",
 		"file-extensions": {
 			"HTML": "超文本标记语言"
 		},
 		"find": "搜索",
 		"focus": "聚焦",
-		"frontmatter": "前文",
 		"history": "历史",
-		"import": "导入",
 		"incompatible": "不$t(generic.compatible)",
 		"instance": "个体",
-		"language": "语言",
 		"list": "列表",
 		"list-description_other": "有{{count, number}}項項目。",
 		"list-description_zero": "沒有項目。",
 		"name": "名称",
-		"notice": "通知",
-		"open": "开啟",
-		"ordinal": "第{{count, number}}",
-		"overwrite": "覆盖",
 		"pin": "锁定",
 		"platform": "平台",
 		"platforms": {
@@ -214,7 +151,6 @@
 			"win32": "Microsoft Windows",
 			"win32-short": "Windows"
 		},
-		"plugin": "插件",
 		"preset": "预设",
 		"profile": "配置",
 		"profile-types": {
@@ -232,13 +168,10 @@
 			"dom": "文件物件模型",
 			"webgl": "WebGL"
 		},
-		"reset": "重设",
 		"restart": "重启",
 		"restore": "还原",
-		"retry": "重试",
 		"root-directory": "根$t(generic.directory)",
 		"save": "储存",
-		"setting": "设置",
 		"spawn": "啟动",
 		"split": "分屏",
 		"status-bar": "状态栏",
@@ -246,10 +179,8 @@
 		"terminal": "终端",
 		"terminal-resizer": "$t(generic.terminal)缩放迸程",
 		"text-field": "文本框",
-		"timeout": "超时",
 		"true": "真",
 		"type": "类型",
-		"use": "使用",
 		"window": "窗口",
 		"working-directory": "工作$t(generic.directory)"
 	},
@@ -296,37 +227,19 @@
 	},
 	"ribbons": {
 		"open-terminal": "$t(generic.open)$t(generic.terminal)"
-=======
-		"donate": "捐赠"
->>>>>>> 44945596
 	},
 	"settings": {
-<<<<<<< HEAD
 		"add-to-command": "加入至$t(generic.command)",
 		"add-to-context-menu": "加入至$t(generic.context-menu)",
 		"advanced-settings": "高级$t(generic.setting)",
-		"all-settings": "所有$t(generic.setting)",
-		"all-settings-actions": {
-			"edit": "$t(generic.edit)",
-			"recover": "复原",
-			"reload": "重新加载",
-			"reset": "$t(generic.reset)",
-			"undo": "复原"
-		},
 		"create-instance-near-existing-ones": "在$t(generic.exist)$t(generic.instance)附近创建$t(generic.instance)",
 		"create-instance-near-existing-ones-description": "如果为$t(generic.true)，则在$t(generic.instance)$t(generic.exist)时覆盖「$t(settings.new-instance-behavior)」。",
-		"description": "$t(generic.open)「$t(settings.all-settings)」下的「$t(settings.all-settings-actions.edit)」或$t(generic.use)$t(generic.command-palette)以$t(generic.export)或$t(generic.import)$t(generic.setting)。",
-=======
->>>>>>> 44945596
 		"documentation": "$t(generic.documentation)",
 		"documentations": {
 			"changelog": "$t(generic.documentations.changelog)",
 			"donate": "$t(generic.documentations.donate)",
 			"readme": "$t(generic.documentations.readme)"
 		},
-<<<<<<< HEAD
-		"error-notice-timeout": "错误$t(generic.notice)$t(generic.timeout)（s）",
-		"error-notice-timeout-description": "$t(settings.notice-timeout-description)",
 		"focus-on-new-instance": "$t(generic.focus)新$t(generic.instance)",
 		"hide-status-bar": "隐藏$t(generic.status-bar)",
 		"hide-status-bar-options": {
@@ -335,9 +248,6 @@
 			"never": "从不",
 			"running": "当执行$t(generic.terminal)时"
 		},
-		"language": "$t(generic.language)",
-		"language-default": "$t(generic.use)$t(generic.app)$t(generic.setting)",
-		"language-description": "仅适用於此$t(generic.plugin)。标有🚧的$t(generic.language)需要您帮助来翻译！",
 		"new-instance-behavior": "新$t(generic.instance)$t(generic.behavior)",
 		"new-instance-behaviors": {
 			"newHorizontalSplit": "新水平$t(generic.split)",
@@ -350,8 +260,6 @@
 			"newWindow": "新$t(generic.window)",
 			"replaceTab": "替换$t(generic.tab)"
 		},
-		"notice-timeout": "$t(generic.notice)$t(generic.timeout)（s）",
-		"notice-timeout-description": "设为0 s是无$t(generic.timeout)。设为负数以$t(generic.disable)$t(generic.notice)。",
 		"open-changelog-on-update": "更新时$t(generic.open)$t(generic.documentations.changelog)",
 		"pin-new-instance": "$t(generic.pin)新$t(generic.instance)",
 		"preferred-renderer": "首选$t(generic.renderer)",
@@ -361,10 +269,6 @@
 		},
 		"profiles": "$t(generic.profile)",
 		"profiles-description": "$t(generic.list-description)",
-		"profiles-edit": "$t(generic.edit)",
-		"reset": "$t(generic.reset)"
-=======
-		"open-changelog-on-update": "更新时$t(generic.open)$t(generic.documentations.changelog)"
->>>>>>> 44945596
+		"profiles-edit": "$t(generic.edit)"
 	}
 }