{
	"commands": {
		"export-settings-clipboard": "$t(generic.export)$t(generic.setting)到$t(generic.clipboard)",
		"export-settings-current-file": "$t(generic.export)$t(generic.setting)到$t(generic.current-file)",
		"import-settings-clipboard": "从$t(generic.clipboard)$t(generic.import)$t(generic.setting)",
		"import-settings-current-file": "从$t(generic.current-file)$t(generic.import)$t(generic.setting)",
		"open-documentation-changelog": "$t(generic.open)$t(generic.documentations.changelog)",
		"open-documentation-readme": "$t(generic.open)$t(generic.documentations.readme)",
		"open-terminal-": "$t(generic.open)$t(generic.terminal)：$t(generic.profile-types.{{type}})",
		"open-terminal-current": "在$t(generic.terminal)$t(generic.open)$t(generic.current-directory)：$t(generic.profile-types.{{type}})",
		"open-terminal-root": "在$t(generic.terminal)$t(generic.open)$t(generic.root-directory)：$t(generic.profile-types.{{type}})"
	},
	"components": {
		"dialog": {
			"cancel": "$t(generic.cancel)",
			"confirm": "$t(generic.confirm)",
			"double-confirm-hint": "按<Enter>兩次$t(generic.confirm)。"
		},
		"dropdown": {
			"placeholder": "（未选择）"
		},
		"editable-list": {
			"append": "后置",
			"move-down": "下移",
			"move-up": "上移",
			"name": "$t(generic.ordinal)",
			"prepend": "前置",
			"preset-placeholder": "$t(components.dropdown.placeholder)",
			"remove": "删除"
		},
		"find": {
			"case-sensitive": "区分大小写",
			"close": "$t(generic.close)",
			"input-placeholder": "$t(generic.find)",
<<<<<<< HEAD
			"results": "{{index, number}}/{{count, number}}",
			"too-many-results": "?/{{limit, number}}+"
=======
			"next": "下一个",
			"previous": "上一个",
			"regex": "正则表达式",
			"search-results": "{{index, number}}/{{count, number}}",
			"too-many-search-results": "?/{{limit, number}}+",
			"whole-word": "全字"
>>>>>>> 6ce6ca47
		},
		"profile": {
			"external": {
				"arguments": "$t(generic.argument)",
				"arguments-description": "$t(generic.list-description)",
				"arguments-edit": "$t(generic.edit)",
				"executable": "$t(generic.executable)"
			},
			"integrated": {
				"Python-executable": "$t(generic.Python)$t(generic.executable)",
				"Python-executable-check": "$t(generic.check)",
				"Python-executable-checking": "$t(generic.check)中",
				"Python-executable-description": "推荐$t(asset:magic.recommended-Python-version)或更高版本。于$t(generic.platforms.unix)$t(generic.spawn)$t(generic.profile-types.integrated)$t(generic.terminal)所需要的。清除$t(generic.text-field)以$t(generic.disable)$t(generic.Python)。",
				"Python-executable-placeholder": "（已$t(generic.disable)）",
				"arguments": "$t(generic.argument)",
				"arguments-description": "$t(generic.list-description)",
				"arguments-edit": "$t(generic.edit)",
				"executable": "$t(generic.executable)",
				"use-win32-conhost": "$t(generic.use)$t(generic.platforms.win32)「conhost.exe」",
				"use-win32-conhost-description": "如果执行「conhost.exe」没有创建视窗，请$t(generic.disable)。无保证这会起作用。"
			},
			"invalid": {
				"data": "$t(generic.data)"
			},
			"name": "$t(generic.name)",
			"platform": "$t(generic.platforms.{{type}})",
			"platform-description-": "",
			"platform-description-current": "目前$t(generic.platform)",
			"preset": "$t(generic.preset)",
			"preset-placeholder": "($t(generic.custom))",
			"reset": "$t(generic.reset)",
			"title": "{{name}}",
			"type": "$t(generic.type)",
			"type-options": "$t(generic.profile-types.{{type}})"
		},
		"profile-list": {
			"descriptor-": "{{info.id}}",
			"descriptor-incompatible": "（$t(generic.incompatible)）$t(components.profile-list.descriptor-)",
			"edit": "$t(generic.edit)",
			"namer-": "{{info.name}}",
			"namer-incompatible": "$t(components.profile-list.namer-)",
			"preset-placeholder": "$t(components.dropdown.placeholder)",
			"title": "$t(generic.profile)"
		},
		"select-profile": {
			"item-text-": "$t(profile-name-formats.long)",
			"item-text-incompatible": "（$t(generic.incompatible)）$t(components.select-profile.item-text-)"
		},
		"terminal": {
			"display-name": "$t(generic.terminal)：{{name}}",
			"edit-modal": {
				"profile": "$t(generic.profile)",
				"profile-edit": "$t(generic.edit)",
				"profile-name-": "$t(profile-name-formats.short)",
				"profile-name-incompatible": "（$t(generic.incompatible)）$t(components.terminal.edit-modal.profile-name-)",
				"profile-placeholder": "$t(components.profile.preset-placeholder)",
				"reset": "$t(generic.reset)",
				"title": "$t(generic.edit)$t(generic.terminal)",
				"working-directory": "$t(generic.working-directory)",
				"working-directory-placeholder": "（未定义）"
			},
			"menus": {
				"edit": "$t(generic.edit)",
				"find": "$t(generic.find)",
				"restart": "$t(generic.restart)",
				"save-as-HTML": "$t(generic.save)为$t(generic.file-extensions.HTML)"
			},
			"name": {
				"profile-type": "$t(generic.profile-types.{{type}})"
			},
			"restored-history": "\r\n * 已还原于{{datetime, datetime(dateStyle: full, timeStyle: full)}}的历史\r\n\r\n",
			"unsupported-profile": "不支持的$t(generic.profile)：\r\n{{profile}}\r\n"
		}
	},
	"dialogs": {
		"overwrite-existing-frontmatter": "$t(generic.overwrite)现有的$t(generic.frontmatter)？"
	},
	"documentations": {
		"changelog": "$t(generic.documentations.changelog)",
		"readme": "$t(generic.documentations.readme)"
	},
	"errors": {
		"cannot-find-status-bar": "找不到$t(generic.status-bar)",
		"error-checking-Python": "$t(generic.check)$t(generic.Python)时出错",
		"error-exporting-settings": "$t(generic.export)$t(generic.setting)时出错",
		"error-importing-settings": "$t(generic.import)$t(generic.setting)时出错",
		"error-opening-documentation": "$t(generic.open)$t(generic.documentation)时出错",
		"error-processing-frontmatter": "处理$t(generic.frontmatter)时出错：{{file.path}}",
		"error-spawning-terminal": "$t(generic.spawn)$t(generic.terminal)时出错",
		"error-spawning-resizer": "$t(generic.spawn)$t(generic.terminal-resizer)时出错",
		"error-killing-pseudoterminal": "终止$t(generic.pseudoterminal)时出错",
		"malformed-data": "$t(generic.data)格式不正确",
		"missing-interpolation": "名称为「{{name}}」的缺少插值被替换为「{{value}}」：{{text}}",
		"missing-translation": "键为「{{key}}」的缺少翻译被替换为「{{value}}」",
		"no-Python-to-spawn-Unix-pseudoterminal": "没有$t(generic.Python)来$t(generic.spawn)$t(generic.platforms.unix)$t(generic.pseudoterminal)",
		"not-Python": "不是$t(generic.Python)",
		"private-API-changed": "私有$t(generic.API)改变了",
		"resizer-disabled": "$t(generic.terminal-resizer)已$t(generic.disable)",
		"resizer-exited-unexpectedly": "$t(generic.terminal-resizer)意外$t(generic.exit)：{{code}}",
		"retry-outdated-frontmatter": "请$t(generic.retry)，因为$t(generic.frontmatter)在$t(generic.background)更新了"
	},
	"generic": {
		"API": "应用程序接口",
		"Python": "Python",
		"app": "应用",
		"argument": "参数",
		"background": "后台",
		"behavior": "行为",
		"cancel": "取消",
		"check": "检查",
		"clipboard": "剪贴板",
		"close": "关闭",
		"command": "命令",
		"command-palette": "命令面板",
		"compatible": "兼容",
		"confirm": "确认",
		"context-menu": "右键选单",
		"current-directory": "目前$t(generic.directory)",
		"current-file": "目前$t(generic.file)",
		"custom": "自定义",
		"data": "数据",
		"default": "默认",
		"directory": "目录",
		"disable": "禁用",
		"documentation": "文档",
		"documentations": {
			"changelog": "更改日志",
			"readme": "自述文件"
		},
		"edit": "编辑",
		"executable": "可执行文件",
		"exit": "退出",
		"export": "导出",
		"file": "文件",
		"file-extensions": {
			"HTML": "超文本标记语言"
		},
		"find": "搜索",
		"frontmatter": "前文",
		"import": "导入",
		"incompatible": "不$t(generic.compatible)",
		"instance": "个体",
		"language": "语言",
		"list": "列表",
		"list-description_other": "有{{count, number}}項項目。",
		"list-description_zero": "沒有項目。",
		"name": "名称",
		"notice": "通知",
		"open": "开啟",
		"ordinal": "第{{count, number}}",
		"overwrite": "覆盖",
		"platform": "平台",
		"platforms": {
			"darwin": "\u200bmacOS",
			"linux": "Linux",
			"unix": "Unix",
			"win32": "Microsoft Windows"
		},
		"plugin": "插件",
		"preset": "预设",
		"profile": "配置",
		"profile-types": {
			"": "空白",
			"developerConsole": "开发者控制台",
			"external": "外部",
			"integrated": "整合式",
			"invalid": "无效",
			"select": "选择"
		},
		"pseudoterminal": "伪终端",
		"renderer": "渲染器",
		"renderers": {
			"canvas": "画布",
			"dom": "文件物件模型",
			"webgl": "WebGL"
		},
		"reset": "重设",
		"restart": "重启",
		"retry": "重试",
		"root-directory": "根$t(generic.directory)",
		"save": "储存",
		"setting": "设置",
		"spawn": "啟动",
		"split": "分屏",
		"status-bar": "状态栏",
		"tab": "标签页",
		"terminal": "终端",
		"terminal-resizer": "$t(generic.terminal)缩放迸程",
		"text-field": "文本框",
		"timeout": "超时",
		"true": "真",
		"type": "类型",
		"use": "使用",
		"window": "窗口",
		"working-directory": "工作$t(generic.directory)"
	},
	"menus": {
		"open-terminal": "在$t(generic.terminal)$t(generic.open)：$t(generic.profile-types.{{type}})"
	},
	"name": "$t(generic.terminal)",
	"notices": {
		"Python-version-is": "$t(generic.Python)版本为{{version}}",
		"no-default-profile": "没有$t(generic.type)「$t(generic.profile-types.{{type}})」的$t(generic.default)$t(generic.profile)",
		"spawning-terminal": "$t(generic.terminal)$t(generic.spawn)中：{{name}}",
		"terminal-exited": "$t(generic.terminal)已$t(generic.exit)：{{code}}"
	},
	"profile-name-formats": {
		"long": "\"{{info.name}}\". $t(generic.profile-types.{{info.profile.type}}). {{info.id}}.",
		"short": "\"{{info.nameOrID}}\". $t(generic.profile-types.{{info.profile.type}})."
	},
	"profile-presets": {
		"bashIntegrated": "bash：$t(generic.profile-types.integrated)",
		"cmdIntegrated": "cmd：$t(generic.profile-types.integrated)",
		"darwinExternalDefault": "$t(generic.platforms.darwin)$t(generic.default)：$t(generic.profile-types.external)",
		"darwinIntegratedDefault": "$t(generic.platforms.darwin)$t(generic.default)：$t(generic.profile-types.integrated)",
		"dashIntegrated": "dash：$t(generic.profile-types.integrated)",
		"developerConsole": "$t(generic.profile-types.developerConsole)",
		"empty": "$t(generic.profile-types.)",
		"linuxExternalDefault": "$t(generic.platforms.linux)$t(generic.default)：$t(generic.profile-types.external)",
		"linuxIntegratedDefault": "$t(generic.platforms.linux)$t(generic.default)：$t(generic.profile-types.integrated)",
		"pwshIntegrated": "pwsh：$t(generic.profile-types.integrated)",
		"shIntegrated": "sh：$t(generic.profile-types.integrated)",
		"win32ExternalDefault": "$t(generic.platforms.win32)$t(generic.default)：$t(generic.profile-types.external)",
		"win32IntegratedDefault": "$t(generic.platforms.win32)$t(generic.default)：$t(generic.profile-types.integrated)",
		"zshIntegrated": "zsh：$t(generic.profile-types.integrated)"
	},
	"ribbons": {
		"open-terminal": "$t(generic.open)$t(generic.terminal)"
	},
	"settings": {
		"add-to-command": "加入至$t(generic.command)",
		"add-to-context-menu": "加入至$t(generic.context-menu)",
		"advanced-settings": "高级$t(generic.setting)",
		"all-settings": "所有$t(generic.setting)",
		"all-settings-actions": {
			"edit": "$t(generic.edit)",
			"recover": "复原",
			"reload": "重新加载",
			"reset": "$t(generic.reset)",
			"undo": "复原"
		},
		"create-instance-near-existing-ones": "在现有$t(generic.instance)附近创建$t(generic.instance)",
		"create-instance-near-existing-ones-description": "如果为$t(generic.true)，则覆盖「$t(settings.new-instance-behavior)」。",
		"description": "$t(generic.open)「$t(settings.all-settings)」下的「$t(settings.all-settings-actions.edit)」或$t(generic.use)$t(generic.command-palette)以$t(generic.export)或$t(generic.import)$t(generic.setting)。",
		"documentation": "$t(generic.documentation)",
		"documentations": {
			"changelog": "$t(generic.documentations.changelog)",
			"readme": "$t(generic.documentations.readme)"
		},
		"edit-settings": {
			"data": "$t(generic.data)",
			"export": "$t(generic.export)",
			"export-to-clipboard": "$t(generic.export)到$t(generic.clipboard)",
			"import": "$t(generic.import)",
			"import-from-clipboard": "从$t(generic.import)$t(generic.import)",
			"title": "$t(generic.edit)"
		},
		"error-notice-timeout": "错误$t(generic.notice)$t(generic.timeout)（s）",
		"error-notice-timeout-description": "$t(settings.notice-timeout-description)",
		"hide-status-bar": "隐藏$t(generic.status-bar)",
		"hide-status-bar-options": {
			"never": "从不",
			"always": "总是",
			"focused": "当聚焦$t(generic.terminal)时",
			"running": "当执行$t(generic.terminal)时"
		},
		"language": "$t(generic.language)",
		"language-default": "$t(generic.use)$t(generic.app)$t(generic.setting)",
		"language-description": "仅适用於此$t(generic.plugin)。标有🚧的$t(generic.language)需要您帮助来翻译！",
		"new-instance-behavior": "新$t(generic.instance)$t(generic.behavior)",
		"new-instance-behaviors": {
			"newHorizontalSplit": "新的水平$t(generic.split)",
			"newTab": "新$t(generic.tab)",
			"newVerticalSplit": "新的垂直$t(generic.split)",
			"newWindow": "新$t(generic.window)",
			"replaceTab": "替换$t(generic.tab)"
		},
		"notice-timeout": "$t(generic.notice)$t(generic.timeout)（s）",
		"notice-timeout-description": "设为0 s是无$t(generic.timeout)。设为负数以$t(generic.disable)$t(generic.notice)。",
		"preferred-renderer": "首选$t(generic.renderer)",
		"preferred-renderer-options": "$t(generic.renderers.{{type}})",
		"profile-list": {
			"description": "$t(generic.list)中第一个$t(generic.compatible)的$t(generic.profile)是其$t(generic.terminal)$t(generic.type)的$t(generic.default)。"
		},
		"profiles": "$t(generic.profile)",
		"profiles-description": "$t(generic.list-description)",
		"profiles-edit": "$t(generic.edit)",
		"reset": "$t(generic.reset)"
	}
}<|MERGE_RESOLUTION|>--- conflicted
+++ resolved
@@ -32,17 +32,12 @@
 			"case-sensitive": "区分大小写",
 			"close": "$t(generic.close)",
 			"input-placeholder": "$t(generic.find)",
-<<<<<<< HEAD
-			"results": "{{index, number}}/{{count, number}}",
-			"too-many-results": "?/{{limit, number}}+"
-=======
 			"next": "下一个",
 			"previous": "上一个",
 			"regex": "正则表达式",
-			"search-results": "{{index, number}}/{{count, number}}",
-			"too-many-search-results": "?/{{limit, number}}+",
+			"results": "{{index, number}}/{{count, number}}",
+			"too-many-results": "?/{{limit, number}}+",
 			"whole-word": "全字"
->>>>>>> 6ce6ca47
 		},
 		"profile": {
 			"external": {
