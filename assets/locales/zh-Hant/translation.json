--- conflicted
+++ resolved
@@ -32,17 +32,12 @@
 			"case-sensitive": "區分大小寫",
 			"close": "$t(generic.close)",
 			"input-placeholder": "$t(generic.find)",
-<<<<<<< HEAD
-			"results": "{{index, number}}/{{count, number}}",
-			"too-many-results": "?/{{limit, number}}+"
-=======
 			"next": "下一個",
 			"previous": "上一個",
 			"regex": "正則表達式",
-			"search-results": "{{index, number}}/{{count, number}}",
-			"too-many-search-results": "?/{{limit, number}}+",
+			"results": "{{index, number}}/{{count, number}}",
+			"too-many-results": "?/{{limit, number}}+",
 			"whole-word": "全字"
->>>>>>> 6ce6ca47
 		},
 		"profile": {
 			"external": {
