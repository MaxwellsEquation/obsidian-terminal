import { analyzeMetafile, context, formatMessages } from "esbuild"
import { isEmpty, isUndefined } from "lodash-es"
import { PATHS } from "./util.mjs"
import { argv } from "node:process"
import builtinModules from "builtin-modules"
import esbuildCompress from "esbuild-compress"
import esbuildPluginGlobals from "esbuild-plugin-globals"
import esbuildPluginTextReplace from "esbuild-plugin-text-replace"
import { writeFile } from "node:fs/promises"

const ARGV_PRODUCTION = 2,
	COMMENT = "// repository: https://github.com/polyipseity/obsidian-terminal",
	DEV = argv[ARGV_PRODUCTION] === "dev",
	BUILD = await context({
		alias: {},
		banner: { js: COMMENT },
		bundle: true,
		color: true,
		drop: [],
		entryPoints: ["sources/main.ts", "sources/styles.css"],
		external: [
			"@codemirror/*",
			"@lezer/*",
			"electron",
			"node:*",
			"obsidian",
			...builtinModules,
		],
		footer: { js: COMMENT },
		format: "cjs",
		inject: ["@polyipseity/obsidian-plugin-library/inject"],
		jsx: "transform",
		legalComments: "inline",
<<<<<<< HEAD
		loader: {
			".json": "compressed-json",
			".md": "compressed-text",
			".py": "compressed-text",
		},
=======
		loader: {},
>>>>>>> f1bf657e
		logLevel: "info",
		logLimit: 0,
		metafile: true,
		minify: !DEV,
		outdir: PATHS.outDir,
		platform: "browser",
		plugins: [
			esbuildPluginGlobals({
				// Cannot use `i18next` because it is too outdated to have formatters
				moment: "moment",
			}),
			esbuildCompress({
				compressors: [
					{
						filter: /\.json$/u,
						loader: "json",
					},
					{
						filter: /\.md$/u,
						lazy: true,
						loader: "text",
					},
				],
			}),
			esbuildPluginTextReplace({
				include: /obsidian-plugin-library.*\.js$/u,
				pattern: [
					[
						/\/\/(?<c>[@#]) sourceMappingURL=/gu,
						"//$1 sourceMappingURL= ",
					],
				],
			}),
		],
		sourcemap: DEV && "inline",
		sourcesContent: true,
		target: "ES2018",
		treeShaking: true,
	})

async function esbuild() {
	if (DEV) {
		await BUILD.watch({})
	} else {
		try {
			// Await https://github.com/evanw/esbuild/issues/2886
			const { errors, warnings, metafile } = await BUILD.rebuild()
			await Promise.all([
				(async () => {
					if (!isUndefined(metafile)) {
						console.log(await analyzeMetafile(metafile, {
							color: true,
							verbose: true,
						}))
					}
					for await (const logging of [
						{
							data: warnings,
							kind: "warning",
							log: console.warn.bind(console),
						},
						{
							data: errors,
							kind: "error",
							log: console.error.bind(console),
						},
					]
						.filter(({ data }) => !isEmpty(data))
						.map(async ({ data, kind, log }) => {
							const message = (await formatMessages(data, {
								color: true,
								kind,
							})).join("\n")
							return () => log(message)
						})) {
						logging()
					}
				})(),
				isUndefined(metafile)
					? null
					: writeFile(
						PATHS.metafile,
						JSON.stringify(metafile, null, "\t"),
						{ encoding: "utf-8" },
					),
			])
		} finally {
			await BUILD.dispose()
		}
	}
}
await esbuild()<|MERGE_RESOLUTION|>--- conflicted
+++ resolved
@@ -31,15 +31,7 @@
 		inject: ["@polyipseity/obsidian-plugin-library/inject"],
 		jsx: "transform",
 		legalComments: "inline",
-<<<<<<< HEAD
-		loader: {
-			".json": "compressed-json",
-			".md": "compressed-text",
-			".py": "compressed-text",
-		},
-=======
 		loader: {},
->>>>>>> f1bf657e
 		logLevel: "info",
 		logLimit: 0,
 		metafile: true,
@@ -58,7 +50,7 @@
 						loader: "json",
 					},
 					{
-						filter: /\.md$/u,
+						filter: /\.(?:md|py)$/u,
 						lazy: true,
 						loader: "text",
 					},
