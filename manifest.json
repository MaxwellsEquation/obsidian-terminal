{
	"author": "polyipseity",
	"description": "PLACEHOLDER",
	"fundingUrl": {
		"Buy Me a Coffee": "https://buymeacoffee.com/polyipseity",
		"GitHub Sponsors": "https://github.com/sponsors/polyipseity"
	},
	"version": "0.0.0",
	"authorUrl": "https://github.com/polyipseity",
	"id": "PLACEHOLDER",
	"isDesktopOnly": false,
<<<<<<< HEAD
	"minAppVersion": "1.2.8",
=======
	"minAppVersion": "1.4.11",
>>>>>>> 2b7eb4db
	"name": "PLACEHOLDER"
}<|MERGE_RESOLUTION|>--- conflicted
+++ resolved
@@ -9,10 +9,6 @@
 	"authorUrl": "https://github.com/polyipseity",
 	"id": "PLACEHOLDER",
 	"isDesktopOnly": false,
-<<<<<<< HEAD
-	"minAppVersion": "1.2.8",
-=======
 	"minAppVersion": "1.4.11",
->>>>>>> 2b7eb4db
 	"name": "PLACEHOLDER"
 }