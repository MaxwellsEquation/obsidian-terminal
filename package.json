--- conflicted
+++ resolved
@@ -14,11 +14,7 @@
 	"description": "PLACEHOLDER",
 	"devDependencies": {
 		"@changesets/cli": "^2.26.2",
-<<<<<<< HEAD
 		"@polyipseity/obsidian": "^1.2.8",
-		"@tsconfig/esm": "^1.0.4",
-=======
->>>>>>> a52a3631
 		"@tsconfig/node16": "^16.1.1",
 		"@tsconfig/recommended": "^1.0.2",
 		"@tsconfig/strictest": "^2.0.2",
