{
	"author": "polyipseity",
	"bugs": {
		"url": "https://github.com/polyipseity/PLACEHOLDER"
	},
	"dependencies": {
		"@polyipseity/obsidian-plugin-library": "^1.32.0",
<<<<<<< HEAD
		"@xterm/addon-canvas": "^0.7.0",
		"@xterm/addon-fit": "^0.10.0",
		"@xterm/addon-ligatures": "^0.9.0",
		"@xterm/addon-search": "^0.15.0",
		"@xterm/addon-serialize": "^0.13.0",
		"@xterm/addon-unicode11": "^0.8.0",
		"@xterm/addon-web-links": "^0.11.0",
		"@xterm/addon-webgl": "^0.18.0",
		"@xterm/xterm": "^5.5.0",
		"acorn": "^8.15.0",
		"ansi-escape-sequences": "^6.2.4",
		"async-lock": "^1.4.1",
		"browser-util-inspect": "^0.2.0",
		"espree": "^10.4.0",
		"i18next": "^25.2.1",
		"immutable": "^5.1.3",
=======
		"espree": "^10.4.0",
		"i18next": "^25.3.2",
>>>>>>> 47a09fa6
		"lodash-es": "^4.17.21",
		"monkey-around": "^3.0.0",
		"obsidian": "~1.4.11",
		"semver": "^7.7.2",
<<<<<<< HEAD
		"simple-icons": "^15.2.0",
		"source-map": "^0.7.4",
		"svelte": "^5.34.3",
		"tmp-promise": "^3.0.3",
=======
>>>>>>> 47a09fa6
		"ts-essentials": "^10.1.1"
	},
	"description": "Integrate consoles, shells, and terminals.",
	"devDependencies": {
		"@changesets/cli": "^2.29.5",
		"@eslint/compat": "^1.3.1",
		"@eslint/eslintrc": "^3.3.1",
<<<<<<< HEAD
		"@eslint/js": "^9.29.0",
=======
		"@eslint/js": "^9.32.0",
>>>>>>> 47a09fa6
		"@polyipseity/obsidian": "~1.4.11",
		"@tsconfig/node16": "^16.1.4",
		"@tsconfig/recommended": "^1.0.10",
		"@tsconfig/strictest": "^2.0.5",
		"@types/ansi-escape-sequences": "^4.0.4",
		"@types/async-lock": "^1.4.2",
		"@types/browser-util-inspect": "^0.2.4",
		"@types/lodash-es": "^4.17.12",
		"@types/node": "^24.1.0",
		"@types/semver": "^7.7.0",
		"@typescript-eslint/eslint-plugin": "^8.38.0",
		"@typescript-eslint/parser": "^8.38.0",
		"builtin-modules": "^5.0.0",
		"esbuild": "^0.25.8",
		"esbuild-compress": "^2.0.2",
		"esbuild-plugin-globals": "^0.2.0",
		"esbuild-plugin-text-replace": "^1.3.0",
<<<<<<< HEAD
		"eslint": "^9.29.0",
		"eslint-import-resolver-typescript": "^4.4.3",
		"eslint-plugin-import": "^2.31.0",
=======
		"eslint": "^9.32.0",
		"eslint-import-resolver-typescript": "^4.4.4",
		"eslint-plugin-import": "^2.32.0",
>>>>>>> 47a09fa6
		"eslint-plugin-markdownlint": "^0.9.0",
		"globals": "^16.3.0",
		"p-lazy": "^5.0.0",
		"tslib": "^2.8.1",
		"typescript": "^5.8.3"
	},
	"files": [
		"main.js",
		"manifest.json",
		"requirements.txt",
		"styles.css"
	],
	"funding": [
		{
			"type": "Buy Me a Coffee",
			"url": "https://buymeacoffee.com/polyipseity"
		},
		{
			"type": "GitHub Sponsors",
			"url": "https://github.com/sponsors/polyipseity"
		}
	],
	"homepage": "https://github.com/polyipseity/PLACEHOLDER#readme",
	"keywords": [
		"console",
		"console-emulator",
		"obsidian",
		"obsidian-plugin",
		"plugin",
		"shell",
		"shell-emulator",
		"terminal",
		"terminal-emulator"
	],
	"license": "AGPL-3.0-or-later",
	"main": "main.js",
	"name": "obsidian-terminal",
	"obsidian": {
		"authorUrl": "https://github.com/polyipseity",
		"id": "terminal",
		"isDesktopOnly": false,
		"minAppVersion": "1.4.11",
		"name": "Terminal"
	},
	"overrides": {},
	"pnpm": {
		"overrides": {}
	},
	"private": true,
	"repository": {
		"type": "git",
		"url": "git+https://github.com/polyipseity/PLACEHOLDER.git"
	},
	"scripts": {
		"build": "npm run check && npm run build:force",
		"build:force": "node build/build.mjs",
		"check": "tsc --noEmit && eslint --cache .",
		"dev": "npm run build:force -- dev",
		"fix": "eslint --fix --cache .",
		"obsidian:install": "npm run build && node build/obsidian-install.mjs",
		"obsidian:install:force": "npm run build:force && node build/obsidian-install.mjs",
		"postversion": "node build/version-post.mjs",
		"version": "node build/version.mjs"
	},
	"sideEffects": false,
	"style": "styles.css",
	"type": "module",
	"version": "3.19.0",
	"workspaces": [
		".",
		"build/*"
	]
}<|MERGE_RESOLUTION|>--- conflicted
+++ resolved
@@ -5,7 +5,6 @@
 	},
 	"dependencies": {
 		"@polyipseity/obsidian-plugin-library": "^1.32.0",
-<<<<<<< HEAD
 		"@xterm/addon-canvas": "^0.7.0",
 		"@xterm/addon-fit": "^0.10.0",
 		"@xterm/addon-ligatures": "^0.9.0",
@@ -20,23 +19,16 @@
 		"async-lock": "^1.4.1",
 		"browser-util-inspect": "^0.2.0",
 		"espree": "^10.4.0",
-		"i18next": "^25.2.1",
+		"i18next": "^25.3.2",
 		"immutable": "^5.1.3",
-=======
-		"espree": "^10.4.0",
-		"i18next": "^25.3.2",
->>>>>>> 47a09fa6
 		"lodash-es": "^4.17.21",
 		"monkey-around": "^3.0.0",
 		"obsidian": "~1.4.11",
 		"semver": "^7.7.2",
-<<<<<<< HEAD
 		"simple-icons": "^15.2.0",
 		"source-map": "^0.7.4",
 		"svelte": "^5.34.3",
 		"tmp-promise": "^3.0.3",
-=======
->>>>>>> 47a09fa6
 		"ts-essentials": "^10.1.1"
 	},
 	"description": "Integrate consoles, shells, and terminals.",
@@ -44,11 +36,7 @@
 		"@changesets/cli": "^2.29.5",
 		"@eslint/compat": "^1.3.1",
 		"@eslint/eslintrc": "^3.3.1",
-<<<<<<< HEAD
-		"@eslint/js": "^9.29.0",
-=======
 		"@eslint/js": "^9.32.0",
->>>>>>> 47a09fa6
 		"@polyipseity/obsidian": "~1.4.11",
 		"@tsconfig/node16": "^16.1.4",
 		"@tsconfig/recommended": "^1.0.10",
@@ -66,15 +54,9 @@
 		"esbuild-compress": "^2.0.2",
 		"esbuild-plugin-globals": "^0.2.0",
 		"esbuild-plugin-text-replace": "^1.3.0",
-<<<<<<< HEAD
-		"eslint": "^9.29.0",
-		"eslint-import-resolver-typescript": "^4.4.3",
-		"eslint-plugin-import": "^2.31.0",
-=======
 		"eslint": "^9.32.0",
 		"eslint-import-resolver-typescript": "^4.4.4",
 		"eslint-plugin-import": "^2.32.0",
->>>>>>> 47a09fa6
 		"eslint-plugin-markdownlint": "^0.9.0",
 		"globals": "^16.3.0",
 		"p-lazy": "^5.0.0",
