{
	"author": "polyipseity",
	"bugs": {
		"url": "https://github.com/polyipseity/PLACEHOLDER"
	},
	"dependencies": {
		"@polyipseity/obsidian-plugin-library": "^1.24.0",
		"i18next": "^23.11.5",
		"lodash-es": "^4.17.21",
		"obsidian": "~1.2.8",
		"semver": "^7.6.2",
		"ts-essentials": "^10.0.0"
	},
	"description": "PLACEHOLDER",
	"devDependencies": {
<<<<<<< HEAD
		"@changesets/cli": "^2.27.1",
		"@polyipseity/obsidian": "~1.2.8",
=======
		"@changesets/cli": "^2.27.5",
>>>>>>> a8063cc8
		"@tsconfig/node16": "^16.1.3",
		"@tsconfig/recommended": "^1.0.6",
		"@tsconfig/strictest": "^2.0.5",
		"@types/lodash-es": "^4.17.12",
		"@types/node": "^20.14.2",
		"@types/semver": "^7.5.8",
		"@typescript-eslint/eslint-plugin": "^7.12.0",
		"@typescript-eslint/parser": "^7.12.0",
		"builtin-modules": "^4.0.0",
		"esbuild": "^0.21.4",
		"esbuild-compress": "^2.0.0",
		"esbuild-plugin-globals": "^0.2.0",
		"esbuild-plugin-text-replace": "^1.3.0",
		"eslint": "^8.57.0",
		"eslint-import-resolver-typescript": "^3.6.1",
		"eslint-plugin-import": "^2.29.1",
		"eslint-plugin-markdownlint": "^0.6.0",
		"p-lazy": "^4.0.0",
		"tslib": "^2.6.3",
		"typescript": "^5.4.5"
	},
	"files": [
		"main.js",
		"manifest.json",
		"styles.css"
	],
	"funding": [
		{
			"type": "Buy Me a Coffee",
			"url": "https://buymeacoffee.com/polyipseity"
		},
		{
			"type": "GitHub Sponsors",
			"url": "https://github.com/sponsors/polyipseity"
		}
	],
	"homepage": "https://github.com/polyipseity/PLACEHOLDER#readme",
	"keywords": [
		"PLACEHOLDER",
		"obsidian",
		"obsidian-plugin",
		"plugin"
	],
	"license": "MIT",
	"main": "main.js",
	"name": "PLACEHOLDER",
	"obsidian": {
		"authorUrl": "https://github.com/polyipseity",
		"id": "PLACEHOLDER",
		"isDesktopOnly": false,
		"minAppVersion": "1.2.8",
		"name": "PLACEHOLDER"
	},
	"overrides": {},
	"pnpm": {
		"overrides": {}
	},
	"private": true,
	"repository": {
		"type": "git",
		"url": "git+https://github.com/polyipseity/PLACEHOLDER.git"
	},
	"scripts": {
		"build": "npm run check && npm run build:force",
		"build:force": "node build/build.mjs",
		"check": "tsc --noEmit && eslint --cache .",
		"dev": "npm run build:force -- dev",
		"fix": "eslint --fix --cache .",
		"obsidian:install": "npm run build && node build/obsidian-install.mjs",
		"obsidian:install:force": "npm run build:force && node build/obsidian-install.mjs",
		"postversion": "node build/version-post.mjs",
		"version": "node build/version.mjs"
	},
	"sideEffects": false,
	"style": "styles.css",
	"type": "module",
	"version": "0.0.0",
	"workspaces": [
		".",
		"build/*"
	]
}<|MERGE_RESOLUTION|>--- conflicted
+++ resolved
@@ -13,12 +13,8 @@
 	},
 	"description": "PLACEHOLDER",
 	"devDependencies": {
-<<<<<<< HEAD
-		"@changesets/cli": "^2.27.1",
+		"@changesets/cli": "^2.27.5",
 		"@polyipseity/obsidian": "~1.2.8",
-=======
-		"@changesets/cli": "^2.27.5",
->>>>>>> a8063cc8
 		"@tsconfig/node16": "^16.1.3",
 		"@tsconfig/recommended": "^1.0.6",
 		"@tsconfig/strictest": "^2.0.5",
