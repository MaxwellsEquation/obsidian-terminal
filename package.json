{
	"author": "polyipseity",
	"bugs": {
		"url": "https://github.com/polyipseity/PLACEHOLDER"
	},
	"dependencies": {
		"@polyipseity/obsidian-plugin-library": "^1.28.0",
<<<<<<< HEAD
		"@xterm/addon-canvas": "^0.7.0",
		"@xterm/addon-fit": "^0.10.0",
		"@xterm/addon-ligatures": "^0.9.0",
		"@xterm/addon-search": "^0.15.0",
		"@xterm/addon-serialize": "^0.13.0",
		"@xterm/addon-unicode11": "^0.8.0",
		"@xterm/addon-web-links": "^0.11.0",
		"@xterm/addon-webgl": "^0.18.0",
		"@xterm/xterm": "^5.5.0",
		"acorn": "^8.14.1",
		"ansi-escape-sequences": "^6.2.4",
		"async-lock": "^1.4.1",
		"browser-util-inspect": "^0.2.0",
		"espree": "^10.3.0",
		"i18next": "^24.2.3",
		"immutable": "^5.0.3",
=======
		"espree": "^10.4.0",
		"i18next": "^25.2.1",
>>>>>>> b4216c10
		"lodash-es": "^4.17.21",
		"monkey-around": "^3.0.0",
		"obsidian": "~1.4.11",
<<<<<<< HEAD
		"semver": "^7.7.1",
		"simple-icons": "^14.11.0",
		"source-map": "^0.7.4",
		"svelte": "^5.25.2",
		"tmp-promise": "^3.0.3",
		"ts-essentials": "^10.0.4"
=======
		"semver": "^7.7.2",
		"ts-essentials": "^10.1.0"
>>>>>>> b4216c10
	},
	"description": "Integrate consoles, shells, and terminals.",
	"devDependencies": {
		"@changesets/cli": "^2.29.4",
		"@eslint/compat": "^1.3.0",
		"@eslint/eslintrc": "^3.3.1",
		"@eslint/js": "^9.28.0",
		"@polyipseity/obsidian": "~1.4.11",
		"@tsconfig/node16": "^16.1.4",
		"@tsconfig/recommended": "^1.0.8",
		"@tsconfig/strictest": "^2.0.5",
		"@types/ansi-escape-sequences": "^4.0.4",
		"@types/async-lock": "^1.4.2",
		"@types/browser-util-inspect": "^0.2.4",
		"@types/lodash-es": "^4.17.12",
		"@types/node": "^24.0.1",
		"@types/semver": "^7.7.0",
		"@typescript-eslint/eslint-plugin": "^8.34.0",
		"@typescript-eslint/parser": "^8.34.0",
		"builtin-modules": "^5.0.0",
		"esbuild": "^0.25.5",
		"esbuild-compress": "^2.0.2",
		"esbuild-plugin-globals": "^0.2.0",
		"esbuild-plugin-text-replace": "^1.3.0",
		"eslint": "^9.28.0",
		"eslint-import-resolver-typescript": "^4.4.3",
		"eslint-plugin-import": "^2.31.0",
		"eslint-plugin-markdownlint": "^0.9.0",
		"globals": "^16.2.0",
		"p-lazy": "^5.0.0",
		"tslib": "^2.8.1",
		"typescript": "^5.8.3"
	},
	"files": [
		"main.js",
		"manifest.json",
		"requirements.txt",
		"styles.css"
	],
	"funding": [
		{
			"type": "Buy Me a Coffee",
			"url": "https://buymeacoffee.com/polyipseity"
		},
		{
			"type": "GitHub Sponsors",
			"url": "https://github.com/sponsors/polyipseity"
		}
	],
	"homepage": "https://github.com/polyipseity/PLACEHOLDER#readme",
	"keywords": [
		"console",
		"console-emulator",
		"obsidian",
		"obsidian-plugin",
		"plugin",
		"shell",
		"shell-emulator",
		"terminal",
		"terminal-emulator"
	],
	"license": "AGPL-3.0-or-later",
	"main": "main.js",
	"name": "obsidian-terminal",
	"obsidian": {
		"authorUrl": "https://github.com/polyipseity",
		"id": "terminal",
		"isDesktopOnly": false,
		"minAppVersion": "1.4.11",
		"name": "Terminal"
	},
	"overrides": {},
	"pnpm": {
		"overrides": {}
	},
	"private": true,
	"repository": {
		"type": "git",
		"url": "git+https://github.com/polyipseity/PLACEHOLDER.git"
	},
	"scripts": {
		"build": "npm run check && npm run build:force",
		"build:force": "node build/build.mjs",
		"check": "tsc --noEmit && eslint --cache .",
		"dev": "npm run build:force -- dev",
		"fix": "eslint --fix --cache .",
		"obsidian:install": "npm run build && node build/obsidian-install.mjs",
		"obsidian:install:force": "npm run build:force && node build/obsidian-install.mjs",
		"postversion": "node build/version-post.mjs",
		"version": "node build/version.mjs"
	},
	"sideEffects": false,
	"style": "styles.css",
	"type": "module",
	"version": "3.16.0",
	"workspaces": [
		".",
		"build/*"
	]
}<|MERGE_RESOLUTION|>--- conflicted
+++ resolved
@@ -5,7 +5,6 @@
 	},
 	"dependencies": {
 		"@polyipseity/obsidian-plugin-library": "^1.28.0",
-<<<<<<< HEAD
 		"@xterm/addon-canvas": "^0.7.0",
 		"@xterm/addon-fit": "^0.10.0",
 		"@xterm/addon-ligatures": "^0.9.0",
@@ -19,27 +18,18 @@
 		"ansi-escape-sequences": "^6.2.4",
 		"async-lock": "^1.4.1",
 		"browser-util-inspect": "^0.2.0",
-		"espree": "^10.3.0",
-		"i18next": "^24.2.3",
-		"immutable": "^5.0.3",
-=======
 		"espree": "^10.4.0",
 		"i18next": "^25.2.1",
->>>>>>> b4216c10
+		"immutable": "^5.0.3",
 		"lodash-es": "^4.17.21",
 		"monkey-around": "^3.0.0",
 		"obsidian": "~1.4.11",
-<<<<<<< HEAD
-		"semver": "^7.7.1",
+		"semver": "^7.7.2",
 		"simple-icons": "^14.11.0",
 		"source-map": "^0.7.4",
 		"svelte": "^5.25.2",
 		"tmp-promise": "^3.0.3",
-		"ts-essentials": "^10.0.4"
-=======
-		"semver": "^7.7.2",
 		"ts-essentials": "^10.1.0"
->>>>>>> b4216c10
 	},
 	"description": "Integrate consoles, shells, and terminals.",
 	"devDependencies": {
