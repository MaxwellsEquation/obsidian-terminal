--- conflicted
+++ resolved
@@ -27,10 +27,6 @@
 		"eslint-import-resolver-typescript": "^3.5.5",
 		"eslint-plugin-import": "^2.27.5",
 		"eslint-plugin-svelte3": "^4.0.0",
-<<<<<<< HEAD
-		"obsidian": "file:build/obsidian",
-=======
->>>>>>> 321b8760
 		"svelte": "^3.59.1",
 		"svelte-preprocess": "^5.0.3",
 		"tslib": "^2.5.0",
