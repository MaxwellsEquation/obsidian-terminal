--- conflicted
+++ resolved
@@ -70,11 +70,7 @@
 		"authorUrl": "https://github.com/polyipseity",
 		"id": "PLACEHOLDER",
 		"isDesktopOnly": false,
-<<<<<<< HEAD
-		"minAppVersion": "1.2.8",
-=======
 		"minAppVersion": "1.4.11",
->>>>>>> 79b18416
 		"name": "PLACEHOLDER"
 	},
 	"overrides": {},
