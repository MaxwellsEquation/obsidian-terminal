{
	"author": "polyipseity",
	"bugs": {
		"url": "https://github.com/polyipseity/PLACEHOLDER"
	},
	"dependencies": {
		"@polyipseity/obsidian-plugin-library": "^1.6.0",
		"acorn": "^8.10.0",
		"ansi-escape-sequences": "^6.2.2",
		"async-lock": "^1.4.0",
		"browser-util-inspect": "^0.2.0",
		"i18next": "^23.2.11",
		"immutable": "^4.3.1",
		"lodash-es": "^4.17.21",
		"monkey-around": "^2.3.0",
		"obsidian": "^1.2.8",
		"semver": "^7.5.4",
		"simple-icons": "^9.5.0",
		"tmp-promise": "^3.0.3",
		"ts-essentials": "^9.3.2",
		"xterm": "^5.2.1",
		"xterm-addon-canvas": "^0.4.0",
		"xterm-addon-fit": "^0.7.0",
		"xterm-addon-ligatures": "^0.6.0",
		"xterm-addon-search": "^0.12.0",
		"xterm-addon-serialize": "^0.10.0",
		"xterm-addon-unicode11": "^0.5.0",
		"xterm-addon-web-links": "^0.8.0",
		"xterm-addon-webgl": "^0.15.0"
	},
	"description": "Integrate consoles, shells, and terminals inside Obsidian.",
	"devDependencies": {
		"@polyipseity/obsidian": "^1.2.8",
		"@tsconfig/esm": "^1.0.4",
		"@tsconfig/node16": "^16.1.0",
		"@tsconfig/recommended": "^1.0.2",
		"@tsconfig/strictest": "^2.0.1",
		"@tsconfig/svelte": "^5.0.0",
		"@types/ansi-escape-sequences": "^4.0.0",
		"@types/async-lock": "^1.4.0",
		"@types/browser-util-inspect": "^0.2.0",
		"@types/estree": "^1.0.1",
		"@types/lodash-es": "^4.17.7",
		"@types/node": "^20.4.2",
		"@types/semver": "^7.5.0",
		"@typescript-eslint/eslint-plugin": "^6.0.0",
		"@typescript-eslint/parser": "^6.0.0",
		"builtin-modules": "^3.3.0",
		"esbuild": "^0.18.12",
		"esbuild-compress": "^1.2.2",
		"esbuild-svelte": "^0.7.4",
		"eslint": "^8.44.0",
		"eslint-import-resolver-typescript": "^3.5.5",
		"eslint-plugin-import": "^2.27.5",
		"eslint-plugin-svelte3": "^4.0.0",
		"p-lazy": "^4.0.0",
		"svelte": "^3.59.2",
		"svelte-preprocess": "^5.0.4",
		"tslib": "^2.6.0",
		"typescript": "^5.1.6",
		"typescript-svelte-plugin": "^0.3.29"
	},
	"displayName": "Obsidian Terminal",
	"files": [
		"main.js",
		"manifest.json",
		"requirements.txt",
		"styles.css"
	],
	"funding": [
		{
			"type": "Buy Me a Coffee",
			"url": "https://buymeacoffee.com/polyipseity"
		},
		{
			"type": "GitHub Sponsors",
			"url": "https://github.com/sponsors/polyipseity"
		}
	],
	"homepage": "https://github.com/polyipseity/PLACEHOLDER#readme",
	"keywords": [
		"console",
		"console-emulator",
		"obsidian",
		"obsidian-plugin",
		"plugin",
		"shell",
		"shell-emulator",
		"terminal",
		"terminal-emulator"
	],
	"license": "AGPL-3.0-or-later",
	"main": "main.js",
	"name": "obsidian-terminal",
	"obsidian": {
		"authorUrl": "https://github.com/polyipseity",
		"id": "terminal",
		"isDesktopOnly": false,
<<<<<<< HEAD
		"minAppVersion": "1.2.5",
		"name": "Terminal"
=======
		"minAppVersion": "1.2.8",
		"name": "PLACEHOLDER"
>>>>>>> 85d498d7
	},
	"overrides": {
		"tsconfig-paths": "^4.0.0"
	},
	"pnpm": {
		"overrides": {
			"tsconfig-paths": "^4.0.0"
		}
	},
	"private": true,
	"repository": {
		"type": "git",
		"url": "git+https://github.com/polyipseity/PLACEHOLDER.git"
	},
	"scripts": {
		"build": "npm run check && npm run build:force",
		"build:force": "node build/build.mjs",
		"check": "tsc --noEmit && eslint --cache --ignore-pattern \"*.svelte\" .",
		"dev": "npm run build:force -- dev",
		"fix": "eslint --fix --cache --ignore-pattern \"*.svelte\" .",
		"obsidian:install": "npm run build && node build/obsidian-install.mjs",
		"obsidian:install:force": "npm run build:force && node build/obsidian-install.mjs",
		"postversion": "node build/version-post.mjs",
		"version": "node build/version.mjs"
	},
	"sideEffects": false,
	"style": "styles.css",
	"type": "module",
	"version": "3.10.0",
	"workspaces": [
		"build/*"
	]
}<|MERGE_RESOLUTION|>--- conflicted
+++ resolved
@@ -96,13 +96,8 @@
 		"authorUrl": "https://github.com/polyipseity",
 		"id": "terminal",
 		"isDesktopOnly": false,
-<<<<<<< HEAD
-		"minAppVersion": "1.2.5",
+		"minAppVersion": "1.2.8",
 		"name": "Terminal"
-=======
-		"minAppVersion": "1.2.8",
-		"name": "PLACEHOLDER"
->>>>>>> 85d498d7
 	},
 	"overrides": {
 		"tsconfig-paths": "^4.0.0"
