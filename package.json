{
<<<<<<< HEAD
	"author": "polyipseity",
=======
	"author": "PLACEHOLDER",
	"bugs": {
		"url": "PLACEHOLDER"
	},
>>>>>>> 4b16124f
	"dependencies": {
		"i18next": "^23.2.6",
		"lodash-es": "^4.17.21",
		"obsidian": "^1.2.8",
		"@polyipseity/obsidian-plugin-library": "^1.5.0",
		"semver": "^7.5.3",
		"ts-essentials": "^9.3.2"
	},
	"description": "PLACEHOLDER",
	"devDependencies": {
		"@tsconfig/esm": "^1.0.4",
		"@tsconfig/node16": "^16.1.0",
		"@tsconfig/recommended": "^1.0.2",
		"@tsconfig/strictest": "^2.0.1",
		"@tsconfig/svelte": "^5.0.0",
		"@types/lodash-es": "^4.17.7",
		"@types/node": "^20.3.3",
		"@types/semver": "^7.5.0",
		"@typescript-eslint/eslint-plugin": "^5.60.1",
		"@typescript-eslint/parser": "^5.60.1",
		"builtin-modules": "^3.3.0",
		"esbuild": "^0.18.11",
		"esbuild-compress": "^1.2.1",
		"esbuild-svelte": "^0.7.4",
		"eslint": "^8.44.0",
		"eslint-import-resolver-typescript": "^3.5.5",
		"eslint-plugin-import": "^2.26.0",
		"eslint-plugin-svelte3": "^4.0.0",
		"p-lazy": "^4.0.0",
		"svelte": "^3.59.2",
		"svelte-preprocess": "^5.0.4",
		"tslib": "^2.6.0",
		"typescript": "^5.1.6",
		"typescript-svelte-plugin": "^0.3.27"
	},
	"displayName": "PLACEHOLDER",
	"files": [
		"main.js",
		"manifest.json",
		"styles.css"
	],
	"funding": [
		{
			"type": "Buy Me a Coffee",
			"url": "https://buymeacoffee.com/polyipseity"
		},
		{
			"type": "GitHub Sponsors",
			"url": "https://github.com/sponsors/polyipseity"
		}
	],
	"homepage": "PLACEHOLDER",
	"keywords": [
		"PLACEHOLDER",
		"obsidian",
		"obsidian-plugin",
		"plugin"
	],
	"license": "MIT",
	"main": "main.js",
	"name": "PLACEHOLDER",
	"obsidian": {
		"authorUrl": "https://github.com/polyipseity",
		"id": "PLACEHOLDER",
		"isDesktopOnly": false,
		"minAppVersion": "1.2.5",
		"name": "PLACEHOLDER"
	},
	"overrides": {
		"tsconfig-paths": "^4.0.0"
	},
	"pnpm": {
		"overrides": {
			"tsconfig-paths": "^4.0.0"
		}
	},
	"private": true,
	"scripts": {
		"build": "npm run check && npm run build:force",
		"build:force": "node build/build.mjs",
		"check": "tsc --noEmit && eslint --cache --ignore-pattern \"*.svelte\" .",
		"dev": "npm run build:force -- dev",
		"fix": "eslint --fix --cache --ignore-pattern \"*.svelte\" .",
		"obsidian:install": "npm run build && node build/obsidian-install.mjs",
		"obsidian:install:force": "npm run build:force && node build/obsidian-install.mjs",
		"postversion": "node build/version-post.mjs",
		"version": "node build/version.mjs"
	},
	"sideEffects": false,
	"style": "styles.css",
	"type": "module",
	"version": "0.0.0",
	"workspaces": [
		"build/*"
	]
}<|MERGE_RESOLUTION|>--- conflicted
+++ resolved
@@ -1,12 +1,8 @@
 {
-<<<<<<< HEAD
 	"author": "polyipseity",
-=======
-	"author": "PLACEHOLDER",
 	"bugs": {
-		"url": "PLACEHOLDER"
+		"url": "https://github.com/polyipseity/PLACEHOLDER"
 	},
->>>>>>> 4b16124f
 	"dependencies": {
 		"i18next": "^23.2.6",
 		"lodash-es": "^4.17.21",
@@ -58,7 +54,7 @@
 			"url": "https://github.com/sponsors/polyipseity"
 		}
 	],
-	"homepage": "PLACEHOLDER",
+	"homepage": "https://github.com/polyipseity/PLACEHOLDER#readme",
 	"keywords": [
 		"PLACEHOLDER",
 		"obsidian",
