{
	"author": "polyipseity",
	"dependencies": {
<<<<<<< HEAD
		"acorn": "^8.8.2",
		"ansi-escape-sequences": "^6.2.2",
		"immutable": "^4.3.0",
=======
		"i18next": "^22.4.15",
>>>>>>> 559e81b0
		"lodash-es": "^4.17.21",
		"obsidian": "^1.2.5",
		"obsidian-plugin-library": "^1.0.6",
		"semver": "^7.5.0",
		"simple-icons": "^8.13.0",
		"tmp-promise": "^3.0.3",
		"ts-essentials": "^9.3.2",
		"xterm": "^5.1.0",
		"xterm-addon-canvas": "^0.3.0",
		"xterm-addon-fit": "^0.7.0",
		"xterm-addon-ligatures": "^0.6.0",
		"xterm-addon-search": "^0.11.0",
		"xterm-addon-serialize": "^0.9.0",
		"xterm-addon-unicode11": "^0.5.0",
		"xterm-addon-web-links": "^0.8.0",
		"xterm-addon-webgl": "^0.14.0"
	},
	"description": "Integrate consoles, shells, and terminals inside Obsidian.",
	"devDependencies": {
		"@tsconfig/esm": "^1.0.3",
		"@tsconfig/node16": "^1.0.4",
		"@tsconfig/recommended": "^1.0.2",
		"@tsconfig/strictest": "^2.0.1",
		"@tsconfig/svelte": "^4.0.1",
		"@types/ansi-escape-sequences": "^4.0.0",
		"@types/estree": "^1.0.1",
		"@types/lodash-es": "^4.17.7",
		"@types/node": "^16.18.30",
		"@types/semver": "^7.5.0",
		"@typescript-eslint/eslint-plugin": "^5.59.5",
		"@typescript-eslint/parser": "^5.59.5",
		"builtin-modules": "^3.3.0",
		"esbuild": "^0.17.19",
		"esbuild-compress": "^1.1.5",
		"esbuild-svelte": "^0.7.3",
		"eslint": "^8.40.0",
		"eslint-import-resolver-typescript": "^3.5.5",
		"eslint-plugin-import": "^2.27.5",
		"eslint-plugin-svelte3": "^4.0.0",
		"p-lazy": "^4.0.0",
		"svelte": "^3.59.1",
		"svelte-preprocess": "^5.0.3",
		"tslib": "^2.5.0",
		"typescript": "^5.0.4",
		"typescript-svelte-plugin": "^0.3.25"
	},
	"displayName": "Obsidian Terminal",
	"files": [
		"main.js",
		"manifest.json",
		"requirements.txt",
		"styles.css"
	],
	"funding": [
		{
			"type": "Buy Me a Coffee",
			"url": "https://buymeacoffee.com/polyipseity"
		},
		{
			"type": "GitHub Sponsors",
			"url": "https://github.com/sponsors/polyipseity"
		}
	],
	"keywords": [
		"console",
		"console-emulator",
		"obsidian",
		"obsidian-plugin",
		"plugin",
		"shell",
		"shell-emulator",
		"terminal",
		"terminal-emulator"
	],
	"license": "AGPL-3.0-or-later",
	"main": "main.js",
	"name": "obsidian-terminal",
	"obsidian": {
		"authorUrl": "",
		"id": "terminal",
		"isDesktopOnly": false,
		"minAppVersion": "1.2.5",
		"name": "Terminal"
	},
	"overrides": {
		"tsconfig-paths": "^4.0.0"
	},
	"pnpm": {
		"overrides": {
			"tsconfig-paths": "^4.0.0"
		}
	},
	"private": true,
	"scripts": {
		"build": "npm run check && npm run build:force",
		"build:force": "node build/build.mjs",
		"check": "tsc --noEmit && eslint --cache --ignore-pattern \"*.svelte\" .",
		"dev": "npm run build:force -- dev",
		"fix": "eslint --fix --cache --ignore-pattern \"*.svelte\" .",
		"obsidian:install": "npm run build && node build/obsidian-install.mjs",
		"obsidian:install:force": "npm run build:force && node build/obsidian-install.mjs",
		"postversion": "node build/version-post.mjs",
		"prepare": "npm run build:force --workspaces --if-present",
		"version": "node build/version.mjs"
	},
	"sideEffects": false,
	"style": "styles.css",
	"type": "module",
	"version": "3.9.0",
	"workspaces": [
		"build/esbuild-compress",
		"build/obsidian",
		"build/obsidian-plugin-library"
	]
}<|MERGE_RESOLUTION|>--- conflicted
+++ resolved
@@ -1,13 +1,10 @@
 {
 	"author": "polyipseity",
 	"dependencies": {
-<<<<<<< HEAD
 		"acorn": "^8.8.2",
 		"ansi-escape-sequences": "^6.2.2",
+		"i18next": "^22.4.15",
 		"immutable": "^4.3.0",
-=======
-		"i18next": "^22.4.15",
->>>>>>> 559e81b0
 		"lodash-es": "^4.17.21",
 		"obsidian": "^1.2.5",
 		"obsidian-plugin-library": "^1.0.6",
