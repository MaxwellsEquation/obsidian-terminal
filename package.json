{
	"author": "polyipseity",
	"bugs": {
		"url": "https://github.com/polyipseity/PLACEHOLDER"
	},
	"dependencies": {
		"@polyipseity/obsidian-plugin-library": "^1.26.0",
		"espree": "^10.3.0",
		"i18next": "^24.2.3",
		"lodash-es": "^4.17.21",
		"obsidian": "~1.4.11",
		"semver": "^7.7.1",
		"ts-essentials": "^10.0.4"
	},
	"description": "PLACEHOLDER",
	"devDependencies": {
<<<<<<< HEAD
		"@changesets/cli": "^2.27.5",
		"@polyipseity/obsidian": "~1.2.8",
=======
		"@changesets/cli": "^2.28.1",
		"@eslint/compat": "^1.2.7",
		"@eslint/eslintrc": "^3.3.1",
		"@eslint/js": "^9.23.0",
>>>>>>> 2b7eb4db
		"@tsconfig/node16": "^16.1.3",
		"@tsconfig/recommended": "^1.0.8",
		"@tsconfig/strictest": "^2.0.5",
		"@types/lodash-es": "^4.17.12",
		"@types/node": "^22.13.11",
		"@types/semver": "^7.5.8",
		"@typescript-eslint/eslint-plugin": "^8.27.0",
		"@typescript-eslint/parser": "^8.27.0",
		"builtin-modules": "^5.0.0",
		"esbuild": "^0.25.1",
		"esbuild-compress": "^2.0.1",
		"esbuild-plugin-globals": "^0.2.0",
		"esbuild-plugin-text-replace": "^1.3.0",
		"eslint": "^9.23.0",
		"eslint-import-resolver-typescript": "^4.2.2",
		"eslint-plugin-import": "^2.31.0",
		"eslint-plugin-markdownlint": "^0.6.0",
		"globals": "^16.0.0",
		"p-lazy": "^5.0.0",
		"tslib": "^2.8.1",
		"typescript": "^5.8.2"
	},
	"files": [
		"main.js",
		"manifest.json",
		"styles.css"
	],
	"funding": [
		{
			"type": "Buy Me a Coffee",
			"url": "https://buymeacoffee.com/polyipseity"
		},
		{
			"type": "GitHub Sponsors",
			"url": "https://github.com/sponsors/polyipseity"
		}
	],
	"homepage": "https://github.com/polyipseity/PLACEHOLDER#readme",
	"keywords": [
		"PLACEHOLDER",
		"obsidian",
		"obsidian-plugin",
		"plugin"
	],
	"license": "MIT",
	"main": "main.js",
	"name": "PLACEHOLDER",
	"obsidian": {
		"authorUrl": "https://github.com/polyipseity",
		"id": "PLACEHOLDER",
		"isDesktopOnly": false,
		"minAppVersion": "1.2.8",
		"name": "PLACEHOLDER"
	},
	"overrides": {},
	"pnpm": {
		"overrides": {}
	},
	"private": true,
	"repository": {
		"type": "git",
		"url": "git+https://github.com/polyipseity/PLACEHOLDER.git"
	},
	"scripts": {
		"build": "npm run check && npm run build:force",
		"build:force": "node build/build.mjs",
		"check": "tsc --noEmit && eslint --cache .",
		"dev": "npm run build:force -- dev",
		"fix": "eslint --fix --cache .",
		"obsidian:install": "npm run build && node build/obsidian-install.mjs",
		"obsidian:install:force": "npm run build:force && node build/obsidian-install.mjs",
		"postversion": "node build/version-post.mjs",
		"version": "node build/version.mjs"
	},
	"sideEffects": false,
	"style": "styles.css",
	"type": "module",
	"version": "0.0.0",
	"workspaces": [
		".",
		"build/*"
	]
}<|MERGE_RESOLUTION|>--- conflicted
+++ resolved
@@ -14,15 +14,11 @@
 	},
 	"description": "PLACEHOLDER",
 	"devDependencies": {
-<<<<<<< HEAD
-		"@changesets/cli": "^2.27.5",
-		"@polyipseity/obsidian": "~1.2.8",
-=======
 		"@changesets/cli": "^2.28.1",
 		"@eslint/compat": "^1.2.7",
 		"@eslint/eslintrc": "^3.3.1",
 		"@eslint/js": "^9.23.0",
->>>>>>> 2b7eb4db
+		"@polyipseity/obsidian": "~1.4.11",
 		"@tsconfig/node16": "^16.1.3",
 		"@tsconfig/recommended": "^1.0.8",
 		"@tsconfig/strictest": "^2.0.5",
