{
	"author": "polyipseity",
	"bugs": {
		"url": "https://github.com/polyipseity/PLACEHOLDER"
	},
	"dependencies": {
		"@polyipseity/obsidian-plugin-library": "^1.27.0",
<<<<<<< HEAD
		"@xterm/addon-canvas": "^0.7.0",
		"@xterm/addon-fit": "^0.10.0",
		"@xterm/addon-ligatures": "^0.9.0",
		"@xterm/addon-search": "^0.15.0",
		"@xterm/addon-serialize": "^0.13.0",
		"@xterm/addon-unicode11": "^0.8.0",
		"@xterm/addon-web-links": "^0.11.0",
		"@xterm/addon-webgl": "^0.18.0",
		"@xterm/xterm": "^5.5.0",
		"acorn": "^8.14.1",
		"ansi-escape-sequences": "^6.2.4",
		"async-lock": "^1.4.1",
		"browser-util-inspect": "^0.2.0",
=======
>>>>>>> 28d24e55
		"espree": "^10.3.0",
		"i18next": "^24.2.3",
		"immutable": "^5.0.3",
		"lodash-es": "^4.17.21",
		"monkey-around": "^3.0.0",
		"obsidian": "~1.4.11",
		"semver": "^7.7.1",
		"simple-icons": "^14.11.0",
		"source-map": "^0.7.4",
		"svelte": "^5.25.2",
		"tmp-promise": "^3.0.3",
		"ts-essentials": "^10.0.4"
	},
	"description": "Integrate consoles, shells, and terminals inside Obsidian.",
	"devDependencies": {
		"@changesets/cli": "^2.28.1",
		"@eslint/compat": "^1.2.7",
		"@eslint/eslintrc": "^3.3.1",
		"@eslint/js": "^9.23.0",
		"@polyipseity/obsidian": "~1.4.11",
		"@tsconfig/node16": "^16.1.3",
		"@tsconfig/recommended": "^1.0.8",
		"@tsconfig/strictest": "^2.0.5",
		"@types/ansi-escape-sequences": "^4.0.4",
		"@types/async-lock": "^1.4.2",
		"@types/browser-util-inspect": "^0.2.4",
		"@types/lodash-es": "^4.17.12",
		"@types/node": "^22.13.11",
		"@types/semver": "^7.5.8",
		"@typescript-eslint/eslint-plugin": "^8.27.0",
		"@typescript-eslint/parser": "^8.27.0",
		"builtin-modules": "^5.0.0",
		"esbuild": "^0.25.1",
		"esbuild-compress": "^2.0.1",
		"esbuild-plugin-globals": "^0.2.0",
		"esbuild-plugin-text-replace": "^1.3.0",
		"eslint": "^9.23.0",
		"eslint-import-resolver-typescript": "^4.2.2",
		"eslint-plugin-import": "^2.31.0",
		"eslint-plugin-markdownlint": "^0.6.0",
		"globals": "^16.0.0",
		"p-lazy": "^5.0.0",
		"tslib": "^2.8.1",
		"typescript": "^5.8.2"
	},
	"files": [
		"main.js",
		"manifest.json",
		"requirements.txt",
		"styles.css"
	],
	"funding": [
		{
			"type": "Buy Me a Coffee",
			"url": "https://buymeacoffee.com/polyipseity"
		},
		{
			"type": "GitHub Sponsors",
			"url": "https://github.com/sponsors/polyipseity"
		}
	],
	"homepage": "https://github.com/polyipseity/PLACEHOLDER#readme",
	"keywords": [
		"console",
		"console-emulator",
		"obsidian",
		"obsidian-plugin",
		"plugin",
		"shell",
		"shell-emulator",
		"terminal",
		"terminal-emulator"
	],
	"license": "AGPL-3.0-or-later",
	"main": "main.js",
	"name": "obsidian-terminal",
	"obsidian": {
		"authorUrl": "https://github.com/polyipseity",
		"id": "terminal",
		"isDesktopOnly": false,
<<<<<<< HEAD
		"minAppVersion": "1.2.8",
		"name": "Terminal"
=======
		"minAppVersion": "1.4.11",
		"name": "PLACEHOLDER"
>>>>>>> 28d24e55
	},
	"overrides": {},
	"pnpm": {
		"overrides": {}
	},
	"private": true,
	"repository": {
		"type": "git",
		"url": "git+https://github.com/polyipseity/PLACEHOLDER.git"
	},
	"scripts": {
		"build": "npm run check && npm run build:force",
		"build:force": "node build/build.mjs",
		"check": "tsc --noEmit && eslint --cache .",
		"dev": "npm run build:force -- dev",
		"fix": "eslint --fix --cache .",
		"obsidian:install": "npm run build && node build/obsidian-install.mjs",
		"obsidian:install:force": "npm run build:force && node build/obsidian-install.mjs",
		"postversion": "node build/version-post.mjs",
		"version": "node build/version.mjs"
	},
	"sideEffects": false,
	"style": "styles.css",
	"type": "module",
	"version": "3.15.1",
	"workspaces": [
		".",
		"build/*"
	]
}<|MERGE_RESOLUTION|>--- conflicted
+++ resolved
@@ -5,7 +5,6 @@
 	},
 	"dependencies": {
 		"@polyipseity/obsidian-plugin-library": "^1.27.0",
-<<<<<<< HEAD
 		"@xterm/addon-canvas": "^0.7.0",
 		"@xterm/addon-fit": "^0.10.0",
 		"@xterm/addon-ligatures": "^0.9.0",
@@ -19,8 +18,6 @@
 		"ansi-escape-sequences": "^6.2.4",
 		"async-lock": "^1.4.1",
 		"browser-util-inspect": "^0.2.0",
-=======
->>>>>>> 28d24e55
 		"espree": "^10.3.0",
 		"i18next": "^24.2.3",
 		"immutable": "^5.0.3",
@@ -101,13 +98,8 @@
 		"authorUrl": "https://github.com/polyipseity",
 		"id": "terminal",
 		"isDesktopOnly": false,
-<<<<<<< HEAD
-		"minAppVersion": "1.2.8",
+		"minAppVersion": "1.4.11",
 		"name": "Terminal"
-=======
-		"minAppVersion": "1.4.11",
-		"name": "PLACEHOLDER"
->>>>>>> 28d24e55
 	},
 	"overrides": {},
 	"pnpm": {
