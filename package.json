--- conflicted
+++ resolved
@@ -5,25 +5,20 @@
 	},
 	"dependencies": {
 		"@polyipseity/obsidian-plugin-library": "^1.24.0",
-<<<<<<< HEAD
 		"acorn": "^8.10.0",
 		"ansi-escape-sequences": "^6.2.2",
 		"async-lock": "^1.4.0",
 		"browser-util-inspect": "^0.2.0",
-		"i18next": "^23.7.11",
+		"i18next": "^23.11.0",
 		"immutable": "^4.3.4",
-=======
-		"i18next": "^23.11.0",
->>>>>>> 624c1a83
 		"lodash-es": "^4.17.21",
 		"monkey-around": "^2.3.0",
 		"obsidian": "~1.2.8",
-<<<<<<< HEAD
-		"semver": "^7.5.4",
+		"semver": "^7.6.0",
 		"simple-icons": "^9.15.0",
 		"source-map": "^0.7.4",
 		"tmp-promise": "^3.0.3",
-		"ts-essentials": "^9.4.1",
+		"ts-essentials": "^9.4.2",
 		"xterm": "^5.3.0",
 		"xterm-addon-canvas": "^0.5.0",
 		"xterm-addon-fit": "^0.8.0",
@@ -33,28 +28,18 @@
 		"xterm-addon-unicode11": "^0.6.0",
 		"xterm-addon-web-links": "^0.9.0",
 		"xterm-addon-webgl": "^0.16.0"
-=======
-		"semver": "^7.6.0",
-		"ts-essentials": "^9.4.2"
->>>>>>> 624c1a83
 	},
 	"description": "Integrate consoles, shells, and terminals inside Obsidian.",
 	"devDependencies": {
 		"@changesets/cli": "^2.27.1",
 		"@polyipseity/obsidian": "~1.2.8",
-<<<<<<< HEAD
-		"@tsconfig/node16": "^16.1.1",
-		"@tsconfig/recommended": "^1.0.3",
-		"@tsconfig/strictest": "^2.0.2",
+		"@tsconfig/node16": "^16.1.3",
+		"@tsconfig/recommended": "^1.0.6",
+		"@tsconfig/strictest": "^2.0.5",
 		"@types/ansi-escape-sequences": "^4.0.0",
 		"@types/async-lock": "^1.4.0",
 		"@types/browser-util-inspect": "^0.2.2",
 		"@types/estree": "^1.0.1",
-=======
-		"@tsconfig/node16": "^16.1.3",
-		"@tsconfig/recommended": "^1.0.6",
-		"@tsconfig/strictest": "^2.0.5",
->>>>>>> 624c1a83
 		"@types/lodash-es": "^4.17.12",
 		"@types/node": "^20.12.6",
 		"@types/semver": "^7.5.8",
