{
	"author": "polyipseity",
	"bugs": {
		"url": "https://github.com/polyipseity/PLACEHOLDER"
	},
	"dependencies": {
<<<<<<< HEAD
		"acorn": "^8.9.0",
		"ansi-escape-sequences": "^6.2.2",
		"async-lock": "^1.4.0",
		"browser-util-inspect": "^0.2.0",
		"i18next": "^23.2.6",
		"immutable": "^4.3.0",
		"lodash-es": "^4.17.21",
		"monkey-around": "^2.3.0",
		"obsidian": "^1.2.5",
		"obsidian-plugin-library": "^1.5.0",
		"semver": "^7.5.3",
		"simple-icons": "^9.3.0",
		"tmp-promise": "^3.0.3",
		"ts-essentials": "^9.3.2",
		"xterm": "^5.2.1",
		"xterm-addon-canvas": "^0.4.0",
		"xterm-addon-fit": "^0.7.0",
		"xterm-addon-ligatures": "^0.6.0",
		"xterm-addon-search": "^0.12.0",
		"xterm-addon-serialize": "^0.10.0",
		"xterm-addon-unicode11": "^0.5.0",
		"xterm-addon-web-links": "^0.8.0",
		"xterm-addon-webgl": "^0.15.0"
=======
		"@polyipseity/obsidian-plugin-library": "^1.6.0",
		"i18next": "^23.2.11",
		"lodash-es": "^4.17.21",
		"obsidian": "^1.2.8",
		"semver": "^7.5.4",
		"ts-essentials": "^9.3.2"
>>>>>>> 927dfe2b
	},
	"description": "Integrate consoles, shells, and terminals inside Obsidian.",
	"devDependencies": {
		"@polyipseity/obsidian": "^1.2.8",
		"@tsconfig/esm": "^1.0.4",
		"@tsconfig/node16": "^16.1.0",
		"@tsconfig/recommended": "^1.0.2",
		"@tsconfig/strictest": "^2.0.1",
		"@tsconfig/svelte": "^5.0.0",
		"@types/ansi-escape-sequences": "^4.0.0",
		"@types/async-lock": "^1.4.0",
		"@types/browser-util-inspect": "^0.2.0",
		"@types/estree": "^1.0.1",
		"@types/lodash-es": "^4.17.7",
		"@types/node": "^20.4.2",
		"@types/semver": "^7.5.0",
		"@typescript-eslint/eslint-plugin": "^6.0.0",
		"@typescript-eslint/parser": "^6.0.0",
		"builtin-modules": "^3.3.0",
		"esbuild": "^0.18.12",
		"esbuild-compress": "^1.2.2",
		"esbuild-svelte": "^0.7.4",
		"eslint": "^8.44.0",
		"eslint-import-resolver-typescript": "^3.5.5",
		"eslint-plugin-import": "^2.27.5",
		"eslint-plugin-svelte3": "^4.0.0",
		"p-lazy": "^4.0.0",
		"svelte": "^3.59.2",
		"svelte-preprocess": "^5.0.4",
		"tslib": "^2.6.0",
		"typescript": "^5.1.6",
		"typescript-svelte-plugin": "^0.3.29"
	},
	"displayName": "Obsidian Terminal",
	"files": [
		"main.js",
		"manifest.json",
		"requirements.txt",
		"styles.css"
	],
	"funding": [
		{
			"type": "Buy Me a Coffee",
			"url": "https://buymeacoffee.com/polyipseity"
		},
		{
			"type": "GitHub Sponsors",
			"url": "https://github.com/sponsors/polyipseity"
		}
	],
	"homepage": "https://github.com/polyipseity/PLACEHOLDER#readme",
	"keywords": [
		"console",
		"console-emulator",
		"obsidian",
		"obsidian-plugin",
		"plugin",
		"shell",
		"shell-emulator",
		"terminal",
		"terminal-emulator"
	],
	"license": "AGPL-3.0-or-later",
	"main": "main.js",
	"name": "obsidian-terminal",
	"obsidian": {
		"authorUrl": "https://github.com/polyipseity",
		"id": "terminal",
		"isDesktopOnly": false,
		"minAppVersion": "1.2.5",
		"name": "Terminal"
	},
	"overrides": {
		"tsconfig-paths": "^4.0.0"
	},
	"pnpm": {
		"overrides": {
			"tsconfig-paths": "^4.0.0"
		}
	},
	"private": true,
	"repository": {
		"type": "git",
		"url": "git+https://github.com/polyipseity/PLACEHOLDER.git"
	},
	"scripts": {
		"build": "npm run check && npm run build:force",
		"build:force": "node build/build.mjs",
		"check": "tsc --noEmit && eslint --cache --ignore-pattern \"*.svelte\" .",
		"dev": "npm run build:force -- dev",
		"fix": "eslint --fix --cache --ignore-pattern \"*.svelte\" .",
		"obsidian:install": "npm run build && node build/obsidian-install.mjs",
		"obsidian:install:force": "npm run build:force && node build/obsidian-install.mjs",
		"postversion": "node build/version-post.mjs",
		"version": "node build/version.mjs"
	},
	"sideEffects": false,
	"style": "styles.css",
	"type": "module",
	"version": "3.10.0",
	"workspaces": [
		"build/*"
	]
}<|MERGE_RESOLUTION|>--- conflicted
+++ resolved
@@ -4,18 +4,17 @@
 		"url": "https://github.com/polyipseity/PLACEHOLDER"
 	},
 	"dependencies": {
-<<<<<<< HEAD
+		"@polyipseity/obsidian-plugin-library": "^1.6.0",
 		"acorn": "^8.9.0",
 		"ansi-escape-sequences": "^6.2.2",
 		"async-lock": "^1.4.0",
 		"browser-util-inspect": "^0.2.0",
-		"i18next": "^23.2.6",
+		"i18next": "^23.2.11",
 		"immutable": "^4.3.0",
 		"lodash-es": "^4.17.21",
 		"monkey-around": "^2.3.0",
-		"obsidian": "^1.2.5",
-		"obsidian-plugin-library": "^1.5.0",
-		"semver": "^7.5.3",
+		"obsidian": "^1.2.8",
+		"semver": "^7.5.4",
 		"simple-icons": "^9.3.0",
 		"tmp-promise": "^3.0.3",
 		"ts-essentials": "^9.3.2",
@@ -28,14 +27,6 @@
 		"xterm-addon-unicode11": "^0.5.0",
 		"xterm-addon-web-links": "^0.8.0",
 		"xterm-addon-webgl": "^0.15.0"
-=======
-		"@polyipseity/obsidian-plugin-library": "^1.6.0",
-		"i18next": "^23.2.11",
-		"lodash-es": "^4.17.21",
-		"obsidian": "^1.2.8",
-		"semver": "^7.5.4",
-		"ts-essentials": "^9.3.2"
->>>>>>> 927dfe2b
 	},
 	"description": "Integrate consoles, shells, and terminals inside Obsidian.",
 	"devDependencies": {
