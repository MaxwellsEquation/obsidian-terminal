{
	"author": "polyipseity",
	"bugs": {
		"url": "https://github.com/polyipseity/PLACEHOLDER"
	},
	"dependencies": {
		"@polyipseity/obsidian-plugin-library": "^1.24.0",
<<<<<<< HEAD
		"@xterm/addon-canvas": "^0.7.0",
		"@xterm/addon-fit": "^0.10.0",
		"@xterm/addon-ligatures": "^0.9.0",
		"@xterm/addon-search": "^0.15.0",
		"@xterm/addon-serialize": "^0.13.0",
		"@xterm/addon-unicode11": "^0.8.0",
		"@xterm/addon-web-links": "^0.11.0",
		"@xterm/addon-webgl": "^0.18.0",
		"@xterm/xterm": "^5.5.0",
		"acorn": "^8.11.3",
		"ansi-escape-sequences": "^6.2.2",
		"async-lock": "^1.4.1",
		"browser-util-inspect": "^0.2.0",
		"i18next": "^23.11.1",
		"immutable": "^4.3.5",
=======
		"i18next": "^23.11.5",
>>>>>>> d96bd688
		"lodash-es": "^4.17.21",
		"monkey-around": "^3.0.0",
		"obsidian": "~1.2.8",
<<<<<<< HEAD
		"semver": "^7.6.0",
		"simple-icons": "^11.12.0",
		"source-map": "^0.7.4",
		"tmp-promise": "^3.0.3",
		"ts-essentials": "^9.4.2"
=======
		"semver": "^7.6.2",
		"ts-essentials": "^10.0.0"
>>>>>>> d96bd688
	},
	"description": "Integrate consoles, shells, and terminals inside Obsidian.",
	"devDependencies": {
		"@changesets/cli": "^2.27.5",
		"@polyipseity/obsidian": "~1.2.8",
		"@tsconfig/node16": "^16.1.3",
		"@tsconfig/recommended": "^1.0.6",
		"@tsconfig/strictest": "^2.0.5",
		"@types/ansi-escape-sequences": "^4.0.4",
		"@types/async-lock": "^1.4.2",
		"@types/browser-util-inspect": "^0.2.4",
		"@types/lodash-es": "^4.17.12",
		"@types/node": "^20.14.2",
		"@types/semver": "^7.5.8",
		"@typescript-eslint/eslint-plugin": "^7.12.0",
		"@typescript-eslint/parser": "^7.12.0",
		"builtin-modules": "^4.0.0",
		"esbuild": "^0.21.4",
		"esbuild-compress": "^2.0.0",
		"esbuild-plugin-globals": "^0.2.0",
		"esbuild-plugin-text-replace": "^1.3.0",
		"eslint": "^8.57.0",
		"eslint-import-resolver-typescript": "^3.6.1",
		"eslint-plugin-import": "^2.29.1",
		"eslint-plugin-markdownlint": "^0.6.0",
		"p-lazy": "^4.0.0",
		"tslib": "^2.6.3",
		"typescript": "^5.4.5"
	},
	"files": [
		"main.js",
		"manifest.json",
		"requirements.txt",
		"styles.css"
	],
	"funding": [
		{
			"type": "Buy Me a Coffee",
			"url": "https://buymeacoffee.com/polyipseity"
		},
		{
			"type": "GitHub Sponsors",
			"url": "https://github.com/sponsors/polyipseity"
		}
	],
	"homepage": "https://github.com/polyipseity/PLACEHOLDER#readme",
	"keywords": [
		"console",
		"console-emulator",
		"obsidian",
		"obsidian-plugin",
		"plugin",
		"shell",
		"shell-emulator",
		"terminal",
		"terminal-emulator"
	],
	"license": "AGPL-3.0-or-later",
	"main": "main.js",
	"name": "obsidian-terminal",
	"obsidian": {
		"authorUrl": "https://github.com/polyipseity",
		"id": "terminal",
		"isDesktopOnly": false,
		"minAppVersion": "1.2.8",
		"name": "Terminal"
	},
	"overrides": {},
	"pnpm": {
		"overrides": {}
	},
	"private": true,
	"repository": {
		"type": "git",
		"url": "git+https://github.com/polyipseity/PLACEHOLDER.git"
	},
	"scripts": {
		"build": "npm run check && npm run build:force",
		"build:force": "node build/build.mjs",
		"check": "tsc --noEmit && eslint --cache .",
		"dev": "npm run build:force -- dev",
		"fix": "eslint --fix --cache .",
		"obsidian:install": "npm run build && node build/obsidian-install.mjs",
		"obsidian:install:force": "npm run build:force && node build/obsidian-install.mjs",
		"postversion": "node build/version-post.mjs",
		"version": "node build/version.mjs"
	},
	"sideEffects": false,
	"style": "styles.css",
	"type": "module",
	"version": "3.14.0",
	"workspaces": [
		".",
		"build/*"
	]
}<|MERGE_RESOLUTION|>--- conflicted
+++ resolved
@@ -5,7 +5,6 @@
 	},
 	"dependencies": {
 		"@polyipseity/obsidian-plugin-library": "^1.24.0",
-<<<<<<< HEAD
 		"@xterm/addon-canvas": "^0.7.0",
 		"@xterm/addon-fit": "^0.10.0",
 		"@xterm/addon-ligatures": "^0.9.0",
@@ -19,24 +18,16 @@
 		"ansi-escape-sequences": "^6.2.2",
 		"async-lock": "^1.4.1",
 		"browser-util-inspect": "^0.2.0",
-		"i18next": "^23.11.1",
+		"i18next": "^23.11.5",
 		"immutable": "^4.3.5",
-=======
-		"i18next": "^23.11.5",
->>>>>>> d96bd688
 		"lodash-es": "^4.17.21",
 		"monkey-around": "^3.0.0",
 		"obsidian": "~1.2.8",
-<<<<<<< HEAD
-		"semver": "^7.6.0",
+		"semver": "^7.6.2",
 		"simple-icons": "^11.12.0",
 		"source-map": "^0.7.4",
 		"tmp-promise": "^3.0.3",
-		"ts-essentials": "^9.4.2"
-=======
-		"semver": "^7.6.2",
 		"ts-essentials": "^10.0.0"
->>>>>>> d96bd688
 	},
 	"description": "Integrate consoles, shells, and terminals inside Obsidian.",
 	"devDependencies": {
