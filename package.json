{
	"author": "polyipseity",
	"bugs": {
		"url": "https://github.com/polyipseity/PLACEHOLDER"
	},
	"dependencies": {
<<<<<<< HEAD
		"@polyipseity/obsidian-plugin-library": "^1.25.1",
		"@xterm/addon-canvas": "^0.7.0",
		"@xterm/addon-fit": "^0.10.0",
		"@xterm/addon-ligatures": "^0.9.0",
		"@xterm/addon-search": "^0.15.0",
		"@xterm/addon-serialize": "^0.13.0",
		"@xterm/addon-unicode11": "^0.8.0",
		"@xterm/addon-web-links": "^0.11.0",
		"@xterm/addon-webgl": "^0.18.0",
		"@xterm/xterm": "^5.5.0",
		"acorn": "^8.11.3",
		"ansi-escape-sequences": "^6.2.2",
		"async-lock": "^1.4.1",
		"browser-util-inspect": "^0.2.0",
		"i18next": "^23.11.5",
		"immutable": "^4.3.6",
		"lodash-es": "^4.17.21",
		"monkey-around": "^3.0.0",
		"obsidian": "~1.2.8",
		"semver": "^7.6.2",
		"simple-icons": "^12.1.0",
		"source-map": "^0.7.4",
		"tmp-promise": "^3.0.3",
		"ts-essentials": "^10.0.0"
=======
		"@polyipseity/obsidian-plugin-library": "^1.26.0",
		"espree": "^10.3.0",
		"i18next": "^24.2.3",
		"lodash-es": "^4.17.21",
		"obsidian": "~1.4.11",
		"semver": "^7.7.1",
		"ts-essentials": "^10.0.4"
>>>>>>> 7d735d9b
	},
	"description": "Integrate consoles, shells, and terminals inside Obsidian.",
	"devDependencies": {
		"@changesets/cli": "^2.28.1",
		"@eslint/compat": "^1.2.7",
		"@eslint/eslintrc": "^3.3.1",
		"@eslint/js": "^9.23.0",
		"@polyipseity/obsidian": "~1.4.11",
		"@tsconfig/node16": "^16.1.3",
		"@tsconfig/recommended": "^1.0.8",
		"@tsconfig/strictest": "^2.0.5",
		"@types/ansi-escape-sequences": "^4.0.4",
		"@types/async-lock": "^1.4.2",
		"@types/browser-util-inspect": "^0.2.4",
		"@types/lodash-es": "^4.17.12",
		"@types/node": "^22.13.11",
		"@types/semver": "^7.5.8",
		"@typescript-eslint/eslint-plugin": "^8.27.0",
		"@typescript-eslint/parser": "^8.27.0",
		"builtin-modules": "^5.0.0",
		"esbuild": "^0.25.1",
		"esbuild-compress": "^2.0.1",
		"esbuild-plugin-globals": "^0.2.0",
		"esbuild-plugin-text-replace": "^1.3.0",
		"eslint": "^9.23.0",
		"eslint-import-resolver-typescript": "^4.2.2",
		"eslint-plugin-import": "^2.31.0",
		"eslint-plugin-markdownlint": "^0.6.0",
		"globals": "^16.0.0",
		"p-lazy": "^5.0.0",
		"tslib": "^2.8.1",
		"typescript": "^5.8.2"
	},
	"files": [
		"main.js",
		"manifest.json",
		"requirements.txt",
		"styles.css"
	],
	"funding": [
		{
			"type": "Buy Me a Coffee",
			"url": "https://buymeacoffee.com/polyipseity"
		},
		{
			"type": "GitHub Sponsors",
			"url": "https://github.com/sponsors/polyipseity"
		}
	],
	"homepage": "https://github.com/polyipseity/PLACEHOLDER#readme",
	"keywords": [
		"console",
		"console-emulator",
		"obsidian",
		"obsidian-plugin",
		"plugin",
		"shell",
		"shell-emulator",
		"terminal",
		"terminal-emulator"
	],
	"license": "AGPL-3.0-or-later",
	"main": "main.js",
	"name": "obsidian-terminal",
	"obsidian": {
		"authorUrl": "https://github.com/polyipseity",
		"id": "terminal",
		"isDesktopOnly": false,
		"minAppVersion": "1.2.8",
		"name": "Terminal"
	},
	"overrides": {},
	"pnpm": {
		"overrides": {}
	},
	"private": true,
	"repository": {
		"type": "git",
		"url": "git+https://github.com/polyipseity/PLACEHOLDER.git"
	},
	"scripts": {
		"build": "npm run check && npm run build:force",
		"build:force": "node build/build.mjs",
		"check": "tsc --noEmit && eslint --cache .",
		"dev": "npm run build:force -- dev",
		"fix": "eslint --fix --cache .",
		"obsidian:install": "npm run build && node build/obsidian-install.mjs",
		"obsidian:install:force": "npm run build:force && node build/obsidian-install.mjs",
		"postversion": "node build/version-post.mjs",
		"version": "node build/version.mjs"
	},
	"sideEffects": false,
	"style": "styles.css",
	"type": "module",
	"version": "3.15.1",
	"workspaces": [
		".",
		"build/*"
	]
}<|MERGE_RESOLUTION|>--- conflicted
+++ resolved
@@ -4,8 +4,8 @@
 		"url": "https://github.com/polyipseity/PLACEHOLDER"
 	},
 	"dependencies": {
-<<<<<<< HEAD
-		"@polyipseity/obsidian-plugin-library": "^1.25.1",
+		"@polyipseity/obsidian-plugin-library": "^1.26.0",
+		"espree": "^10.3.0",
 		"@xterm/addon-canvas": "^0.7.0",
 		"@xterm/addon-fit": "^0.10.0",
 		"@xterm/addon-ligatures": "^0.9.0",
@@ -19,25 +19,16 @@
 		"ansi-escape-sequences": "^6.2.2",
 		"async-lock": "^1.4.1",
 		"browser-util-inspect": "^0.2.0",
-		"i18next": "^23.11.5",
+		"i18next": "^24.2.3",
 		"immutable": "^4.3.6",
 		"lodash-es": "^4.17.21",
 		"monkey-around": "^3.0.0",
-		"obsidian": "~1.2.8",
-		"semver": "^7.6.2",
+		"obsidian": "~1.4.11",
+		"semver": "^7.7.1",
 		"simple-icons": "^12.1.0",
 		"source-map": "^0.7.4",
 		"tmp-promise": "^3.0.3",
-		"ts-essentials": "^10.0.0"
-=======
-		"@polyipseity/obsidian-plugin-library": "^1.26.0",
-		"espree": "^10.3.0",
-		"i18next": "^24.2.3",
-		"lodash-es": "^4.17.21",
-		"obsidian": "~1.4.11",
-		"semver": "^7.7.1",
 		"ts-essentials": "^10.0.4"
->>>>>>> 7d735d9b
 	},
 	"description": "Integrate consoles, shells, and terminals inside Obsidian.",
 	"devDependencies": {
