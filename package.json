{
	"author": "polyipseity",
	"bugs": {
		"url": "https://github.com/polyipseity/PLACEHOLDER"
	},
	"dependencies": {
<<<<<<< HEAD
		"@polyipseity/obsidian-plugin-library": "^1.7.0",
		"acorn": "^8.10.0",
		"ansi-escape-sequences": "^6.2.2",
		"async-lock": "^1.4.0",
		"browser-util-inspect": "^0.2.0",
=======
		"@polyipseity/obsidian-plugin-library": "^1.8.0",
>>>>>>> b337a0a9
		"i18next": "^23.2.11",
		"immutable": "^4.3.1",
		"lodash-es": "^4.17.21",
		"monkey-around": "^2.3.0",
		"obsidian": "^1.2.8",
		"semver": "^7.5.4",
		"simple-icons": "^9.5.0",
		"tmp-promise": "^3.0.3",
		"ts-essentials": "^9.3.2",
		"xterm": "^5.2.1",
		"xterm-addon-canvas": "^0.4.0",
		"xterm-addon-fit": "^0.7.0",
		"xterm-addon-ligatures": "^0.6.0",
		"xterm-addon-search": "^0.12.0",
		"xterm-addon-serialize": "^0.10.0",
		"xterm-addon-unicode11": "^0.5.0",
		"xterm-addon-web-links": "^0.8.0",
		"xterm-addon-webgl": "^0.15.0"
	},
	"description": "Integrate consoles, shells, and terminals inside Obsidian.",
	"devDependencies": {
		"@polyipseity/obsidian": "^1.2.8",
		"@tsconfig/esm": "^1.0.4",
		"@tsconfig/node16": "^16.1.0",
		"@tsconfig/recommended": "^1.0.2",
		"@tsconfig/strictest": "^2.0.1",
		"@tsconfig/svelte": "^5.0.0",
<<<<<<< HEAD
		"@types/ansi-escape-sequences": "^4.0.0",
		"@types/async-lock": "^1.4.0",
		"@types/browser-util-inspect": "^0.2.0",
		"@types/estree": "^1.0.1",
		"@types/lodash-es": "^4.17.7",
=======
		"@types/lodash-es": "^4.17.8",
>>>>>>> b337a0a9
		"@types/node": "^20.4.2",
		"@types/semver": "^7.5.0",
		"@typescript-eslint/eslint-plugin": "^6.0.0",
		"@typescript-eslint/parser": "^6.0.0",
		"builtin-modules": "^3.3.0",
		"esbuild": "^0.18.13",
		"esbuild-compress": "^1.2.2",
		"esbuild-svelte": "^0.7.4",
		"eslint": "^8.45.0",
		"eslint-import-resolver-typescript": "^3.5.5",
		"eslint-plugin-import": "^2.27.5",
		"eslint-plugin-svelte3": "^4.0.0",
		"p-lazy": "^4.0.0",
		"svelte": "^3.59.2",
		"svelte-preprocess": "^5.0.4",
		"tslib": "^2.6.0",
		"typescript": "^5.1.6",
		"typescript-svelte-plugin": "^0.3.29"
	},
	"displayName": "Obsidian Terminal",
	"files": [
		"main.js",
		"manifest.json",
		"requirements.txt",
		"styles.css"
	],
	"funding": [
		{
			"type": "Buy Me a Coffee",
			"url": "https://buymeacoffee.com/polyipseity"
		},
		{
			"type": "GitHub Sponsors",
			"url": "https://github.com/sponsors/polyipseity"
		}
	],
	"homepage": "https://github.com/polyipseity/PLACEHOLDER#readme",
	"keywords": [
		"console",
		"console-emulator",
		"obsidian",
		"obsidian-plugin",
		"plugin",
		"shell",
		"shell-emulator",
		"terminal",
		"terminal-emulator"
	],
	"license": "AGPL-3.0-or-later",
	"main": "main.js",
	"name": "obsidian-terminal",
	"obsidian": {
		"authorUrl": "https://github.com/polyipseity",
		"id": "terminal",
		"isDesktopOnly": false,
		"minAppVersion": "1.2.8",
		"name": "Terminal"
	},
	"overrides": {
		"tsconfig-paths": "^4.0.0"
	},
	"pnpm": {
		"overrides": {
			"tsconfig-paths": "^4.0.0"
		}
	},
	"private": true,
	"repository": {
		"type": "git",
		"url": "git+https://github.com/polyipseity/PLACEHOLDER.git"
	},
	"scripts": {
		"build": "npm run check && npm run build:force",
		"build:force": "node build/build.mjs",
		"check": "tsc --noEmit && eslint --cache --ignore-pattern \"*.svelte\" .",
		"dev": "npm run build:force -- dev",
		"fix": "eslint --fix --cache --ignore-pattern \"*.svelte\" .",
		"obsidian:install": "npm run build && node build/obsidian-install.mjs",
		"obsidian:install:force": "npm run build:force && node build/obsidian-install.mjs",
		"postversion": "node build/version-post.mjs",
		"version": "node build/version.mjs"
	},
	"sideEffects": false,
	"style": "styles.css",
	"type": "module",
	"version": "3.10.0",
	"workspaces": [
		"build/*"
	]
}<|MERGE_RESOLUTION|>--- conflicted
+++ resolved
@@ -4,15 +4,11 @@
 		"url": "https://github.com/polyipseity/PLACEHOLDER"
 	},
 	"dependencies": {
-<<<<<<< HEAD
-		"@polyipseity/obsidian-plugin-library": "^1.7.0",
+		"@polyipseity/obsidian-plugin-library": "^1.8.0",
 		"acorn": "^8.10.0",
 		"ansi-escape-sequences": "^6.2.2",
 		"async-lock": "^1.4.0",
 		"browser-util-inspect": "^0.2.0",
-=======
-		"@polyipseity/obsidian-plugin-library": "^1.8.0",
->>>>>>> b337a0a9
 		"i18next": "^23.2.11",
 		"immutable": "^4.3.1",
 		"lodash-es": "^4.17.21",
@@ -40,15 +36,11 @@
 		"@tsconfig/recommended": "^1.0.2",
 		"@tsconfig/strictest": "^2.0.1",
 		"@tsconfig/svelte": "^5.0.0",
-<<<<<<< HEAD
 		"@types/ansi-escape-sequences": "^4.0.0",
 		"@types/async-lock": "^1.4.0",
 		"@types/browser-util-inspect": "^0.2.0",
 		"@types/estree": "^1.0.1",
-		"@types/lodash-es": "^4.17.7",
-=======
 		"@types/lodash-es": "^4.17.8",
->>>>>>> b337a0a9
 		"@types/node": "^20.4.2",
 		"@types/semver": "^7.5.0",
 		"@typescript-eslint/eslint-plugin": "^6.0.0",
