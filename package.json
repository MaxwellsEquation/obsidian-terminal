{
	"author": "polyipseity",
	"bugs": {
		"url": "https://github.com/polyipseity/PLACEHOLDER"
	},
	"dependencies": {
		"@polyipseity/obsidian-plugin-library": "^1.24.0",
		"i18next": "^23.11.0",
		"lodash-es": "^4.17.21",
		"obsidian": "~1.2.8",
		"semver": "^7.6.0",
		"ts-essentials": "^9.4.2"
	},
	"description": "PLACEHOLDER",
	"devDependencies": {
		"@changesets/cli": "^2.27.1",
<<<<<<< HEAD
		"@polyipseity/obsidian": "~1.2.8",
		"@tsconfig/node16": "^16.1.1",
		"@tsconfig/recommended": "^1.0.3",
		"@tsconfig/strictest": "^2.0.2",
=======
		"@tsconfig/node16": "^16.1.3",
		"@tsconfig/recommended": "^1.0.6",
		"@tsconfig/strictest": "^2.0.5",
>>>>>>> 6ef6e862
		"@types/lodash-es": "^4.17.12",
		"@types/node": "^20.12.6",
		"@types/semver": "^7.5.8",
		"@typescript-eslint/eslint-plugin": "^7.6.0",
		"@typescript-eslint/parser": "^7.6.0",
		"builtin-modules": "^3.3.0",
		"esbuild": "^0.20.2",
		"esbuild-compress": "^2.0.0",
		"esbuild-plugin-globals": "^0.2.0",
		"esbuild-plugin-text-replace": "^1.3.0",
		"eslint": "^8.57.0",
		"eslint-import-resolver-typescript": "^3.6.1",
		"eslint-plugin-import": "^2.29.1",
		"eslint-plugin-markdownlint": "^0.5.0",
		"p-lazy": "^4.0.0",
		"tslib": "^2.6.2",
		"typescript": "^5.4.4"
	},
	"files": [
		"main.js",
		"manifest.json",
		"styles.css"
	],
	"funding": [
		{
			"type": "Buy Me a Coffee",
			"url": "https://buymeacoffee.com/polyipseity"
		},
		{
			"type": "GitHub Sponsors",
			"url": "https://github.com/sponsors/polyipseity"
		}
	],
	"homepage": "https://github.com/polyipseity/PLACEHOLDER#readme",
	"keywords": [
		"PLACEHOLDER",
		"obsidian",
		"obsidian-plugin",
		"plugin"
	],
	"license": "MIT",
	"main": "main.js",
	"name": "PLACEHOLDER",
	"obsidian": {
		"authorUrl": "https://github.com/polyipseity",
		"id": "PLACEHOLDER",
		"isDesktopOnly": false,
		"minAppVersion": "1.2.8",
		"name": "PLACEHOLDER"
	},
	"overrides": {},
	"pnpm": {
		"overrides": {}
	},
	"private": true,
	"repository": {
		"type": "git",
		"url": "git+https://github.com/polyipseity/PLACEHOLDER.git"
	},
	"scripts": {
		"build": "npm run check && npm run build:force",
		"build:force": "node build/build.mjs",
		"check": "tsc --noEmit && eslint --cache .",
		"dev": "npm run build:force -- dev",
		"fix": "eslint --fix --cache .",
		"obsidian:install": "npm run build && node build/obsidian-install.mjs",
		"obsidian:install:force": "npm run build:force && node build/obsidian-install.mjs",
		"postversion": "node build/version-post.mjs",
		"version": "node build/version.mjs"
	},
	"sideEffects": false,
	"style": "styles.css",
	"type": "module",
	"version": "0.0.0",
	"workspaces": [
		".",
		"build/*"
	]
}<|MERGE_RESOLUTION|>--- conflicted
+++ resolved
@@ -14,16 +14,10 @@
 	"description": "PLACEHOLDER",
 	"devDependencies": {
 		"@changesets/cli": "^2.27.1",
-<<<<<<< HEAD
 		"@polyipseity/obsidian": "~1.2.8",
-		"@tsconfig/node16": "^16.1.1",
-		"@tsconfig/recommended": "^1.0.3",
-		"@tsconfig/strictest": "^2.0.2",
-=======
 		"@tsconfig/node16": "^16.1.3",
 		"@tsconfig/recommended": "^1.0.6",
 		"@tsconfig/strictest": "^2.0.5",
->>>>>>> 6ef6e862
 		"@types/lodash-es": "^4.17.12",
 		"@types/node": "^20.12.6",
 		"@types/semver": "^7.5.8",
