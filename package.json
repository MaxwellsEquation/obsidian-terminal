--- conflicted
+++ resolved
@@ -4,8 +4,7 @@
 		"url": "https://github.com/polyipseity/PLACEHOLDER"
 	},
 	"dependencies": {
-<<<<<<< HEAD
-		"@polyipseity/obsidian-plugin-library": "^1.25.0",
+		"@polyipseity/obsidian-plugin-library": "^1.25.1",
 		"@xterm/addon-canvas": "^0.7.0",
 		"@xterm/addon-fit": "^0.10.0",
 		"@xterm/addon-ligatures": "^0.9.0",
@@ -19,9 +18,6 @@
 		"ansi-escape-sequences": "^6.2.2",
 		"async-lock": "^1.4.1",
 		"browser-util-inspect": "^0.2.0",
-=======
-		"@polyipseity/obsidian-plugin-library": "^1.25.1",
->>>>>>> 3a43a770
 		"i18next": "^23.11.5",
 		"immutable": "^4.3.6",
 		"lodash-es": "^4.17.21",
