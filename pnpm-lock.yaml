lockfileVersion: '6.0'

settings:
  autoInstallPeers: true
  excludeLinksFromLockfile: false

overrides:
  tsconfig-paths: ^4.0.0

importers:

  .:
    dependencies:
      '@polyipseity/obsidian-plugin-library':
<<<<<<< HEAD
        specifier: ^1.17.0
        version: 1.17.0(@capacitor/core@5.2.2)(@codemirror/state@6.2.1)(@codemirror/view@6.16.0)(esbuild@0.19.2)(typescript@5.1.6)
      acorn:
        specifier: ^8.10.0
        version: 8.10.0
      ansi-escape-sequences:
        specifier: ^6.2.2
        version: 6.2.2
      async-lock:
        specifier: ^1.4.0
        version: 1.4.0
      browser-util-inspect:
        specifier: ^0.2.0
        version: 0.2.0
      i18next:
        specifier: ^23.4.4
        version: 23.4.4
      immutable:
        specifier: ^4.3.2
        version: 4.3.2
=======
        specifier: ^1.18.0
        version: 1.18.0(@capacitor/core@5.2.0)(@codemirror/state@6.0.0)(@codemirror/view@6.0.0)(esbuild@0.19.2)(typescript@5.2.2)
      i18next:
        specifier: ^23.4.6
        version: 23.4.6
>>>>>>> 86d559e2
      lodash-es:
        specifier: ^4.17.21
        version: 4.17.21
      monkey-around:
        specifier: ^2.3.0
        version: 2.3.0
      obsidian:
        specifier: ^1.2.8
        version: 1.2.8(@codemirror/state@6.2.1)(@codemirror/view@6.16.0)
      semver:
        specifier: ^7.5.4
        version: 7.5.4
      simple-icons:
        specifier: ^9.10.0
        version: 9.10.0
      source-map:
        specifier: ^0.7.4
        version: 0.7.4
      tmp-promise:
        specifier: ^3.0.3
        version: 3.0.3
      ts-essentials:
        specifier: ^9.3.2
<<<<<<< HEAD
        version: 9.3.2(typescript@5.1.6)
      xterm:
        specifier: ^5.2.1
        version: 5.2.1
      xterm-addon-canvas:
        specifier: ^0.4.0
        version: 0.4.0(xterm@5.2.1)
      xterm-addon-fit:
        specifier: ^0.7.0
        version: 0.7.0(xterm@5.2.1)
      xterm-addon-ligatures:
        specifier: ^0.6.0
        version: 0.6.0(xterm@5.2.1)
      xterm-addon-search:
        specifier: ^0.12.0
        version: 0.12.0(xterm@5.2.1)
      xterm-addon-serialize:
        specifier: ^0.10.0
        version: 0.10.0(xterm@5.2.1)
      xterm-addon-unicode11:
        specifier: ^0.5.0
        version: 0.5.0(xterm@5.2.1)
      xterm-addon-web-links:
        specifier: ^0.8.0
        version: 0.8.0(xterm@5.2.1)
      xterm-addon-webgl:
        specifier: ^0.15.0
        version: 0.15.0(xterm@5.2.1)
=======
        version: 9.3.2(typescript@5.2.2)
>>>>>>> 86d559e2
    devDependencies:
      '@changesets/cli':
        specifier: ^2.26.2
        version: 2.26.2
      '@polyipseity/obsidian':
        specifier: ^1.2.8
        version: 1.2.8(@codemirror/state@6.2.1)(@codemirror/view@6.16.0)
      '@tsconfig/esm':
        specifier: ^1.0.4
        version: 1.0.4
      '@tsconfig/node16':
        specifier: ^16.1.1
        version: 16.1.1
      '@tsconfig/recommended':
        specifier: ^1.0.2
        version: 1.0.2
      '@tsconfig/strictest':
        specifier: ^2.0.1
        version: 2.0.1
      '@types/ansi-escape-sequences':
        specifier: ^4.0.0
        version: 4.0.0
      '@types/async-lock':
        specifier: ^1.4.0
        version: 1.4.0
      '@types/browser-util-inspect':
        specifier: ^0.2.1
        version: 0.2.1
      '@types/estree':
        specifier: ^1.0.1
        version: 1.0.1
      '@types/lodash-es':
        specifier: ^4.17.8
        version: 4.17.8
      '@types/node':
        specifier: ^20.5.6
        version: 20.5.6
      '@types/semver':
        specifier: ^7.5.0
        version: 7.5.0
      '@typescript-eslint/eslint-plugin':
        specifier: ^6.4.1
        version: 6.4.1(@typescript-eslint/parser@6.4.1)(eslint@8.48.0)(typescript@5.2.2)
      '@typescript-eslint/parser':
        specifier: ^6.4.1
        version: 6.4.1(eslint@8.48.0)(typescript@5.2.2)
      builtin-modules:
        specifier: ^3.3.0
        version: 3.3.0
      esbuild:
        specifier: ^0.19.2
        version: 0.19.2
      esbuild-compress:
        specifier: ^2.0.0
        version: 2.0.0(esbuild@0.19.2)
      esbuild-plugin-globals:
        specifier: ^0.2.0
        version: 0.2.0
      esbuild-plugin-text-replace:
        specifier: ^1.3.0
        version: 1.3.0
      eslint:
        specifier: ^8.48.0
        version: 8.48.0
      eslint-import-resolver-typescript:
        specifier: ^3.6.0
        version: 3.6.0(@typescript-eslint/parser@6.4.1)(eslint-plugin-import@2.28.1)(eslint@8.48.0)
      eslint-plugin-import:
        specifier: ^2.28.1
        version: 2.28.1(@typescript-eslint/parser@6.4.1)(eslint-import-resolver-typescript@3.6.0)(eslint@8.48.0)
      p-lazy:
        specifier: ^4.0.0
        version: 4.0.0
      tslib:
        specifier: ^2.6.2
        version: 2.6.2
      typescript:
        specifier: ^5.2.2
        version: 5.2.2

packages:

  /@aashutoshrathi/word-wrap@1.2.6:
    resolution: {integrity: sha512-1Yjs2SvM8TflER/OD3cOjhWWOZb58A2t7wpE2S9XfBYTiIl+XFhQG2bjy4Pu1I+EAlCNUzRDYDdFwFYUKvXcIA==}
    engines: {node: '>=0.10.0'}
    dev: true

  /@babel/code-frame@7.22.10:
    resolution: {integrity: sha512-/KKIMG4UEL35WmI9OlvMhurwtytjvXoFcGNrOvyG9zIzA8YmPjVtIZUf7b05+TPO7G7/GEmLHDaoCgACHl9hhA==}
    engines: {node: '>=6.9.0'}
    dependencies:
      '@babel/highlight': 7.22.10
      chalk: 2.4.2
    dev: true

  /@babel/helper-validator-identifier@7.22.5:
    resolution: {integrity: sha512-aJXu+6lErq8ltp+JhkJUfk1MTGyuA4v7f3pA+BJ5HLfNC6nAQ0Cpi9uOquUj8Hehg0aUiHzWQbOVJGao6ztBAQ==}
    engines: {node: '>=6.9.0'}
    dev: true

  /@babel/highlight@7.22.10:
    resolution: {integrity: sha512-78aUtVcT7MUscr0K5mIEnkwxPE0MaxkR5RxRwuHaQ+JuU5AmTPhY+do2mdzVTnIJJpyBglql2pehuBIWHug+WQ==}
    engines: {node: '>=6.9.0'}
    dependencies:
      '@babel/helper-validator-identifier': 7.22.5
      chalk: 2.4.2
      js-tokens: 4.0.0
    dev: true

  /@babel/runtime@7.22.10:
    resolution: {integrity: sha512-21t/fkKLMZI4pqP2wlmsQAWnYW1PDyKyyUV4vCi+B25ydmdaYTKXPwCj0BzSUnZf4seIiYvSA3jcZ3gdsMFkLQ==}
    engines: {node: '>=6.9.0'}
    dependencies:
      regenerator-runtime: 0.14.0

  /@capacitor/core@5.2.2:
    resolution: {integrity: sha512-3jKECZC5+YD2rljMZm1e/K3AYyoxUmLDZCyofTPbRYPBSI0wJh5ZCkX+XIGzNM0o/Wokl3Voa1JB8xsLC0MPxA==}
    dependencies:
      tslib: 2.6.2
    dev: false

<<<<<<< HEAD
  /@capacitor/filesystem@5.1.2(@capacitor/core@5.2.2):
    resolution: {integrity: sha512-5gWcixfRfYXF/iwNQ7t0tDRITHMHgB6KeCXX7wd21cGhJJ4DtbxJa4AdK9qyD/EHD3RRCyb9thSiw7eKwfYrtA==}
=======
  /@capacitor/filesystem@5.1.3(@capacitor/core@5.2.0):
    resolution: {integrity: sha512-6TEvJrpsWw7+ZjFH3ggW9mlHEOt4utGOjO9UPPXP4+OIDA1lW52Lpzg1XI/MMNZ9Wyz06kWgRljnS29LLltMiA==}
>>>>>>> 86d559e2
    peerDependencies:
      '@capacitor/core': ^5.1.1
    dependencies:
      '@capacitor/core': 5.2.2
    dev: false

  /@changesets/apply-release-plan@6.1.4:
    resolution: {integrity: sha512-FMpKF1fRlJyCZVYHr3CbinpZZ+6MwvOtWUuO8uo+svcATEoc1zRDcj23pAurJ2TZ/uVz1wFHH6K3NlACy0PLew==}
    dependencies:
      '@babel/runtime': 7.22.10
      '@changesets/config': 2.3.1
      '@changesets/get-version-range-type': 0.3.2
      '@changesets/git': 2.0.0
      '@changesets/types': 5.2.1
      '@manypkg/get-packages': 1.1.3
      detect-indent: 6.1.0
      fs-extra: 7.0.1
      lodash.startcase: 4.4.0
      outdent: 0.5.0
      prettier: 2.8.8
      resolve-from: 5.0.0
      semver: 7.5.4
    dev: true

  /@changesets/assemble-release-plan@5.2.4:
    resolution: {integrity: sha512-xJkWX+1/CUaOUWTguXEbCDTyWJFECEhmdtbkjhn5GVBGxdP/JwaHBIU9sW3FR6gD07UwZ7ovpiPclQZs+j+mvg==}
    dependencies:
      '@babel/runtime': 7.22.10
      '@changesets/errors': 0.1.4
      '@changesets/get-dependents-graph': 1.3.6
      '@changesets/types': 5.2.1
      '@manypkg/get-packages': 1.1.3
      semver: 7.5.4
    dev: true

  /@changesets/changelog-git@0.1.14:
    resolution: {integrity: sha512-+vRfnKtXVWsDDxGctOfzJsPhaCdXRYoe+KyWYoq5X/GqoISREiat0l3L8B0a453B2B4dfHGcZaGyowHbp9BSaA==}
    dependencies:
      '@changesets/types': 5.2.1
    dev: true

  /@changesets/cli@2.26.2:
    resolution: {integrity: sha512-dnWrJTmRR8bCHikJHl9b9HW3gXACCehz4OasrXpMp7sx97ECuBGGNjJhjPhdZNCvMy9mn4BWdplI323IbqsRig==}
    hasBin: true
    dependencies:
      '@babel/runtime': 7.22.10
      '@changesets/apply-release-plan': 6.1.4
      '@changesets/assemble-release-plan': 5.2.4
      '@changesets/changelog-git': 0.1.14
      '@changesets/config': 2.3.1
      '@changesets/errors': 0.1.4
      '@changesets/get-dependents-graph': 1.3.6
      '@changesets/get-release-plan': 3.0.17
      '@changesets/git': 2.0.0
      '@changesets/logger': 0.0.5
      '@changesets/pre': 1.0.14
      '@changesets/read': 0.5.9
      '@changesets/types': 5.2.1
      '@changesets/write': 0.2.3
      '@manypkg/get-packages': 1.1.3
      '@types/is-ci': 3.0.0
      '@types/semver': 7.5.0
      ansi-colors: 4.1.3
      chalk: 2.4.2
      enquirer: 2.4.1
      external-editor: 3.1.0
      fs-extra: 7.0.1
      human-id: 1.0.2
      is-ci: 3.0.1
      meow: 6.1.1
      outdent: 0.5.0
      p-limit: 2.3.0
      preferred-pm: 3.0.3
      resolve-from: 5.0.0
      semver: 7.5.4
      spawndamnit: 2.0.0
      term-size: 2.2.1
      tty-table: 4.2.1
    dev: true

  /@changesets/config@2.3.1:
    resolution: {integrity: sha512-PQXaJl82CfIXddUOppj4zWu+987GCw2M+eQcOepxN5s+kvnsZOwjEJO3DH9eVy+OP6Pg/KFEWdsECFEYTtbg6w==}
    dependencies:
      '@changesets/errors': 0.1.4
      '@changesets/get-dependents-graph': 1.3.6
      '@changesets/logger': 0.0.5
      '@changesets/types': 5.2.1
      '@manypkg/get-packages': 1.1.3
      fs-extra: 7.0.1
      micromatch: 4.0.5
    dev: true

  /@changesets/errors@0.1.4:
    resolution: {integrity: sha512-HAcqPF7snsUJ/QzkWoKfRfXushHTu+K5KZLJWPb34s4eCZShIf8BFO3fwq6KU8+G7L5KdtN2BzQAXOSXEyiY9Q==}
    dependencies:
      extendable-error: 0.1.7
    dev: true

  /@changesets/get-dependents-graph@1.3.6:
    resolution: {integrity: sha512-Q/sLgBANmkvUm09GgRsAvEtY3p1/5OCzgBE5vX3vgb5CvW0j7CEljocx5oPXeQSNph6FXulJlXV3Re/v3K3P3Q==}
    dependencies:
      '@changesets/types': 5.2.1
      '@manypkg/get-packages': 1.1.3
      chalk: 2.4.2
      fs-extra: 7.0.1
      semver: 7.5.4
    dev: true

  /@changesets/get-release-plan@3.0.17:
    resolution: {integrity: sha512-6IwKTubNEgoOZwDontYc2x2cWXfr6IKxP3IhKeK+WjyD6y3M4Gl/jdQvBw+m/5zWILSOCAaGLu2ZF6Q+WiPniw==}
    dependencies:
      '@babel/runtime': 7.22.10
      '@changesets/assemble-release-plan': 5.2.4
      '@changesets/config': 2.3.1
      '@changesets/pre': 1.0.14
      '@changesets/read': 0.5.9
      '@changesets/types': 5.2.1
      '@manypkg/get-packages': 1.1.3
    dev: true

  /@changesets/get-version-range-type@0.3.2:
    resolution: {integrity: sha512-SVqwYs5pULYjYT4op21F2pVbcrca4qA/bAA3FmFXKMN7Y+HcO8sbZUTx3TAy2VXulP2FACd1aC7f2nTuqSPbqg==}
    dev: true

  /@changesets/git@2.0.0:
    resolution: {integrity: sha512-enUVEWbiqUTxqSnmesyJGWfzd51PY4H7mH9yUw0hPVpZBJ6tQZFMU3F3mT/t9OJ/GjyiM4770i+sehAn6ymx6A==}
    dependencies:
      '@babel/runtime': 7.22.10
      '@changesets/errors': 0.1.4
      '@changesets/types': 5.2.1
      '@manypkg/get-packages': 1.1.3
      is-subdir: 1.2.0
      micromatch: 4.0.5
      spawndamnit: 2.0.0
    dev: true

  /@changesets/logger@0.0.5:
    resolution: {integrity: sha512-gJyZHomu8nASHpaANzc6bkQMO9gU/ib20lqew1rVx753FOxffnCrJlGIeQVxNWCqM+o6OOleCo/ivL8UAO5iFw==}
    dependencies:
      chalk: 2.4.2
    dev: true

  /@changesets/parse@0.3.16:
    resolution: {integrity: sha512-127JKNd167ayAuBjUggZBkmDS5fIKsthnr9jr6bdnuUljroiERW7FBTDNnNVyJ4l69PzR57pk6mXQdtJyBCJKg==}
    dependencies:
      '@changesets/types': 5.2.1
      js-yaml: 3.14.1
    dev: true

  /@changesets/pre@1.0.14:
    resolution: {integrity: sha512-dTsHmxQWEQekHYHbg+M1mDVYFvegDh9j/kySNuDKdylwfMEevTeDouR7IfHNyVodxZXu17sXoJuf2D0vi55FHQ==}
    dependencies:
      '@babel/runtime': 7.22.10
      '@changesets/errors': 0.1.4
      '@changesets/types': 5.2.1
      '@manypkg/get-packages': 1.1.3
      fs-extra: 7.0.1
    dev: true

  /@changesets/read@0.5.9:
    resolution: {integrity: sha512-T8BJ6JS6j1gfO1HFq50kU3qawYxa4NTbI/ASNVVCBTsKquy2HYwM9r7ZnzkiMe8IEObAJtUVGSrePCOxAK2haQ==}
    dependencies:
      '@babel/runtime': 7.22.10
      '@changesets/git': 2.0.0
      '@changesets/logger': 0.0.5
      '@changesets/parse': 0.3.16
      '@changesets/types': 5.2.1
      chalk: 2.4.2
      fs-extra: 7.0.1
      p-filter: 2.1.0
    dev: true

  /@changesets/types@4.1.0:
    resolution: {integrity: sha512-LDQvVDv5Kb50ny2s25Fhm3d9QSZimsoUGBsUioj6MC3qbMUCuC8GPIvk/M6IvXx3lYhAs0lwWUQLb+VIEUCECw==}
    dev: true

  /@changesets/types@5.2.1:
    resolution: {integrity: sha512-myLfHbVOqaq9UtUKqR/nZA/OY7xFjQMdfgfqeZIBK4d0hA6pgxArvdv8M+6NUzzBsjWLOtvApv8YHr4qM+Kpfg==}
    dev: true

  /@changesets/write@0.2.3:
    resolution: {integrity: sha512-Dbamr7AIMvslKnNYsLFafaVORx4H0pvCA2MHqgtNCySMe1blImEyAEOzDmcgKAkgz4+uwoLz7demIrX+JBr/Xw==}
    dependencies:
      '@babel/runtime': 7.22.10
      '@changesets/types': 5.2.1
      fs-extra: 7.0.1
      human-id: 1.0.2
      prettier: 2.8.8
    dev: true

  /@codemirror/state@6.2.1:
    resolution: {integrity: sha512-RupHSZ8+OjNT38zU9fKH2sv+Dnlr8Eb8sl4NOnnqz95mCFTZUaiRP8Xv5MeeaG0px2b8Bnfe7YGwCV3nsBhbuw==}

  /@codemirror/view@6.16.0:
    resolution: {integrity: sha512-1Z2HkvkC3KR/oEZVuW9Ivmp8TWLzGEd8T8TA04TTwPvqogfkHBdYSlflytDOqmkUxM2d1ywTg7X2dU5mC+SXvg==}
    dependencies:
      '@codemirror/state': 6.2.1
      style-mod: 4.0.3
      w3c-keyname: 2.2.8

  /@esbuild/android-arm64@0.19.2:
    resolution: {integrity: sha512-lsB65vAbe90I/Qe10OjkmrdxSX4UJDjosDgb8sZUKcg3oefEuW2OT2Vozz8ef7wrJbMcmhvCC+hciF8jY/uAkw==}
    engines: {node: '>=12'}
    cpu: [arm64]
    os: [android]
    requiresBuild: true
    optional: true

  /@esbuild/android-arm@0.19.2:
    resolution: {integrity: sha512-tM8yLeYVe7pRyAu9VMi/Q7aunpLwD139EY1S99xbQkT4/q2qa6eA4ige/WJQYdJ8GBL1K33pPFhPfPdJ/WzT8Q==}
    engines: {node: '>=12'}
    cpu: [arm]
    os: [android]
    requiresBuild: true
    optional: true

  /@esbuild/android-x64@0.19.2:
    resolution: {integrity: sha512-qK/TpmHt2M/Hg82WXHRc/W/2SGo/l1thtDHZWqFq7oi24AjZ4O/CpPSu6ZuYKFkEgmZlFoa7CooAyYmuvnaG8w==}
    engines: {node: '>=12'}
    cpu: [x64]
    os: [android]
    requiresBuild: true
    optional: true

  /@esbuild/darwin-arm64@0.19.2:
    resolution: {integrity: sha512-Ora8JokrvrzEPEpZO18ZYXkH4asCdc1DLdcVy8TGf5eWtPO1Ie4WroEJzwI52ZGtpODy3+m0a2yEX9l+KUn0tA==}
    engines: {node: '>=12'}
    cpu: [arm64]
    os: [darwin]
    requiresBuild: true
    optional: true

  /@esbuild/darwin-x64@0.19.2:
    resolution: {integrity: sha512-tP+B5UuIbbFMj2hQaUr6EALlHOIOmlLM2FK7jeFBobPy2ERdohI4Ka6ZFjZ1ZYsrHE/hZimGuU90jusRE0pwDw==}
    engines: {node: '>=12'}
    cpu: [x64]
    os: [darwin]
    requiresBuild: true
    optional: true

  /@esbuild/freebsd-arm64@0.19.2:
    resolution: {integrity: sha512-YbPY2kc0acfzL1VPVK6EnAlig4f+l8xmq36OZkU0jzBVHcOTyQDhnKQaLzZudNJQyymd9OqQezeaBgkTGdTGeQ==}
    engines: {node: '>=12'}
    cpu: [arm64]
    os: [freebsd]
    requiresBuild: true
    optional: true

  /@esbuild/freebsd-x64@0.19.2:
    resolution: {integrity: sha512-nSO5uZT2clM6hosjWHAsS15hLrwCvIWx+b2e3lZ3MwbYSaXwvfO528OF+dLjas1g3bZonciivI8qKR/Hm7IWGw==}
    engines: {node: '>=12'}
    cpu: [x64]
    os: [freebsd]
    requiresBuild: true
    optional: true

  /@esbuild/linux-arm64@0.19.2:
    resolution: {integrity: sha512-ig2P7GeG//zWlU0AggA3pV1h5gdix0MA3wgB+NsnBXViwiGgY77fuN9Wr5uoCrs2YzaYfogXgsWZbm+HGr09xg==}
    engines: {node: '>=12'}
    cpu: [arm64]
    os: [linux]
    requiresBuild: true
    optional: true

  /@esbuild/linux-arm@0.19.2:
    resolution: {integrity: sha512-Odalh8hICg7SOD7XCj0YLpYCEc+6mkoq63UnExDCiRA2wXEmGlK5JVrW50vZR9Qz4qkvqnHcpH+OFEggO3PgTg==}
    engines: {node: '>=12'}
    cpu: [arm]
    os: [linux]
    requiresBuild: true
    optional: true

  /@esbuild/linux-ia32@0.19.2:
    resolution: {integrity: sha512-mLfp0ziRPOLSTek0Gd9T5B8AtzKAkoZE70fneiiyPlSnUKKI4lp+mGEnQXcQEHLJAcIYDPSyBvsUbKUG2ri/XQ==}
    engines: {node: '>=12'}
    cpu: [ia32]
    os: [linux]
    requiresBuild: true
    optional: true

  /@esbuild/linux-loong64@0.19.2:
    resolution: {integrity: sha512-hn28+JNDTxxCpnYjdDYVMNTR3SKavyLlCHHkufHV91fkewpIyQchS1d8wSbmXhs1fiYDpNww8KTFlJ1dHsxeSw==}
    engines: {node: '>=12'}
    cpu: [loong64]
    os: [linux]
    requiresBuild: true
    optional: true

  /@esbuild/linux-mips64el@0.19.2:
    resolution: {integrity: sha512-KbXaC0Sejt7vD2fEgPoIKb6nxkfYW9OmFUK9XQE4//PvGIxNIfPk1NmlHmMg6f25x57rpmEFrn1OotASYIAaTg==}
    engines: {node: '>=12'}
    cpu: [mips64el]
    os: [linux]
    requiresBuild: true
    optional: true

  /@esbuild/linux-ppc64@0.19.2:
    resolution: {integrity: sha512-dJ0kE8KTqbiHtA3Fc/zn7lCd7pqVr4JcT0JqOnbj4LLzYnp+7h8Qi4yjfq42ZlHfhOCM42rBh0EwHYLL6LEzcw==}
    engines: {node: '>=12'}
    cpu: [ppc64]
    os: [linux]
    requiresBuild: true
    optional: true

  /@esbuild/linux-riscv64@0.19.2:
    resolution: {integrity: sha512-7Z/jKNFufZ/bbu4INqqCN6DDlrmOTmdw6D0gH+6Y7auok2r02Ur661qPuXidPOJ+FSgbEeQnnAGgsVynfLuOEw==}
    engines: {node: '>=12'}
    cpu: [riscv64]
    os: [linux]
    requiresBuild: true
    optional: true

  /@esbuild/linux-s390x@0.19.2:
    resolution: {integrity: sha512-U+RinR6aXXABFCcAY4gSlv4CL1oOVvSSCdseQmGO66H+XyuQGZIUdhG56SZaDJQcLmrSfRmx5XZOWyCJPRqS7g==}
    engines: {node: '>=12'}
    cpu: [s390x]
    os: [linux]
    requiresBuild: true
    optional: true

  /@esbuild/linux-x64@0.19.2:
    resolution: {integrity: sha512-oxzHTEv6VPm3XXNaHPyUTTte+3wGv7qVQtqaZCrgstI16gCuhNOtBXLEBkBREP57YTd68P0VgDgG73jSD8bwXQ==}
    engines: {node: '>=12'}
    cpu: [x64]
    os: [linux]
    requiresBuild: true
    optional: true

  /@esbuild/netbsd-x64@0.19.2:
    resolution: {integrity: sha512-WNa5zZk1XpTTwMDompZmvQLHszDDDN7lYjEHCUmAGB83Bgs20EMs7ICD+oKeT6xt4phV4NDdSi/8OfjPbSbZfQ==}
    engines: {node: '>=12'}
    cpu: [x64]
    os: [netbsd]
    requiresBuild: true
    optional: true

  /@esbuild/openbsd-x64@0.19.2:
    resolution: {integrity: sha512-S6kI1aT3S++Dedb7vxIuUOb3oAxqxk2Rh5rOXOTYnzN8JzW1VzBd+IqPiSpgitu45042SYD3HCoEyhLKQcDFDw==}
    engines: {node: '>=12'}
    cpu: [x64]
    os: [openbsd]
    requiresBuild: true
    optional: true

  /@esbuild/sunos-x64@0.19.2:
    resolution: {integrity: sha512-VXSSMsmb+Z8LbsQGcBMiM+fYObDNRm8p7tkUDMPG/g4fhFX5DEFmjxIEa3N8Zr96SjsJ1woAhF0DUnS3MF3ARw==}
    engines: {node: '>=12'}
    cpu: [x64]
    os: [sunos]
    requiresBuild: true
    optional: true

  /@esbuild/win32-arm64@0.19.2:
    resolution: {integrity: sha512-5NayUlSAyb5PQYFAU9x3bHdsqB88RC3aM9lKDAz4X1mo/EchMIT1Q+pSeBXNgkfNmRecLXA0O8xP+x8V+g/LKg==}
    engines: {node: '>=12'}
    cpu: [arm64]
    os: [win32]
    requiresBuild: true
    optional: true

  /@esbuild/win32-ia32@0.19.2:
    resolution: {integrity: sha512-47gL/ek1v36iN0wL9L4Q2MFdujR0poLZMJwhO2/N3gA89jgHp4MR8DKCmwYtGNksbfJb9JoTtbkoe6sDhg2QTA==}
    engines: {node: '>=12'}
    cpu: [ia32]
    os: [win32]
    requiresBuild: true
    optional: true

  /@esbuild/win32-x64@0.19.2:
    resolution: {integrity: sha512-tcuhV7ncXBqbt/Ybf0IyrMcwVOAPDckMK9rXNHtF17UTK18OKLpg08glminN06pt2WCoALhXdLfSPbVvK/6fxw==}
    engines: {node: '>=12'}
    cpu: [x64]
    os: [win32]
    requiresBuild: true
    optional: true

  /@eslint-community/eslint-utils@4.4.0(eslint@8.48.0):
    resolution: {integrity: sha512-1/sA4dwrzBAyeUoQ6oxahHKmrZvsnLCg4RfxW3ZFGGmQkSNQPFNLV9CUEFQP1x9EYXHTo5p6xdhZM1Ne9p/AfA==}
    engines: {node: ^12.22.0 || ^14.17.0 || >=16.0.0}
    peerDependencies:
      eslint: ^6.0.0 || ^7.0.0 || >=8.0.0
    dependencies:
      eslint: 8.48.0
      eslint-visitor-keys: 3.4.3
    dev: true

  /@eslint-community/regexpp@4.6.2:
    resolution: {integrity: sha512-pPTNuaAG3QMH+buKyBIGJs3g/S5y0caxw0ygM3YyE6yJFySwiGGSzA+mM3KJ8QQvzeLh3blwgSonkFjgQdxzMw==}
    engines: {node: ^12.0.0 || ^14.0.0 || >=16.0.0}
    dev: true

  /@eslint/eslintrc@2.1.2:
    resolution: {integrity: sha512-+wvgpDsrB1YqAMdEUCcnTlpfVBH7Vqn6A/NT3D8WVXFIaKMlErPIZT3oCIAVCOtarRpMtelZLqJeU3t7WY6X6g==}
    engines: {node: ^12.22.0 || ^14.17.0 || >=16.0.0}
    dependencies:
      ajv: 6.12.6
      debug: 4.3.4
      espree: 9.6.1
      globals: 13.20.0
      ignore: 5.2.4
      import-fresh: 3.3.0
      js-yaml: 4.1.0
      minimatch: 3.1.2
      strip-json-comments: 3.1.1
    transitivePeerDependencies:
      - supports-color
    dev: true

  /@eslint/js@8.48.0:
    resolution: {integrity: sha512-ZSjtmelB7IJfWD2Fvb7+Z+ChTIKWq6kjda95fLcQKNS5aheVHn4IkfgRQE3sIIzTcSLwLcLZUD9UBt+V7+h+Pw==}
    engines: {node: ^12.22.0 || ^14.17.0 || >=16.0.0}
    dev: true

  /@humanwhocodes/config-array@0.11.10:
    resolution: {integrity: sha512-KVVjQmNUepDVGXNuoRRdmmEjruj0KfiGSbS8LVc12LMsWDQzRXJ0qdhN8L8uUigKpfEHRhlaQFY0ib1tnUbNeQ==}
    engines: {node: '>=10.10.0'}
    dependencies:
      '@humanwhocodes/object-schema': 1.2.1
      debug: 4.3.4
      minimatch: 3.1.2
    transitivePeerDependencies:
      - supports-color
    dev: true

  /@humanwhocodes/module-importer@1.0.1:
    resolution: {integrity: sha512-bxveV4V8v5Yb4ncFTT3rPSgZBOpCkjfK0y4oVVVJwIuDVBRMDXrPyXRL988i5ap9m9bnyEEjWfm5WkBmtffLfA==}
    engines: {node: '>=12.22'}
    dev: true

  /@humanwhocodes/object-schema@1.2.1:
    resolution: {integrity: sha512-ZnQMnLV4e7hDlUvw8H+U8ASL02SS2Gn6+9Ac3wGGLIe7+je2AeAOxPY+izIPJDfFDb7eDjev0Us8MO1iFRN8hA==}
    dev: true

  /@jridgewell/resolve-uri@3.1.1:
    resolution: {integrity: sha512-dSYZh7HhCDtCKm4QakX0xFpsRDqjjtZf/kjI/v3T3Nwt5r8/qz/M19F9ySyOqU94SXBmeG9ttTul+YnR4LOxFA==}
    engines: {node: '>=6.0.0'}
    dev: false

  /@jridgewell/sourcemap-codec@1.4.15:
    resolution: {integrity: sha512-eF2rxCRulEKXHTRiDrDy6erMYWqNw4LPdQ8UQA4huuxaQsVeRPFl2oM8oDGxMFhJUWZf9McpLtJasDDZb/Bpeg==}
    dev: false

  /@jridgewell/trace-mapping@0.3.19:
    resolution: {integrity: sha512-kf37QtfW+Hwx/buWGMPcR60iF9ziHa6r/CZJIHbmcm4+0qrXiVdxegAH0F6yddEVQ7zdkjcGCgCzUu+BcbhQxw==}
    dependencies:
      '@jridgewell/resolve-uri': 3.1.1
      '@jridgewell/sourcemap-codec': 1.4.15
    dev: false

  /@manypkg/find-root@1.1.0:
    resolution: {integrity: sha512-mki5uBvhHzO8kYYix/WRy2WX8S3B5wdVSc9D6KcU5lQNglP2yt58/VfLuAK49glRXChosY8ap2oJ1qgma3GUVA==}
    dependencies:
      '@babel/runtime': 7.22.10
      '@types/node': 12.20.55
      find-up: 4.1.0
      fs-extra: 8.1.0
    dev: true

  /@manypkg/get-packages@1.1.3:
    resolution: {integrity: sha512-fo+QhuU3qE/2TQMQmbVMqaQ6EWbMhi4ABWP+O4AM1NqPBuy0OrApV5LO6BrrgnhtAHS2NH6RrVk9OL181tTi8A==}
    dependencies:
      '@babel/runtime': 7.22.10
      '@changesets/types': 4.1.0
      '@manypkg/find-root': 1.1.0
      fs-extra: 8.1.0
      globby: 11.1.0
      read-yaml-file: 1.1.0
    dev: true

  /@nodelib/fs.scandir@2.1.5:
    resolution: {integrity: sha512-vq24Bq3ym5HEQm2NKCr3yXDwjc7vTsEThRDnkp2DK9p1uqLR+DHurm/NOTo0KG7HYHU7eppKZj3MyqYuMBf62g==}
    engines: {node: '>= 8'}
    dependencies:
      '@nodelib/fs.stat': 2.0.5
      run-parallel: 1.2.0
    dev: true

  /@nodelib/fs.stat@2.0.5:
    resolution: {integrity: sha512-RkhPPp2zrqDAQA/2jNhnztcPAlv64XdhIp7a7454A5ovI7Bukxgt7MX7udwAu3zg1DcpPU0rz3VV1SeaqvY4+A==}
    engines: {node: '>= 8'}
    dev: true

  /@nodelib/fs.walk@1.2.8:
    resolution: {integrity: sha512-oGB+UxlgWcgQkgwo8GcEGwemoTFt3FIO9ababBmaGwXIoBKZ+GTy0pP185beGg7Llih/NSHSV2XAs1lnznocSg==}
    engines: {node: '>= 8'}
    dependencies:
      '@nodelib/fs.scandir': 2.1.5
      fastq: 1.15.0
    dev: true

<<<<<<< HEAD
  /@polyipseity/obsidian-plugin-library@1.17.0(@capacitor/core@5.2.2)(@codemirror/state@6.2.1)(@codemirror/view@6.16.0)(esbuild@0.19.2)(typescript@5.1.6):
    resolution: {integrity: sha512-sAqQftzFzZANIuug+eWXfFwpbFpsa3PFAiBqAvXbKMh1il/Bpb/gLjfjlk5rfFO+cr9Z6Y74KNadI2l5nONwxA==}
=======
  /@polyipseity/obsidian-plugin-library@1.18.0(@capacitor/core@5.2.0)(@codemirror/state@6.0.0)(@codemirror/view@6.0.0)(esbuild@0.19.2)(typescript@5.2.2):
    resolution: {integrity: sha512-SFr1qnUAGa+FIoZq2xVXpxKYF9iGctNMBRlm0SnV0JnZ/oTI4D6TQmzsK4qlY+MAr9kAjlEv41b/L0xyjhTL2g==}
>>>>>>> 86d559e2
    peerDependencies:
      esbuild: '>=0.17.0'
    peerDependenciesMeta:
      esbuild:
        optional: true
    dependencies:
<<<<<<< HEAD
      '@capacitor/filesystem': 5.1.2(@capacitor/core@5.2.2)
=======
      '@capacitor/filesystem': 5.1.3(@capacitor/core@5.2.0)
>>>>>>> 86d559e2
      '@jridgewell/trace-mapping': 0.3.19
      async-lock: 1.4.0
      browser-util-inspect: 0.2.0
      convert-source-map: 2.0.0
      deep-equal: 2.2.2
      esbuild: 0.19.2
      file-saver: 2.0.5
      i18next: 23.4.6
      i18next-resources-to-backend: 1.1.4
      import-meta-resolve: 3.0.0
      lodash-es: 4.17.21
      lucide: 0.269.0
      lz-string: 1.5.0
      monkey-around: 2.3.0
      obsidian: 1.2.8(@codemirror/state@6.2.1)(@codemirror/view@6.16.0)
      p-lazy: 4.0.0
      semver: 7.5.4
      source-map: 0.7.4
      svelte: 3.59.2
      ts-deepmerge: 6.2.0
      ts-essentials: 9.3.2(typescript@5.2.2)
    transitivePeerDependencies:
      - '@capacitor/core'
      - '@codemirror/state'
      - '@codemirror/view'
      - typescript
    dev: false

  /@polyipseity/obsidian@1.2.8(@codemirror/state@6.2.1)(@codemirror/view@6.16.0):
    resolution: {integrity: sha512-rlXPpSAmZwxmcxsa163vl8eQMYq7gQwB+fx76NdvG3TC5ln7AG4uVRMfCyLfoePRYc8JxeJoUNujH0bgnePymA==}
    peerDependencies:
      '@codemirror/state': ^6.0.0
      '@codemirror/view': ^6.0.0
    dependencies:
      '@codemirror/state': 6.2.1
      '@codemirror/view': 6.16.0
      '@types/codemirror': 0.0.108
      moment: 2.29.4
    dev: true

  /@tsconfig/esm@1.0.4:
    resolution: {integrity: sha512-bix9CWljCxyD06nGQRDYdmTw0wevvEDyrLKjbDocGV31JQYbfqqgMV1yFeJ9aDgorKQ9yDLrak8poiggsB5Liw==}
    dev: true

  /@tsconfig/node16@16.1.1:
    resolution: {integrity: sha512-+pio93ejHN4nINX4pXqfnR/fPLRtJBaT4ORaa5RH0Oc1zoYmo2B2koG+M328CQhHKn1Wj6FcOxCDFXAot9NhvA==}
    dev: true

  /@tsconfig/recommended@1.0.2:
    resolution: {integrity: sha512-dbHBtbWBOjq0/otpopAE02NT2Cm05Qe2JsEKeCf/wjSYbI2hz8nCqnpnOJWHATgjDz4fd3dchs3Wy1gQGjfN6w==}
    dev: true

  /@tsconfig/strictest@2.0.1:
    resolution: {integrity: sha512-7JHHCbyCsGUxLd0pDbp24yz3zjxw2t673W5oAP6HCEdr/UUhaRhYd3SSnUsGCk+VnPVJVA4mXROzbhI+nyIk+w==}
    dev: true

  /@types/ansi-escape-sequences@4.0.0:
    resolution: {integrity: sha512-y9KJUf19SBowoaqhWdQNnErxFMNsKbuair2i3SGv5Su1ExLPAJz37iPXLHKIFQGYkHGxsSe45rNt8ZekXxJwUw==}
    dev: true

  /@types/async-lock@1.4.0:
    resolution: {integrity: sha512-2+rYSaWrpdbQG3SA0LmMT6YxWLrI81AqpMlSkw3QtFc2HGDufkweQSn30Eiev7x9LL0oyFrBqk1PXOnB9IEgKg==}
    dev: true

  /@types/browser-util-inspect@0.2.1:
    resolution: {integrity: sha512-elwTwQw+CCa+Ir3CUuLikop24S2fwQDIW1+2Vmyc4wj31OeNONdJtZeqP5LsBIZy4uB+N0WFycNoslkqBR1u9Q==}
    dev: true

  /@types/codemirror@0.0.108:
    resolution: {integrity: sha512-3FGFcus0P7C2UOGCNUVENqObEb4SFk+S8Dnxq7K6aIsLVs/vDtlangl3PEO0ykaKXyK56swVF6Nho7VsA44uhw==}
    dependencies:
      '@types/tern': 0.23.4

  /@types/estree@1.0.1:
    resolution: {integrity: sha512-LG4opVs2ANWZ1TJoKc937iMmNstM/d0ae1vNbnBvBhqCSezgVUOzcLCqbI5elV8Vy6WKwKjaqR+zO9VKirBBCA==}

  /@types/is-ci@3.0.0:
    resolution: {integrity: sha512-Q0Op0hdWbYd1iahB+IFNQcWXFq4O0Q5MwQP7uN0souuQ4rPg1vEYcnIOfr1gY+M+6rc8FGoRaBO1mOOvL29sEQ==}
    dependencies:
      ci-info: 3.8.0
    dev: true

  /@types/json-schema@7.0.12:
    resolution: {integrity: sha512-Hr5Jfhc9eYOQNPYO5WLDq/n4jqijdHNlDXjuAQkkt+mWdQR+XJToOHrsD4cPaMXpn6KO7y2+wM8AZEs8VpBLVA==}
    dev: true

  /@types/lodash-es@4.17.8:
    resolution: {integrity: sha512-euY3XQcZmIzSy7YH5+Unb3b2X12Wtk54YWINBvvGQ5SmMvwb11JQskGsfkH/5HXK77Kr8GF0wkVDIxzAisWtog==}
    dependencies:
      '@types/lodash': 4.14.196
    dev: true

  /@types/lodash@4.14.196:
    resolution: {integrity: sha512-22y3o88f4a94mKljsZcanlNWPzO0uBsBdzLAngf2tp533LzZcQzb6+eZPJ+vCTt+bqF2XnvT9gejTLsAcJAJyQ==}
    dev: true

  /@types/minimist@1.2.2:
    resolution: {integrity: sha512-jhuKLIRrhvCPLqwPcx6INqmKeiA5EWrsCOPhrlFSrbrmU4ZMPjj5Ul/oLCMDO98XRUIwVm78xICz4EPCektzeQ==}
    dev: true

  /@types/node@12.20.55:
    resolution: {integrity: sha512-J8xLz7q2OFulZ2cyGTLE1TbbZcjpno7FaN6zdJNrgAdrJ+DZzh/uFR6YrTb4C+nXakvud8Q4+rbhoIWlYQbUFQ==}
    dev: true

  /@types/node@20.5.6:
    resolution: {integrity: sha512-Gi5wRGPbbyOTX+4Y2iULQ27oUPrefaB0PxGQJnfyWN3kvEDGM3mIB5M/gQLmitZf7A9FmLeaqxD3L1CXpm3VKQ==}
    dev: true

  /@types/normalize-package-data@2.4.1:
    resolution: {integrity: sha512-Gj7cI7z+98M282Tqmp2K5EIsoouUEzbBJhQQzDE3jSIRk6r9gsz0oUokqIUR4u1R3dMHo0pDHM7sNOHyhulypw==}
    dev: true

  /@types/semver@7.5.0:
    resolution: {integrity: sha512-G8hZ6XJiHnuhQKR7ZmysCeJWE08o8T0AXtk5darsCaTVsYZhhgUrq53jizaR2FvsoeCwJhlmwTjkXBY5Pn/ZHw==}
    dev: true

  /@types/tern@0.23.4:
    resolution: {integrity: sha512-JAUw1iXGO1qaWwEOzxTKJZ/5JxVeON9kvGZ/osgZaJImBnyjyn0cjovPsf6FNLmyGY8Vw9DoXZCMlfMkMwHRWg==}
    dependencies:
      '@types/estree': 1.0.1

  /@typescript-eslint/eslint-plugin@6.4.1(@typescript-eslint/parser@6.4.1)(eslint@8.48.0)(typescript@5.2.2):
    resolution: {integrity: sha512-3F5PtBzUW0dYlq77Lcqo13fv+58KDwUib3BddilE8ajPJT+faGgxmI9Sw+I8ZS22BYwoir9ZhNXcLi+S+I2bkw==}
    engines: {node: ^16.0.0 || >=18.0.0}
    peerDependencies:
      '@typescript-eslint/parser': ^6.0.0 || ^6.0.0-alpha
      eslint: ^7.0.0 || ^8.0.0
      typescript: '*'
    peerDependenciesMeta:
      typescript:
        optional: true
    dependencies:
      '@eslint-community/regexpp': 4.6.2
      '@typescript-eslint/parser': 6.4.1(eslint@8.48.0)(typescript@5.2.2)
      '@typescript-eslint/scope-manager': 6.4.1
      '@typescript-eslint/type-utils': 6.4.1(eslint@8.48.0)(typescript@5.2.2)
      '@typescript-eslint/utils': 6.4.1(eslint@8.48.0)(typescript@5.2.2)
      '@typescript-eslint/visitor-keys': 6.4.1
      debug: 4.3.4
      eslint: 8.48.0
      graphemer: 1.4.0
      ignore: 5.2.4
      natural-compare: 1.4.0
      semver: 7.5.4
      ts-api-utils: 1.0.1(typescript@5.2.2)
      typescript: 5.2.2
    transitivePeerDependencies:
      - supports-color
    dev: true

  /@typescript-eslint/parser@6.4.1(eslint@8.48.0)(typescript@5.2.2):
    resolution: {integrity: sha512-610G6KHymg9V7EqOaNBMtD1GgpAmGROsmfHJPXNLCU9bfIuLrkdOygltK784F6Crboyd5tBFayPB7Sf0McrQwg==}
    engines: {node: ^16.0.0 || >=18.0.0}
    peerDependencies:
      eslint: ^7.0.0 || ^8.0.0
      typescript: '*'
    peerDependenciesMeta:
      typescript:
        optional: true
    dependencies:
      '@typescript-eslint/scope-manager': 6.4.1
      '@typescript-eslint/types': 6.4.1
      '@typescript-eslint/typescript-estree': 6.4.1(typescript@5.2.2)
      '@typescript-eslint/visitor-keys': 6.4.1
      debug: 4.3.4
      eslint: 8.48.0
      typescript: 5.2.2
    transitivePeerDependencies:
      - supports-color
    dev: true

  /@typescript-eslint/scope-manager@6.4.1:
    resolution: {integrity: sha512-p/OavqOQfm4/Hdrr7kvacOSFjwQ2rrDVJRPxt/o0TOWdFnjJptnjnZ+sYDR7fi4OimvIuKp+2LCkc+rt9fIW+A==}
    engines: {node: ^16.0.0 || >=18.0.0}
    dependencies:
      '@typescript-eslint/types': 6.4.1
      '@typescript-eslint/visitor-keys': 6.4.1
    dev: true

  /@typescript-eslint/type-utils@6.4.1(eslint@8.48.0)(typescript@5.2.2):
    resolution: {integrity: sha512-7ON8M8NXh73SGZ5XvIqWHjgX2f+vvaOarNliGhjrJnv1vdjG0LVIz+ToYfPirOoBi56jxAKLfsLm40+RvxVVXA==}
    engines: {node: ^16.0.0 || >=18.0.0}
    peerDependencies:
      eslint: ^7.0.0 || ^8.0.0
      typescript: '*'
    peerDependenciesMeta:
      typescript:
        optional: true
    dependencies:
      '@typescript-eslint/typescript-estree': 6.4.1(typescript@5.2.2)
      '@typescript-eslint/utils': 6.4.1(eslint@8.48.0)(typescript@5.2.2)
      debug: 4.3.4
      eslint: 8.48.0
      ts-api-utils: 1.0.1(typescript@5.2.2)
      typescript: 5.2.2
    transitivePeerDependencies:
      - supports-color
    dev: true

  /@typescript-eslint/types@6.4.1:
    resolution: {integrity: sha512-zAAopbNuYu++ijY1GV2ylCsQsi3B8QvfPHVqhGdDcbx/NK5lkqMnCGU53amAjccSpk+LfeONxwzUhDzArSfZJg==}
    engines: {node: ^16.0.0 || >=18.0.0}
    dev: true

  /@typescript-eslint/typescript-estree@6.4.1(typescript@5.2.2):
    resolution: {integrity: sha512-xF6Y7SatVE/OyV93h1xGgfOkHr2iXuo8ip0gbfzaKeGGuKiAnzS+HtVhSPx8Www243bwlW8IF7X0/B62SzFftg==}
    engines: {node: ^16.0.0 || >=18.0.0}
    peerDependencies:
      typescript: '*'
    peerDependenciesMeta:
      typescript:
        optional: true
    dependencies:
      '@typescript-eslint/types': 6.4.1
      '@typescript-eslint/visitor-keys': 6.4.1
      debug: 4.3.4
      globby: 11.1.0
      is-glob: 4.0.3
      semver: 7.5.4
      ts-api-utils: 1.0.1(typescript@5.2.2)
      typescript: 5.2.2
    transitivePeerDependencies:
      - supports-color
    dev: true

  /@typescript-eslint/utils@6.4.1(eslint@8.48.0)(typescript@5.2.2):
    resolution: {integrity: sha512-F/6r2RieNeorU0zhqZNv89s9bDZSovv3bZQpUNOmmQK1L80/cV4KEu95YUJWi75u5PhboFoKUJBnZ4FQcoqhDw==}
    engines: {node: ^16.0.0 || >=18.0.0}
    peerDependencies:
      eslint: ^7.0.0 || ^8.0.0
    dependencies:
      '@eslint-community/eslint-utils': 4.4.0(eslint@8.48.0)
      '@types/json-schema': 7.0.12
      '@types/semver': 7.5.0
      '@typescript-eslint/scope-manager': 6.4.1
      '@typescript-eslint/types': 6.4.1
      '@typescript-eslint/typescript-estree': 6.4.1(typescript@5.2.2)
      eslint: 8.48.0
      semver: 7.5.4
    transitivePeerDependencies:
      - supports-color
      - typescript
    dev: true

  /@typescript-eslint/visitor-keys@6.4.1:
    resolution: {integrity: sha512-y/TyRJsbZPkJIZQXrHfdnxVnxyKegnpEvnRGNam7s3TRR2ykGefEWOhaef00/UUN3IZxizS7BTO3svd3lCOJRQ==}
    engines: {node: ^16.0.0 || >=18.0.0}
    dependencies:
      '@typescript-eslint/types': 6.4.1
      eslint-visitor-keys: 3.4.3
    dev: true

  /acorn-jsx@5.3.2(acorn@8.10.0):
    resolution: {integrity: sha512-rq9s+JNhf0IChjtDXxllJ7g41oZk5SlXtp0LHwyA5cejwn7vKmKp4pPri6YEePv2PU65sAsegbXtIinmDFDXgQ==}
    peerDependencies:
      acorn: ^6.0.0 || ^7.0.0 || ^8.0.0
    dependencies:
      acorn: 8.10.0
    dev: true

  /acorn@8.10.0:
    resolution: {integrity: sha512-F0SAmZ8iUtS//m8DmCTA0jlh6TDKkHQyK6xc6V4KDTyZKA9dnvX9/3sRTVQrWm79glUAZbnmmNcdYwUIHWVybw==}
    engines: {node: '>=0.4.0'}
    hasBin: true

  /ajv@6.12.6:
    resolution: {integrity: sha512-j3fVLgvTo527anyYyJOGTYJbG+vnnQYvE0m5mmkc1TK+nxAppkCLMIL0aZ4dblVCNoGShhm+kzE4ZUykBoMg4g==}
    dependencies:
      fast-deep-equal: 3.1.3
      fast-json-stable-stringify: 2.1.0
      json-schema-traverse: 0.4.1
      uri-js: 4.4.1
    dev: true

  /ansi-colors@4.1.3:
    resolution: {integrity: sha512-/6w/C21Pm1A7aZitlI5Ni/2J6FFQN8i1Cvz3kHABAAbw93v/NlvKdVOqz7CCWz/3iv/JplRSEEZ83XION15ovw==}
    engines: {node: '>=6'}
    dev: true

  /ansi-escape-sequences@6.2.2:
    resolution: {integrity: sha512-mBPG9BZy4dMOJQ9BehU6ph8IKslvVppbqZ8APHnpfP+Hsx/hGow5PY46lSQL1vPPi1F5XTtO6p3GcH8O9c0cUg==}
    engines: {node: '>=12.17'}
    dependencies:
      array-back: 6.2.2
    dev: false

  /ansi-regex@5.0.1:
    resolution: {integrity: sha512-quJQXlTSUGL2LH9SUXo8VwsY4soanhgo6LNSm84E1LBcE8s3O0wpdiRzyR9z/ZZJMlMWv37qOOb9pdJlMUEKFQ==}
    engines: {node: '>=8'}
    dev: true

  /ansi-styles@3.2.1:
    resolution: {integrity: sha512-VT0ZI6kZRdTh8YyJw3SMbYm/u+NqfsAxEpWO0Pf9sq8/e94WxxOpPKx9FR1FlyCtOVDNOQ+8ntlqFxiRc+r5qA==}
    engines: {node: '>=4'}
    dependencies:
      color-convert: 1.9.3
    dev: true

  /ansi-styles@4.3.0:
    resolution: {integrity: sha512-zbB9rCJAT1rbjiVDb2hqKFHNYLxgtk8NURxZ3IZwD3F6NtxbXZQCnnSi1Lkx+IDohdPlFp222wVALIheZJQSEg==}
    engines: {node: '>=8'}
    dependencies:
      color-convert: 2.0.1
    dev: true

  /argparse@1.0.10:
    resolution: {integrity: sha512-o5Roy6tNG4SL/FOkCAN6RzjiakZS25RLYFrcMttJqbdd8BWrnA+fGz57iN5Pb06pvBGvl5gQ0B48dJlslXvoTg==}
    dependencies:
      sprintf-js: 1.0.3
    dev: true

  /argparse@2.0.1:
    resolution: {integrity: sha512-8+9WqebbFzpX9OR+Wa6O29asIogeRMzcGtAINdpMHHyAg10f05aSFVBbcEqGf/PXw1EjAZ+q2/bEBg3DvurK3Q==}
    dev: true

  /array-back@6.2.2:
    resolution: {integrity: sha512-gUAZ7HPyb4SJczXAMUXMGAvI976JoK3qEx9v1FTmeYuJj0IBiaKttG1ydtGKdkfqWkIkouke7nG8ufGy77+Cvw==}
    engines: {node: '>=12.17'}
    dev: false

  /array-buffer-byte-length@1.0.0:
    resolution: {integrity: sha512-LPuwb2P+NrQw3XhxGc36+XSvuBPopovXYTR9Ew++Du9Yb/bx5AzBfrIsBoj0EZUifjQU+sHL21sseZ3jerWO/A==}
    dependencies:
      call-bind: 1.0.2
      is-array-buffer: 3.0.2

  /array-includes@3.1.6:
    resolution: {integrity: sha512-sgTbLvL6cNnw24FnbaDyjmvddQ2ML8arZsgaJhoABMoplz/4QRhtrYS+alr1BUM1Bwp6dhx8vVCBSLG+StwOFw==}
    engines: {node: '>= 0.4'}
    dependencies:
      call-bind: 1.0.2
      define-properties: 1.2.0
      es-abstract: 1.22.1
      get-intrinsic: 1.2.1
      is-string: 1.0.7
    dev: true

  /array-union@2.1.0:
    resolution: {integrity: sha512-HGyxoOTYUyCM6stUe6EJgnd4EoewAI7zMdfqO+kGjnlZmBDz/cR5pf8r/cR4Wq60sL/p0IkcjUEEPwS3GFrIyw==}
    engines: {node: '>=8'}
    dev: true

  /array.prototype.findlastindex@1.2.2:
    resolution: {integrity: sha512-tb5thFFlUcp7NdNF6/MpDk/1r/4awWG1FIz3YqDf+/zJSTezBb+/5WViH41obXULHVpDzoiCLpJ/ZO9YbJMsdw==}
    engines: {node: '>= 0.4'}
    dependencies:
      call-bind: 1.0.2
      define-properties: 1.2.0
      es-abstract: 1.22.1
      es-shim-unscopables: 1.0.0
      get-intrinsic: 1.2.1
    dev: true

  /array.prototype.flat@1.3.1:
    resolution: {integrity: sha512-roTU0KWIOmJ4DRLmwKd19Otg0/mT3qPNt0Qb3GWW8iObuZXxrjB/pzn0R3hqpRSWg4HCwqx+0vwOnWnvlOyeIA==}
    engines: {node: '>= 0.4'}
    dependencies:
      call-bind: 1.0.2
      define-properties: 1.2.0
      es-abstract: 1.22.1
      es-shim-unscopables: 1.0.0
    dev: true

  /array.prototype.flatmap@1.3.1:
    resolution: {integrity: sha512-8UGn9O1FDVvMNB0UlLv4voxRMze7+FpHyF5mSMRjWHUMlpoDViniy05870VlxhfgTnLbpuwTzvD76MTtWxB/mQ==}
    engines: {node: '>= 0.4'}
    dependencies:
      call-bind: 1.0.2
      define-properties: 1.2.0
      es-abstract: 1.22.1
      es-shim-unscopables: 1.0.0
    dev: true

  /arraybuffer.prototype.slice@1.0.1:
    resolution: {integrity: sha512-09x0ZWFEjj4WD8PDbykUwo3t9arLn8NIzmmYEJFpYekOAQjpkGSyrQhNoRTcwwcFRu+ycWF78QZ63oWTqSjBcw==}
    engines: {node: '>= 0.4'}
    dependencies:
      array-buffer-byte-length: 1.0.0
      call-bind: 1.0.2
      define-properties: 1.2.0
      get-intrinsic: 1.2.1
      is-array-buffer: 3.0.2
      is-shared-array-buffer: 1.0.2
    dev: true

  /arrify@1.0.1:
    resolution: {integrity: sha512-3CYzex9M9FGQjCGMGyi6/31c8GJbgb0qGyrx5HWxPd0aCwh4cB2YjMb2Xf9UuoogrMrlO9cTqnB5rI5GHZTcUA==}
    engines: {node: '>=0.10.0'}
    dev: true

  /async-lock@1.4.0:
    resolution: {integrity: sha512-coglx5yIWuetakm3/1dsX9hxCNox22h7+V80RQOu2XUUMidtArxKoZoOtHUPuR84SycKTXzgGzAUR5hJxujyJQ==}
    dev: false

  /available-typed-arrays@1.0.5:
    resolution: {integrity: sha512-DMD0KiN46eipeziST1LPP/STfDU0sufISXmjSgvVsoU2tqxctQeASejWcfNtxYKqETM1UxQ8sp2OrSBWpHY6sw==}
    engines: {node: '>= 0.4'}

  /balanced-match@1.0.2:
    resolution: {integrity: sha512-3oSeUO0TMV67hN1AmbXsK4yaqU7tjiHlbxRDZOpH0KW9+CeX4bRAaX0Anxt0tx2MrpRpWwQaPwIlISEJhYU5Pw==}

  /better-path-resolve@1.0.0:
    resolution: {integrity: sha512-pbnl5XzGBdrFU/wT4jqmJVPn2B6UHPBOhzMQkY/SPUPB6QtUXtmBHBIwCbXJol93mOpGMnQyP/+BB19q04xj7g==}
    engines: {node: '>=4'}
    dependencies:
      is-windows: 1.0.2
    dev: true

  /brace-expansion@1.1.11:
    resolution: {integrity: sha512-iCuPHDFgrHX7H2vEI/5xpz07zSHB00TpugqhmYtVmMO6518mCuRMoOYFldEBl0g187ufozdaHgWKcYFb61qGiA==}
    dependencies:
      balanced-match: 1.0.2
      concat-map: 0.0.1

  /braces@3.0.2:
    resolution: {integrity: sha512-b8um+L1RzM3WDSzvhm6gIz1yfTbBt6YTlcEKAvsmqCZZFw46z626lVj9j1yEPW33H5H+lBQpZMP1k8l+78Ha0A==}
    engines: {node: '>=8'}
    dependencies:
      fill-range: 7.0.1
    dev: true

  /breakword@1.0.6:
    resolution: {integrity: sha512-yjxDAYyK/pBvws9H4xKYpLDpYKEH6CzrBPAuXq3x18I+c/2MkVtT3qAr7Oloi6Dss9qNhPVueAAVU1CSeNDIXw==}
    dependencies:
      wcwidth: 1.0.1
    dev: true

  /browser-util-inspect@0.2.0:
    resolution: {integrity: sha512-R7WvAj0p9FtwS2Jbtc1HUd1+YZdeb5EEqjBSbbOK3owJtW1viWyJDeTPy43QZ7bZ8POtb1yMv++h844486jMsQ==}
    dev: false

  /builtin-modules@3.3.0:
    resolution: {integrity: sha512-zhaCDicdLuWN5UbN5IMnFqNMhNfo919sH85y2/ea+5Yg9TsTkeZxpL+JLbp6cgYFS4sRLp3YV4S6yDuqVWHYOw==}
    engines: {node: '>=6'}
    dev: true

  /call-bind@1.0.2:
    resolution: {integrity: sha512-7O+FbCihrB5WGbFYesctwmTKae6rOiIzmz1icreWJ+0aA7LJfuqhEso2T9ncpcFtzMQtzXf2QGGueWJGTYsqrA==}
    dependencies:
      function-bind: 1.1.1
      get-intrinsic: 1.2.1

  /callsites@3.1.0:
    resolution: {integrity: sha512-P8BjAsXvZS+VIDUI11hHCQEv74YT67YUi5JJFNWIqL235sBmjX4+qx9Muvls5ivyNENctx46xQLQ3aTuE7ssaQ==}
    engines: {node: '>=6'}
    dev: true

  /camelcase-keys@6.2.2:
    resolution: {integrity: sha512-YrwaA0vEKazPBkn0ipTiMpSajYDSe+KjQfrjhcBMxJt/znbvlHd8Pw/Vamaz5EB4Wfhs3SUR3Z9mwRu/P3s3Yg==}
    engines: {node: '>=8'}
    dependencies:
      camelcase: 5.3.1
      map-obj: 4.3.0
      quick-lru: 4.0.1
    dev: true

  /camelcase@5.3.1:
    resolution: {integrity: sha512-L28STB170nwWS63UjtlEOE3dldQApaJXZkOI1uMFfzf3rRuPegHaHesyee+YxQ+W6SvRDQV6UrdOdRiR153wJg==}
    engines: {node: '>=6'}
    dev: true

  /chalk@2.4.2:
    resolution: {integrity: sha512-Mti+f9lpJNcwF4tWV8/OrTTtF1gZi+f8FqlyAdouralcFWFQWF2+NgCHShjkCb+IFBLq9buZwE1xckQU4peSuQ==}
    engines: {node: '>=4'}
    dependencies:
      ansi-styles: 3.2.1
      escape-string-regexp: 1.0.5
      supports-color: 5.5.0
    dev: true

  /chalk@4.1.2:
    resolution: {integrity: sha512-oKnbhFyRIXpUuez8iBMmyEa4nbj4IOQyuhc/wy9kY7/WVPcwIO9VA668Pu8RkO7+0G76SLROeyw9CpQ061i4mA==}
    engines: {node: '>=10'}
    dependencies:
      ansi-styles: 4.3.0
      supports-color: 7.2.0
    dev: true

  /chardet@0.7.0:
    resolution: {integrity: sha512-mT8iDcrh03qDGRRmoA2hmBJnxpllMR+0/0qlzjqZES6NdiWDcZkCNAk4rPFZ9Q85r27unkiNNg8ZOiwZXBHwcA==}
    dev: true

  /ci-info@3.8.0:
    resolution: {integrity: sha512-eXTggHWSooYhq49F2opQhuHWgzucfF2YgODK4e1566GQs5BIfP30B0oenwBJHfWxAs2fyPB1s7Mg949zLf61Yw==}
    engines: {node: '>=8'}
    dev: true

  /cliui@6.0.0:
    resolution: {integrity: sha512-t6wbgtoCXvAzst7QgXxJYqPt0usEfbgQdftEPbLL/cvv6HPE5VgvqCuAIDR0NgU52ds6rFwqrgakNLrHEjCbrQ==}
    dependencies:
      string-width: 4.2.3
      strip-ansi: 6.0.1
      wrap-ansi: 6.2.0
    dev: true

  /cliui@8.0.1:
    resolution: {integrity: sha512-BSeNnyus75C4//NQ9gQt1/csTXyo/8Sb+afLAkzAptFuMsod9HFokGNudZpi/oQV73hnVK+sR+5PVRMd+Dr7YQ==}
    engines: {node: '>=12'}
    dependencies:
      string-width: 4.2.3
      strip-ansi: 6.0.1
      wrap-ansi: 7.0.0
    dev: true

  /clone@1.0.4:
    resolution: {integrity: sha512-JQHZ2QMW6l3aH/j6xCqQThY/9OH4D/9ls34cgkUBiEeocRTU04tHfKPBsUK1PqZCUQM7GiA0IIXJSuXHI64Kbg==}
    engines: {node: '>=0.8'}
    dev: true

  /color-convert@1.9.3:
    resolution: {integrity: sha512-QfAUtd+vFdAtFQcC8CCyYt1fYWxSqAiK2cSD6zDB8N3cpsEBAvRxp9zOGg6G/SHHJYAT88/az/IuDGALsNVbGg==}
    dependencies:
      color-name: 1.1.3
    dev: true

  /color-convert@2.0.1:
    resolution: {integrity: sha512-RRECPsj7iu/xb5oKYcsFHSppFNnsj/52OVTRKb4zP5onXwVF3zVmmToNcOfGC+CRDpfK/U584fMg38ZHCaElKQ==}
    engines: {node: '>=7.0.0'}
    dependencies:
      color-name: 1.1.4
    dev: true

  /color-name@1.1.3:
    resolution: {integrity: sha512-72fSenhMw2HZMTVHeCA9KCmpEIbzWiQsjN+BHcBbS9vr1mtt+vJjPdksIBNUmKAW8TFUDPJK5SUU3QhE9NEXDw==}
    dev: true

  /color-name@1.1.4:
    resolution: {integrity: sha512-dOy+3AuW3a2wNbZHIuMZpTcgjGuLU/uBL/ubcZF9OXbDo8ff4O8yVp5Bf0efS8uEoYo5q4Fx7dY9OgQGXgAsQA==}
    dev: true

  /concat-map@0.0.1:
    resolution: {integrity: sha512-/Srv4dswyQNBfohGpz9o6Yb3Gz3SrUDqBH5rTuhGR7ahtlbYKnVxw2bCFMRljaA7EXHaXZ8wsHdodFvbkhKmqg==}

  /convert-source-map@2.0.0:
    resolution: {integrity: sha512-Kvp459HrV2FEJ1CAsi1Ku+MY3kasH19TFykTz2xWmMeq6bk2NU3XXvfJ+Q61m0xktWwt+1HSYf3JZsTms3aRJg==}
    dev: false

  /core-js@3.32.0:
    resolution: {integrity: sha512-rd4rYZNlF3WuoYuRIDEmbR/ga9CeuWX9U05umAvgrrZoHY4Z++cp/xwPQMvUpBB4Ag6J8KfD80G0zwCyaSxDww==}
    requiresBuild: true
    dev: true

  /cross-spawn@5.1.0:
    resolution: {integrity: sha512-pTgQJ5KC0d2hcY8eyL1IzlBPYjTkyH72XRZPnLyKus2mBfNjQs3klqbJU2VILqZryAZUt9JOb3h/mWMy23/f5A==}
    dependencies:
      lru-cache: 4.1.5
      shebang-command: 1.2.0
      which: 1.3.1
    dev: true

  /cross-spawn@7.0.3:
    resolution: {integrity: sha512-iRDPJKUPVEND7dHPO8rkbOnPpyDygcDFtWjpeWNCgy8WP2rXcxXL8TskReQl6OrB2G7+UJrags1q15Fudc7G6w==}
    engines: {node: '>= 8'}
    dependencies:
      path-key: 3.1.1
      shebang-command: 2.0.0
      which: 2.0.2
    dev: true

  /csv-generate@3.4.3:
    resolution: {integrity: sha512-w/T+rqR0vwvHqWs/1ZyMDWtHHSJaN06klRqJXBEpDJaM/+dZkso0OKh1VcuuYvK3XM53KysVNq8Ko/epCK8wOw==}
    dev: true

  /csv-parse@4.16.3:
    resolution: {integrity: sha512-cO1I/zmz4w2dcKHVvpCr7JVRu8/FymG5OEpmvsZYlccYolPBLoVGKUHgNoc4ZGkFeFlWGEDmMyBM+TTqRdW/wg==}
    dev: true

  /csv-stringify@5.6.5:
    resolution: {integrity: sha512-PjiQ659aQ+fUTQqSrd1XEDnOr52jh30RBurfzkscaE2tPaFsDH5wOAHJiw8XAHphRknCwMUE9KRayc4K/NbO8A==}
    dev: true

  /csv@5.5.3:
    resolution: {integrity: sha512-QTaY0XjjhTQOdguARF0lGKm5/mEq9PD9/VhZZegHDIBq2tQwgNpHc3dneD4mGo2iJs+fTKv5Bp0fZ+BRuY3Z0g==}
    engines: {node: '>= 0.1.90'}
    dependencies:
      csv-generate: 3.4.3
      csv-parse: 4.16.3
      csv-stringify: 5.6.5
      stream-transform: 2.1.3
    dev: true

  /debug@3.2.7:
    resolution: {integrity: sha512-CFjzYYAi4ThfiQvizrFQevTTXHtnCqWfe7x1AhgEscTz6ZbLbfoLRLPugTQyBth6f8ZERVUSyWHFD/7Wu4t1XQ==}
    peerDependencies:
      supports-color: '*'
    peerDependenciesMeta:
      supports-color:
        optional: true
    dependencies:
      ms: 2.1.3
    dev: true

  /debug@4.3.4:
    resolution: {integrity: sha512-PRWFHuSU3eDtQJPvnNY7Jcket1j0t5OuOsFzPPzsekD52Zl8qUfFIPEiswXqIvHWGVHOgX+7G/vCNNhehwxfkQ==}
    engines: {node: '>=6.0'}
    peerDependencies:
      supports-color: '*'
    peerDependenciesMeta:
      supports-color:
        optional: true
    dependencies:
      ms: 2.1.2
    dev: true

  /decamelize-keys@1.1.1:
    resolution: {integrity: sha512-WiPxgEirIV0/eIOMcnFBA3/IJZAZqKnwAwWyvvdi4lsr1WCN22nhdf/3db3DoZcUjTV2SqfzIwNyp6y2xs3nmg==}
    engines: {node: '>=0.10.0'}
    dependencies:
      decamelize: 1.2.0
      map-obj: 1.0.1
    dev: true

  /decamelize@1.2.0:
    resolution: {integrity: sha512-z2S+W9X73hAUUki+N+9Za2lBlun89zigOyGrsax+KUQ6wKW4ZoWpEYBkGhQjwAjjDCkWxhY0VKEhk8wzY7F5cA==}
    engines: {node: '>=0.10.0'}
    dev: true

  /deep-equal@2.2.2:
    resolution: {integrity: sha512-xjVyBf0w5vH0I42jdAZzOKVldmPgSulmiyPRywoyq7HXC9qdgo17kxJE+rdnif5Tz6+pIrpJI8dCpMNLIGkUiA==}
    dependencies:
      array-buffer-byte-length: 1.0.0
      call-bind: 1.0.2
      es-get-iterator: 1.1.3
      get-intrinsic: 1.2.1
      is-arguments: 1.1.1
      is-array-buffer: 3.0.2
      is-date-object: 1.0.5
      is-regex: 1.1.4
      is-shared-array-buffer: 1.0.2
      isarray: 2.0.5
      object-is: 1.1.5
      object-keys: 1.1.1
      object.assign: 4.1.4
      regexp.prototype.flags: 1.5.0
      side-channel: 1.0.4
      which-boxed-primitive: 1.0.2
      which-collection: 1.0.1
      which-typed-array: 1.1.11
    dev: false

  /deep-is@0.1.4:
    resolution: {integrity: sha512-oIPzksmTg4/MriiaYGO+okXDT7ztn/w3Eptv/+gSIdMdKsJo0u4CfYNFJPy+4SKMuCqGw2wxnA+URMg3t8a/bQ==}
    dev: true

  /defaults@1.0.4:
    resolution: {integrity: sha512-eFuaLoy/Rxalv2kr+lqMlUnrDWV+3j4pljOIJgLIhI058IQfWJ7vXhyEIHu+HtC738klGALYxOKDO0bQP3tg8A==}
    dependencies:
      clone: 1.0.4
    dev: true

  /define-properties@1.2.0:
    resolution: {integrity: sha512-xvqAVKGfT1+UAvPwKTVw/njhdQ8ZhXK4lI0bCIuCMrp2up9nPnaDftrLtmpTazqd1o+UY4zgzU+avtMbDP+ldA==}
    engines: {node: '>= 0.4'}
    dependencies:
      has-property-descriptors: 1.0.0
      object-keys: 1.1.1

  /detect-indent@6.1.0:
    resolution: {integrity: sha512-reYkTUJAZb9gUuZ2RvVCNhVHdg62RHnJ7WJl8ftMi4diZ6NWlciOzQN88pUhSELEwflJht4oQDv0F0BMlwaYtA==}
    engines: {node: '>=8'}
    dev: true

  /dir-glob@3.0.1:
    resolution: {integrity: sha512-WkrWp9GR4KXfKGYzOLmTuGVi1UWFfws377n9cc55/tb6DuqyF6pcQ5AbiHEshaDpY9v6oaSr2XCDidGmMwdzIA==}
    engines: {node: '>=8'}
    dependencies:
      path-type: 4.0.0
    dev: true

  /doctrine@2.1.0:
    resolution: {integrity: sha512-35mSku4ZXK0vfCuHEDAwt55dg2jNajHZ1odvF+8SSr82EsZY4QmXfuWso8oEd8zRhVObSN18aM0CjSdoBX7zIw==}
    engines: {node: '>=0.10.0'}
    dependencies:
      esutils: 2.0.3
    dev: true

  /doctrine@3.0.0:
    resolution: {integrity: sha512-yS+Q5i3hBf7GBkd4KG8a7eBNNWNGLTaEwwYWUijIYM7zrlYDM0BFXHjjPWlWZ1Rg7UaddZeIDmi9jF3HmqiQ2w==}
    engines: {node: '>=6.0.0'}
    dependencies:
      esutils: 2.0.3
    dev: true

  /emoji-regex@8.0.0:
    resolution: {integrity: sha512-MSjYzcWNOA0ewAHpz0MxpYFvwg6yjy1NG3xteoqz644VCo/RPgnr1/GGt+ic3iJTzQ8Eu3TdM14SawnVUmGE6A==}
    dev: true

  /enhanced-resolve@5.15.0:
    resolution: {integrity: sha512-LXYT42KJ7lpIKECr2mAXIaMldcNCh/7E0KBKOu4KSfkHmP+mZmSs+8V5gBAqisWBy0OO4W5Oyys0GO1Y8KtdKg==}
    engines: {node: '>=10.13.0'}
    dependencies:
      graceful-fs: 4.2.11
      tapable: 2.2.1
    dev: true

  /enquirer@2.4.1:
    resolution: {integrity: sha512-rRqJg/6gd538VHvR3PSrdRBb/1Vy2YfzHqzvbhGIQpDRKIa4FgV/54b5Q1xYSxOOwKvjXweS26E0Q+nAMwp2pQ==}
    engines: {node: '>=8.6'}
    dependencies:
      ansi-colors: 4.1.3
      strip-ansi: 6.0.1
    dev: true

  /error-ex@1.3.2:
    resolution: {integrity: sha512-7dFHNmqeFSEt2ZBsCriorKnn3Z2pj+fd9kmI6QoWw4//DL+icEBfc0U7qJCisqrTsKTjw4fNFy2pW9OqStD84g==}
    dependencies:
      is-arrayish: 0.2.1
    dev: true

  /es-abstract@1.22.1:
    resolution: {integrity: sha512-ioRRcXMO6OFyRpyzV3kE1IIBd4WG5/kltnzdxSCqoP8CMGs/Li+M1uF5o7lOkZVFjDs+NLesthnF66Pg/0q0Lw==}
    engines: {node: '>= 0.4'}
    dependencies:
      array-buffer-byte-length: 1.0.0
      arraybuffer.prototype.slice: 1.0.1
      available-typed-arrays: 1.0.5
      call-bind: 1.0.2
      es-set-tostringtag: 2.0.1
      es-to-primitive: 1.2.1
      function.prototype.name: 1.1.5
      get-intrinsic: 1.2.1
      get-symbol-description: 1.0.0
      globalthis: 1.0.3
      gopd: 1.0.1
      has: 1.0.3
      has-property-descriptors: 1.0.0
      has-proto: 1.0.1
      has-symbols: 1.0.3
      internal-slot: 1.0.5
      is-array-buffer: 3.0.2
      is-callable: 1.2.7
      is-negative-zero: 2.0.2
      is-regex: 1.1.4
      is-shared-array-buffer: 1.0.2
      is-string: 1.0.7
      is-typed-array: 1.1.12
      is-weakref: 1.0.2
      object-inspect: 1.12.3
      object-keys: 1.1.1
      object.assign: 4.1.4
      regexp.prototype.flags: 1.5.0
      safe-array-concat: 1.0.0
      safe-regex-test: 1.0.0
      string.prototype.trim: 1.2.7
      string.prototype.trimend: 1.0.6
      string.prototype.trimstart: 1.0.6
      typed-array-buffer: 1.0.0
      typed-array-byte-length: 1.0.0
      typed-array-byte-offset: 1.0.0
      typed-array-length: 1.0.4
      unbox-primitive: 1.0.2
      which-typed-array: 1.1.11
    dev: true

  /es-get-iterator@1.1.3:
    resolution: {integrity: sha512-sPZmqHBe6JIiTfN5q2pEi//TwxmAFHwj/XEuYjTuse78i8KxaqMTTzxPoFKuzRpDpTJ+0NAbpfenkmH2rePtuw==}
    dependencies:
      call-bind: 1.0.2
      get-intrinsic: 1.2.1
      has-symbols: 1.0.3
      is-arguments: 1.1.1
      is-map: 2.0.2
      is-set: 2.0.2
      is-string: 1.0.7
      isarray: 2.0.5
      stop-iteration-iterator: 1.0.0
    dev: false

  /es-set-tostringtag@2.0.1:
    resolution: {integrity: sha512-g3OMbtlwY3QewlqAiMLI47KywjWZoEytKr8pf6iTC8uJq5bIAH52Z9pnQ8pVL6whrCto53JZDuUIsifGeLorTg==}
    engines: {node: '>= 0.4'}
    dependencies:
      get-intrinsic: 1.2.1
      has: 1.0.3
      has-tostringtag: 1.0.0
    dev: true

  /es-shim-unscopables@1.0.0:
    resolution: {integrity: sha512-Jm6GPcCdC30eMLbZ2x8z2WuRwAws3zTBBKuusffYVUrNj/GVSUAZ+xKMaUpfNDR5IbyNA5LJbaecoUVbmUcB1w==}
    dependencies:
      has: 1.0.3
    dev: true

  /es-to-primitive@1.2.1:
    resolution: {integrity: sha512-QCOllgZJtaUo9miYBcLChTUaHNjJF3PYs1VidD7AwiEj1kYxKeQTctLAezAOH5ZKRH0g2IgPn6KwB4IT8iRpvA==}
    engines: {node: '>= 0.4'}
    dependencies:
      is-callable: 1.2.7
      is-date-object: 1.0.5
      is-symbol: 1.0.4
    dev: true

  /esbuild-compress@2.0.0(esbuild@0.19.2):
    resolution: {integrity: sha512-eB/sMg06/CeINIhuWKD9qTwbUTjglUASmPaoC9s1+udunTZCVlUbMq0fs/Qt2/ejDkNGv38NJqLrLE2z0F1ypQ==}
    peerDependencies:
      esbuild: '>=0.17.0'
    dependencies:
      esbuild: 0.19.2
      import-meta-resolve: 3.0.0
      lodash-es: 4.17.21
      lz-string: 1.5.0
      p-lazy: 4.0.0
    dev: true

  /esbuild-plugin-globals@0.2.0:
    resolution: {integrity: sha512-y+6utQVWrETQWs0J8EGLV5gEOP59mmjX+fKWoQHn4TYwFMaj0FxQYflc566tHuokBCzl+uNW2iIlM1o1jfNy6w==}
    engines: {node: '>=7'}
    dev: true

  /esbuild-plugin-text-replace@1.3.0:
    resolution: {integrity: sha512-RWB/bbdP0xDHBOtA0st4CAE6UZtky76aCB7Shw5r350JY403lfvrj2UMkInUB346tMtFWXKWXNf4gqNM+WbXag==}
    engines: {node: '>=10.1.0'}
    dependencies:
      ts-replace-all: 1.0.0
    dev: true

  /esbuild@0.19.2:
    resolution: {integrity: sha512-G6hPax8UbFakEj3hWO0Vs52LQ8k3lnBhxZWomUJDxfz3rZTLqF5k/FCzuNdLx2RbpBiQQF9H9onlDDH1lZsnjg==}
    engines: {node: '>=12'}
    hasBin: true
    requiresBuild: true
    optionalDependencies:
      '@esbuild/android-arm': 0.19.2
      '@esbuild/android-arm64': 0.19.2
      '@esbuild/android-x64': 0.19.2
      '@esbuild/darwin-arm64': 0.19.2
      '@esbuild/darwin-x64': 0.19.2
      '@esbuild/freebsd-arm64': 0.19.2
      '@esbuild/freebsd-x64': 0.19.2
      '@esbuild/linux-arm': 0.19.2
      '@esbuild/linux-arm64': 0.19.2
      '@esbuild/linux-ia32': 0.19.2
      '@esbuild/linux-loong64': 0.19.2
      '@esbuild/linux-mips64el': 0.19.2
      '@esbuild/linux-ppc64': 0.19.2
      '@esbuild/linux-riscv64': 0.19.2
      '@esbuild/linux-s390x': 0.19.2
      '@esbuild/linux-x64': 0.19.2
      '@esbuild/netbsd-x64': 0.19.2
      '@esbuild/openbsd-x64': 0.19.2
      '@esbuild/sunos-x64': 0.19.2
      '@esbuild/win32-arm64': 0.19.2
      '@esbuild/win32-ia32': 0.19.2
      '@esbuild/win32-x64': 0.19.2

  /escalade@3.1.1:
    resolution: {integrity: sha512-k0er2gUkLf8O0zKJiAhmkTnJlTvINGv7ygDNPbeIsX/TJjGJZHuh9B2UxbsaEkmlEo9MfhrSzmhIlhRlI2GXnw==}
    engines: {node: '>=6'}
    dev: true

  /escape-string-regexp@1.0.5:
    resolution: {integrity: sha512-vbRorB5FUQWvla16U8R/qgaFIya2qGzwDrNmCZuYKrbdSUMG6I1ZCGQRefkRVhuOkIGVne7BQ35DSfo1qvJqFg==}
    engines: {node: '>=0.8.0'}
    dev: true

  /escape-string-regexp@4.0.0:
    resolution: {integrity: sha512-TtpcNJ3XAzx3Gq8sWRzJaVajRs0uVxA2YAkdb1jm2YkPz4G6egUFAyA3n5vtEIZefPk5Wa4UXbKuS5fKkJWdgA==}
    engines: {node: '>=10'}
    dev: true

  /eslint-import-resolver-node@0.3.9:
    resolution: {integrity: sha512-WFj2isz22JahUv+B788TlO3N6zL3nNJGU8CcZbPZvVEkBPaJdCV4vy5wyghty5ROFbCRnm132v8BScu5/1BQ8g==}
    dependencies:
      debug: 3.2.7
      is-core-module: 2.13.0
      resolve: 1.22.4
    transitivePeerDependencies:
      - supports-color
    dev: true

  /eslint-import-resolver-typescript@3.6.0(@typescript-eslint/parser@6.4.1)(eslint-plugin-import@2.28.1)(eslint@8.48.0):
    resolution: {integrity: sha512-QTHR9ddNnn35RTxlaEnx2gCxqFlF2SEN0SE2d17SqwyM7YOSI2GHWRYp5BiRkObTUNYPupC/3Fq2a0PpT+EKpg==}
    engines: {node: ^14.18.0 || >=16.0.0}
    peerDependencies:
      eslint: '*'
      eslint-plugin-import: '*'
    dependencies:
      debug: 4.3.4
<<<<<<< HEAD
      enhanced-resolve: 5.15.0
      eslint: 8.47.0
      eslint-module-utils: 2.8.0(@typescript-eslint/parser@6.4.0)(eslint-import-resolver-node@0.3.9)(eslint-import-resolver-typescript@3.6.0)(eslint@8.47.0)
      eslint-plugin-import: 2.28.0(@typescript-eslint/parser@6.4.0)(eslint-import-resolver-typescript@3.6.0)(eslint@8.47.0)
=======
      enhanced-resolve: 5.14.0
      eslint: 8.48.0
      eslint-module-utils: 2.8.0(@typescript-eslint/parser@6.4.1)(eslint-import-resolver-node@0.3.7)(eslint-import-resolver-typescript@3.6.0)(eslint@8.48.0)
      eslint-plugin-import: 2.28.1(@typescript-eslint/parser@6.4.1)(eslint-import-resolver-typescript@3.6.0)(eslint@8.48.0)
>>>>>>> 86d559e2
      fast-glob: 3.3.1
      get-tsconfig: 4.6.2
      is-core-module: 2.13.0
      is-glob: 4.0.3
    transitivePeerDependencies:
      - '@typescript-eslint/parser'
      - eslint-import-resolver-node
      - eslint-import-resolver-webpack
      - supports-color
    dev: true

<<<<<<< HEAD
  /eslint-module-utils@2.8.0(@typescript-eslint/parser@6.4.0)(eslint-import-resolver-node@0.3.9)(eslint-import-resolver-typescript@3.6.0)(eslint@8.47.0):
=======
  /eslint-module-utils@2.8.0(@typescript-eslint/parser@6.4.1)(eslint-import-resolver-node@0.3.7)(eslint-import-resolver-typescript@3.6.0)(eslint@8.48.0):
>>>>>>> 86d559e2
    resolution: {integrity: sha512-aWajIYfsqCKRDgUfjEXNN/JlrzauMuSEy5sbd7WXbtW3EH6A6MpwEh42c7qD+MqQo9QMJ6fWLAeIJynx0g6OAw==}
    engines: {node: '>=4'}
    peerDependencies:
      '@typescript-eslint/parser': '*'
      eslint: '*'
      eslint-import-resolver-node: '*'
      eslint-import-resolver-typescript: '*'
      eslint-import-resolver-webpack: '*'
    peerDependenciesMeta:
      '@typescript-eslint/parser':
        optional: true
      eslint:
        optional: true
      eslint-import-resolver-node:
        optional: true
      eslint-import-resolver-typescript:
        optional: true
      eslint-import-resolver-webpack:
        optional: true
    dependencies:
      '@typescript-eslint/parser': 6.4.1(eslint@8.48.0)(typescript@5.2.2)
      debug: 3.2.7
<<<<<<< HEAD
      eslint: 8.47.0
      eslint-import-resolver-node: 0.3.9
      eslint-import-resolver-typescript: 3.6.0(@typescript-eslint/parser@6.4.0)(eslint-plugin-import@2.28.0)(eslint@8.47.0)
=======
      eslint: 8.48.0
      eslint-import-resolver-node: 0.3.7
      eslint-import-resolver-typescript: 3.6.0(@typescript-eslint/parser@6.4.1)(eslint-plugin-import@2.28.1)(eslint@8.48.0)
>>>>>>> 86d559e2
    transitivePeerDependencies:
      - supports-color
    dev: true

  /eslint-plugin-import@2.28.1(@typescript-eslint/parser@6.4.1)(eslint-import-resolver-typescript@3.6.0)(eslint@8.48.0):
    resolution: {integrity: sha512-9I9hFlITvOV55alzoKBI+K9q74kv0iKMeY6av5+umsNwayt59fz692daGyjR+oStBQgx6nwR9rXldDev3Clw+A==}
    engines: {node: '>=4'}
    peerDependencies:
      '@typescript-eslint/parser': '*'
      eslint: ^2 || ^3 || ^4 || ^5 || ^6 || ^7.2.0 || ^8
    peerDependenciesMeta:
      '@typescript-eslint/parser':
        optional: true
    dependencies:
      '@typescript-eslint/parser': 6.4.1(eslint@8.48.0)(typescript@5.2.2)
      array-includes: 3.1.6
      array.prototype.findlastindex: 1.2.2
      array.prototype.flat: 1.3.1
      array.prototype.flatmap: 1.3.1
      debug: 3.2.7
      doctrine: 2.1.0
<<<<<<< HEAD
      eslint: 8.47.0
      eslint-import-resolver-node: 0.3.9
      eslint-module-utils: 2.8.0(@typescript-eslint/parser@6.4.0)(eslint-import-resolver-node@0.3.9)(eslint-import-resolver-typescript@3.6.0)(eslint@8.47.0)
=======
      eslint: 8.48.0
      eslint-import-resolver-node: 0.3.7
      eslint-module-utils: 2.8.0(@typescript-eslint/parser@6.4.1)(eslint-import-resolver-node@0.3.7)(eslint-import-resolver-typescript@3.6.0)(eslint@8.48.0)
>>>>>>> 86d559e2
      has: 1.0.3
      is-core-module: 2.13.0
      is-glob: 4.0.3
      minimatch: 3.1.2
      object.fromentries: 2.0.6
      object.groupby: 1.0.0
      object.values: 1.1.6
      semver: 6.3.1
      tsconfig-paths: 4.2.0
    transitivePeerDependencies:
      - eslint-import-resolver-typescript
      - eslint-import-resolver-webpack
      - supports-color
    dev: true

  /eslint-scope@7.2.2:
    resolution: {integrity: sha512-dOt21O7lTMhDM+X9mB4GX+DZrZtCUJPL/wlcTqxyrx5IvO0IYtILdtrQGQp+8n5S0gwSVmOf9NQrjMOgfQZlIg==}
    engines: {node: ^12.22.0 || ^14.17.0 || >=16.0.0}
    dependencies:
      esrecurse: 4.3.0
      estraverse: 5.3.0
    dev: true

  /eslint-visitor-keys@3.4.3:
    resolution: {integrity: sha512-wpc+LXeiyiisxPlEkUzU6svyS1frIO3Mgxj1fdy7Pm8Ygzguax2N3Fa/D/ag1WqbOprdI+uY6wMUl8/a2G+iag==}
    engines: {node: ^12.22.0 || ^14.17.0 || >=16.0.0}
    dev: true

  /eslint@8.48.0:
    resolution: {integrity: sha512-sb6DLeIuRXxeM1YljSe1KEx9/YYeZFQWcV8Rq9HfigmdDEugjLEVEa1ozDjL6YDjBpQHPJxJzze+alxi4T3OLg==}
    engines: {node: ^12.22.0 || ^14.17.0 || >=16.0.0}
    hasBin: true
    dependencies:
      '@eslint-community/eslint-utils': 4.4.0(eslint@8.48.0)
      '@eslint-community/regexpp': 4.6.2
      '@eslint/eslintrc': 2.1.2
      '@eslint/js': 8.48.0
      '@humanwhocodes/config-array': 0.11.10
      '@humanwhocodes/module-importer': 1.0.1
      '@nodelib/fs.walk': 1.2.8
      ajv: 6.12.6
      chalk: 4.1.2
      cross-spawn: 7.0.3
      debug: 4.3.4
      doctrine: 3.0.0
      escape-string-regexp: 4.0.0
      eslint-scope: 7.2.2
      eslint-visitor-keys: 3.4.3
      espree: 9.6.1
      esquery: 1.5.0
      esutils: 2.0.3
      fast-deep-equal: 3.1.3
      file-entry-cache: 6.0.1
      find-up: 5.0.0
      glob-parent: 6.0.2
      globals: 13.20.0
      graphemer: 1.4.0
      ignore: 5.2.4
      imurmurhash: 0.1.4
      is-glob: 4.0.3
      is-path-inside: 3.0.3
      js-yaml: 4.1.0
      json-stable-stringify-without-jsonify: 1.0.1
      levn: 0.4.1
      lodash.merge: 4.6.2
      minimatch: 3.1.2
      natural-compare: 1.4.0
      optionator: 0.9.3
      strip-ansi: 6.0.1
      text-table: 0.2.0
    transitivePeerDependencies:
      - supports-color
    dev: true

  /espree@9.6.1:
    resolution: {integrity: sha512-oruZaFkjorTpF32kDSI5/75ViwGeZginGGy2NoOSg3Q9bnwlnmDm4HLnkl0RE3n+njDXR037aY1+x58Z/zFdwQ==}
    engines: {node: ^12.22.0 || ^14.17.0 || >=16.0.0}
    dependencies:
      acorn: 8.10.0
      acorn-jsx: 5.3.2(acorn@8.10.0)
      eslint-visitor-keys: 3.4.3
    dev: true

  /esprima@4.0.1:
    resolution: {integrity: sha512-eGuFFw7Upda+g4p+QHvnW0RyTX/SVeJBDM/gCtMARO0cLuT2HcEKnTPvhjV6aGeqrCB/sbNop0Kszm0jsaWU4A==}
    engines: {node: '>=4'}
    hasBin: true
    dev: true

  /esquery@1.5.0:
    resolution: {integrity: sha512-YQLXUplAwJgCydQ78IMJywZCceoqk1oH01OERdSAJc/7U2AylwjhSCLDEtqwg811idIS/9fIU5GjG73IgjKMVg==}
    engines: {node: '>=0.10'}
    dependencies:
      estraverse: 5.3.0
    dev: true

  /esrecurse@4.3.0:
    resolution: {integrity: sha512-KmfKL3b6G+RXvP8N1vr3Tq1kL/oCFgn2NYXEtqP8/L3pKapUA4G8cFVaoF3SU323CD4XypR/ffioHmkti6/Tag==}
    engines: {node: '>=4.0'}
    dependencies:
      estraverse: 5.3.0
    dev: true

  /estraverse@5.3.0:
    resolution: {integrity: sha512-MMdARuVEQziNTeJD8DgMqmhwR11BRQ/cBP+pLtYdSTnf3MIO8fFeiINEbX36ZdNlfU/7A9f3gUw49B3oQsvwBA==}
    engines: {node: '>=4.0'}
    dev: true

  /esutils@2.0.3:
    resolution: {integrity: sha512-kVscqXk4OCp68SZ0dkgEKVi6/8ij300KBWTJq32P/dYeWTSwK41WyTxalN1eRmA5Z9UU/LX9D7FWSmV9SAYx6g==}
    engines: {node: '>=0.10.0'}
    dev: true

  /extendable-error@0.1.7:
    resolution: {integrity: sha512-UOiS2in6/Q0FK0R0q6UY9vYpQ21mr/Qn1KOnte7vsACuNJf514WvCCUHSRCPcgjPT2bAhNIJdlE6bVap1GKmeg==}
    dev: true

  /external-editor@3.1.0:
    resolution: {integrity: sha512-hMQ4CX1p1izmuLYyZqLMO/qGNw10wSv9QDCPfzXfyFrOaCSSoRfqE1Kf1s5an66J5JZC62NewG+mK49jOCtQew==}
    engines: {node: '>=4'}
    dependencies:
      chardet: 0.7.0
      iconv-lite: 0.4.24
      tmp: 0.0.33
    dev: true

  /fast-deep-equal@3.1.3:
    resolution: {integrity: sha512-f3qQ9oQy9j2AhBe/H9VC91wLmKBCCU/gDOnKNAYG5hswO7BLKj09Hc5HYNz9cGI++xlpDCIgDaitVs03ATR84Q==}
    dev: true

  /fast-glob@3.3.1:
    resolution: {integrity: sha512-kNFPyjhh5cKjrUltxs+wFx+ZkbRaxxmZ+X0ZU31SOsxCEtP9VPgtq2teZw1DebupL5GmDaNQ6yKMMVcM41iqDg==}
    engines: {node: '>=8.6.0'}
    dependencies:
      '@nodelib/fs.stat': 2.0.5
      '@nodelib/fs.walk': 1.2.8
      glob-parent: 5.1.2
      merge2: 1.4.1
      micromatch: 4.0.5
    dev: true

  /fast-json-stable-stringify@2.1.0:
    resolution: {integrity: sha512-lhd/wF+Lk98HZoTCtlVraHtfh5XYijIjalXck7saUtuanSDyLMxnHhSXEDJqHxD7msR8D0uCmqlkwjCV8xvwHw==}
    dev: true

  /fast-levenshtein@2.0.6:
    resolution: {integrity: sha512-DCXu6Ifhqcks7TZKY3Hxp3y6qphY5SJZmrWMDrKcERSOXWQdMhU9Ig/PYrzyw/ul9jOIyh0N4M0tbC5hodg8dw==}
    dev: true

  /fastq@1.15.0:
    resolution: {integrity: sha512-wBrocU2LCXXa+lWBt8RoIRD89Fi8OdABODa/kEnyeyjS5aZO5/GNvI5sEINADqP/h8M29UHTHUb53sUu5Ihqdw==}
    dependencies:
      reusify: 1.0.4
    dev: true

  /file-entry-cache@6.0.1:
    resolution: {integrity: sha512-7Gps/XWymbLk2QLYK4NzpMOrYjMhdIxXuIvy2QBsLE6ljuodKvdkWs/cpyJJ3CVIVpH0Oi1Hvg1ovbMzLdFBBg==}
    engines: {node: ^10.12.0 || >=12.0.0}
    dependencies:
      flat-cache: 3.0.4
    dev: true

  /file-saver@2.0.5:
    resolution: {integrity: sha512-P9bmyZ3h/PRG+Nzga+rbdI4OEpNDzAVyy74uVO9ATgzLK6VtAsYybF/+TOCvrc0MO793d6+42lLyZTw7/ArVzA==}
    dev: false

  /fill-range@7.0.1:
    resolution: {integrity: sha512-qOo9F+dMUmC2Lcb4BbVvnKJxTPjCm+RRpe4gDuGrzkL7mEVl/djYSu2OdQ2Pa302N4oqkSg9ir6jaLWJ2USVpQ==}
    engines: {node: '>=8'}
    dependencies:
      to-regex-range: 5.0.1
    dev: true

  /find-up@4.1.0:
    resolution: {integrity: sha512-PpOwAdQ/YlXQ2vj8a3h8IipDuYRi3wceVQQGYWxNINccq40Anw7BlsEXCMbt1Zt+OLA6Fq9suIpIWD0OsnISlw==}
    engines: {node: '>=8'}
    dependencies:
      locate-path: 5.0.0
      path-exists: 4.0.0
    dev: true

  /find-up@5.0.0:
    resolution: {integrity: sha512-78/PXT1wlLLDgTzDs7sjq9hzz0vXD+zn+7wypEe4fXQxCmdmqfGsEPQxmiCSQI3ajFV91bVSsvNtrJRiW6nGng==}
    engines: {node: '>=10'}
    dependencies:
      locate-path: 6.0.0
      path-exists: 4.0.0
    dev: true

  /find-yarn-workspace-root2@1.2.16:
    resolution: {integrity: sha512-hr6hb1w8ePMpPVUK39S4RlwJzi+xPLuVuG8XlwXU3KD5Yn3qgBWVfy3AzNlDhWvE1EORCE65/Qm26rFQt3VLVA==}
    dependencies:
      micromatch: 4.0.5
      pkg-dir: 4.2.0
    dev: true

  /flat-cache@3.0.4:
    resolution: {integrity: sha512-dm9s5Pw7Jc0GvMYbshN6zchCA9RgQlzzEZX3vylR9IqFfS8XciblUXOKfW6SiuJ0e13eDYZoZV5wdrev7P3Nwg==}
    engines: {node: ^10.12.0 || >=12.0.0}
    dependencies:
      flatted: 3.2.7
      rimraf: 3.0.2
    dev: true

  /flatted@3.2.7:
    resolution: {integrity: sha512-5nqDSxl8nn5BSNxyR3n4I6eDmbolI6WT+QqR547RwxQapgjQBmtktdP+HTBb/a/zLsbzERTONyUB5pefh5TtjQ==}
    dev: true

  /font-finder@1.1.0:
    resolution: {integrity: sha512-wpCL2uIbi6GurJbU7ZlQ3nGd61Ho+dSU6U83/xJT5UPFfN35EeCW/rOtS+5k+IuEZu2SYmHzDIPL9eA5tSYRAw==}
    engines: {node: '>8.0.0'}
    dependencies:
      get-system-fonts: 2.0.2
      promise-stream-reader: 1.0.1
    dev: false

  /font-ligatures@1.4.1:
    resolution: {integrity: sha512-7W6zlfyhvCqShZ5ReUWqmSd9vBaUudW0Hxis+tqUjtHhsPU+L3Grf8mcZAtCiXHTzorhwdRTId2WeH/88gdFkw==}
    engines: {node: '>8.0.0'}
    dependencies:
      font-finder: 1.1.0
      lru-cache: 6.0.0
      opentype.js: 0.8.0
    dev: false

  /for-each@0.3.3:
    resolution: {integrity: sha512-jqYfLp7mo9vIyQf8ykW2v7A+2N4QjeCeI5+Dz9XraiO1ign81wjiH7Fb9vSOWvQfNtmSa4H2RoQTrrXivdUZmw==}
    dependencies:
      is-callable: 1.2.7

  /fs-extra@7.0.1:
    resolution: {integrity: sha512-YJDaCJZEnBmcbw13fvdAM9AwNOJwOzrE4pqMqBq5nFiEqXUqHwlK4B+3pUw6JNvfSPtX05xFHtYy/1ni01eGCw==}
    engines: {node: '>=6 <7 || >=8'}
    dependencies:
      graceful-fs: 4.2.11
      jsonfile: 4.0.0
      universalify: 0.1.2
    dev: true

  /fs-extra@8.1.0:
    resolution: {integrity: sha512-yhlQgA6mnOJUKOsRUFsgJdQCvkKhcz8tlZG5HBQfReYZy46OwLcY+Zia0mtdHsOo9y/hP+CxMN0TU9QxoOtG4g==}
    engines: {node: '>=6 <7 || >=8'}
    dependencies:
      graceful-fs: 4.2.11
      jsonfile: 4.0.0
      universalify: 0.1.2
    dev: true

  /fs.realpath@1.0.0:
    resolution: {integrity: sha512-OO0pH2lK6a0hZnAdau5ItzHPI6pUlvI7jMVnxUQRtw4owF2wk8lOSabtGDCTP4Ggrg2MbGnWO9X8K1t4+fGMDw==}

  /function-bind@1.1.1:
    resolution: {integrity: sha512-yIovAzMX49sF8Yl58fSCWJ5svSLuaibPxXQJFLmBObTuCr0Mf1KiPopGM9NiFjiYBCbfaa2Fh6breQ6ANVTI0A==}

  /function.prototype.name@1.1.5:
    resolution: {integrity: sha512-uN7m/BzVKQnCUF/iW8jYea67v++2u7m5UgENbHRtdDVclOUP+FMPlCNdmk0h/ysGyo2tavMJEDqJAkJdRa1vMA==}
    engines: {node: '>= 0.4'}
    dependencies:
      call-bind: 1.0.2
      define-properties: 1.2.0
      es-abstract: 1.22.1
      functions-have-names: 1.2.3
    dev: true

  /functions-have-names@1.2.3:
    resolution: {integrity: sha512-xckBUXyTIqT97tq2x2AMb+g163b5JFysYk0x4qxNFwbfQkmNZoiRHb6sPzI9/QV33WeuvVYBUIiD4NzNIyqaRQ==}

  /get-caller-file@2.0.5:
    resolution: {integrity: sha512-DyFP3BM/3YHTQOCUL/w0OZHR0lpKeGrxotcHWcqNEdnltqFwXVfhEBQ94eIo34AfQpo0rGki4cyIiftY06h2Fg==}
    engines: {node: 6.* || 8.* || >= 10.*}
    dev: true

  /get-intrinsic@1.2.1:
    resolution: {integrity: sha512-2DcsyfABl+gVHEfCOaTrWgyt+tb6MSEGmKq+kI5HwLbIYgjgmMcV8KQ41uaKz1xxUcn9tJtgFbQUEVcEbd0FYw==}
    dependencies:
      function-bind: 1.1.1
      has: 1.0.3
      has-proto: 1.0.1
      has-symbols: 1.0.3

  /get-symbol-description@1.0.0:
    resolution: {integrity: sha512-2EmdH1YvIQiZpltCNgkuiUnyukzxM/R6NDJX31Ke3BG1Nq5b0S2PhX59UKi9vZpPDQVdqn+1IcaAwnzTT5vCjw==}
    engines: {node: '>= 0.4'}
    dependencies:
      call-bind: 1.0.2
      get-intrinsic: 1.2.1
    dev: true

  /get-system-fonts@2.0.2:
    resolution: {integrity: sha512-zzlgaYnHMIEgHRrfC7x0Qp0Ylhw/sHpM6MHXeVBTYIsvGf5GpbnClB+Q6rAPdn+0gd2oZZIo6Tj3EaWrt4VhDQ==}
    engines: {node: '>8.0.0'}
    dev: false

  /get-tsconfig@4.6.2:
    resolution: {integrity: sha512-E5XrT4CbbXcXWy+1jChlZmrmCwd5KGx502kDCXJJ7y898TtWW9FwoG5HfOLVRKmlmDGkWN2HM9Ho+/Y8F0sJDg==}
    dependencies:
      resolve-pkg-maps: 1.0.0
    dev: true

  /glob-parent@5.1.2:
    resolution: {integrity: sha512-AOIgSQCepiJYwP3ARnGx+5VnTu2HBYdzbGP45eLw1vr3zB3vZLeyed1sC9hnbcOc9/SrMyM5RPQrkGz4aS9Zow==}
    engines: {node: '>= 6'}
    dependencies:
      is-glob: 4.0.3
    dev: true

  /glob-parent@6.0.2:
    resolution: {integrity: sha512-XxwI8EOhVQgWp6iDL+3b0r86f4d6AX6zSU55HfB4ydCEuXLXc5FcYeOu+nnGftS4TEju/11rt4KJPTMgbfmv4A==}
    engines: {node: '>=10.13.0'}
    dependencies:
      is-glob: 4.0.3
    dev: true

  /glob@7.2.3:
    resolution: {integrity: sha512-nFR0zLpU2YCaRxwoCJvL6UvCH2JFyFVIvwTLsIf21AuHlMskA1hhTdk+LlYJtOlYt9v6dvszD2BGRqBL+iQK9Q==}
    dependencies:
      fs.realpath: 1.0.0
      inflight: 1.0.6
      inherits: 2.0.4
      minimatch: 3.1.2
      once: 1.4.0
      path-is-absolute: 1.0.1

  /globals@13.20.0:
    resolution: {integrity: sha512-Qg5QtVkCy/kv3FUSlu4ukeZDVf9ee0iXLAUYX13gbR17bnejFTzr4iS9bY7kwCf1NztRNm1t91fjOiyx4CSwPQ==}
    engines: {node: '>=8'}
    dependencies:
      type-fest: 0.20.2
    dev: true

  /globalthis@1.0.3:
    resolution: {integrity: sha512-sFdI5LyBiNTHjRd7cGPWapiHWMOXKyuBNX/cWJ3NfzrZQVa8GI/8cofCl74AOVqq9W5kNmguTIzJ/1s2gyI9wA==}
    engines: {node: '>= 0.4'}
    dependencies:
      define-properties: 1.2.0
    dev: true

  /globby@11.1.0:
    resolution: {integrity: sha512-jhIXaOzy1sb8IyocaruWSn1TjmnBVs8Ayhcy83rmxNJ8q2uWKCAj3CnJY+KpGSXCueAPc0i05kVvVKtP1t9S3g==}
    engines: {node: '>=10'}
    dependencies:
      array-union: 2.1.0
      dir-glob: 3.0.1
      fast-glob: 3.3.1
      ignore: 5.2.4
      merge2: 1.4.1
      slash: 3.0.0
    dev: true

  /gopd@1.0.1:
    resolution: {integrity: sha512-d65bNlIadxvpb/A2abVdlqKqV563juRnZ1Wtk6s1sIR8uNsXR70xqIzVqxVf1eTqDunwT2MkczEeaezCKTZhwA==}
    dependencies:
      get-intrinsic: 1.2.1

  /graceful-fs@4.2.11:
    resolution: {integrity: sha512-RbJ5/jmFcNNCcDV5o9eTnBLJ/HszWV0P73bc+Ff4nS/rJj+YaS6IGyiOL0VoBYX+l1Wrl3k63h/KrH+nhJ0XvQ==}
    dev: true

  /grapheme-splitter@1.0.4:
    resolution: {integrity: sha512-bzh50DW9kTPM00T8y4o8vQg89Di9oLJVLW/KaOGIXJWP/iqCN6WKYkbNOF04vFLJhwcpYUh9ydh/+5vpOqV4YQ==}
    dev: true

  /graphemer@1.4.0:
    resolution: {integrity: sha512-EtKwoO6kxCL9WO5xipiHTZlSzBm7WLT627TqC/uVRd0HKmq8NXyebnNYxDoBi7wt8eTWrUrKXCOVaFq9x1kgag==}
    dev: true

  /hard-rejection@2.1.0:
    resolution: {integrity: sha512-VIZB+ibDhx7ObhAe7OVtoEbuP4h/MuOTHJ+J8h/eBXotJYl0fBgR72xDFCKgIh22OJZIOVNxBMWuhAr10r8HdA==}
    engines: {node: '>=6'}
    dev: true

  /has-bigints@1.0.2:
    resolution: {integrity: sha512-tSvCKtBr9lkF0Ex0aQiP9N+OpV4zi2r/Nee5VkRDbaqv35RLYMzbwQfFSZZH0kR+Rd6302UJZ2p/bJCEoR3VoQ==}

  /has-flag@3.0.0:
    resolution: {integrity: sha512-sKJf1+ceQBr4SMkvQnBDNDtf4TXpVhVGateu0t918bl30FnbE2m4vNLX+VWe/dpjlb+HugGYzW7uQXH98HPEYw==}
    engines: {node: '>=4'}
    dev: true

  /has-flag@4.0.0:
    resolution: {integrity: sha512-EykJT/Q1KjTWctppgIAgfSO0tKVuZUjhgMr17kqTumMl6Afv3EISleU7qZUzoXDFTAHTDC4NOoG/ZxU3EvlMPQ==}
    engines: {node: '>=8'}
    dev: true

  /has-property-descriptors@1.0.0:
    resolution: {integrity: sha512-62DVLZGoiEBDHQyqG4w9xCuZ7eJEwNmJRWw2VY84Oedb7WFcA27fiEVe8oUQx9hAUJ4ekurquucTGwsyO1XGdQ==}
    dependencies:
      get-intrinsic: 1.2.1

  /has-proto@1.0.1:
    resolution: {integrity: sha512-7qE+iP+O+bgF9clE5+UoBFzE65mlBiVj3tKCrlNQ0Ogwm0BjpT/gK4SlLYDMybDh5I3TCTKnPPa0oMG7JDYrhg==}
    engines: {node: '>= 0.4'}

  /has-symbols@1.0.3:
    resolution: {integrity: sha512-l3LCuF6MgDNwTDKkdYGEihYjt5pRPbEg46rtlmnSPlUbgmB8LOIrKJbYYFBSbnPaJexMKtiPO8hmeRjRz2Td+A==}
    engines: {node: '>= 0.4'}

  /has-tostringtag@1.0.0:
    resolution: {integrity: sha512-kFjcSNhnlGV1kyoGk7OXKSawH5JOb/LzUc5w9B02hOTO0dfFRjbHQKvg1d6cf3HbeUmtU9VbbV3qzZ2Teh97WQ==}
    engines: {node: '>= 0.4'}
    dependencies:
      has-symbols: 1.0.3

  /has@1.0.3:
    resolution: {integrity: sha512-f2dvO0VU6Oej7RkWJGrehjbzMAjFp5/VKPp5tTpWIV4JHHZK1/BxbFRtf/siA2SWTe09caDmVtYYzWEIbBS4zw==}
    engines: {node: '>= 0.4.0'}
    dependencies:
      function-bind: 1.1.1

  /hosted-git-info@2.8.9:
    resolution: {integrity: sha512-mxIDAb9Lsm6DoOJ7xH+5+X4y1LU/4Hi50L9C5sIswK3JzULS4bwk1FvjdBgvYR4bzT4tuUQiC15FE2f5HbLvYw==}
    dev: true

  /human-id@1.0.2:
    resolution: {integrity: sha512-UNopramDEhHJD+VR+ehk8rOslwSfByxPIZyJRfV739NDhN5LF1fa1MqnzKm2lGTQRjNrjK19Q5fhkgIfjlVUKw==}
    dev: true

  /i18next-resources-to-backend@1.1.4:
    resolution: {integrity: sha512-hMyr9AOmIea17AOaVe1srNxK/l3mbk81P7Uf3fdcjlw3ehZy3UNTd0OP3EEi6yu4J02kf9jzhCcjokz6AFlEOg==}
    dependencies:
      '@babel/runtime': 7.22.10
    dev: false

  /i18next@23.4.6:
    resolution: {integrity: sha512-jBE8bui969Ygv7TVYp0pwDZB7+he0qsU+nz7EcfdqSh+QvKjEfl9YPRQd/KrGiMhTYFGkeuPaeITenKK/bSFDg==}
    dependencies:
      '@babel/runtime': 7.22.10
    dev: false

  /iconv-lite@0.4.24:
    resolution: {integrity: sha512-v3MXnZAcvnywkTUEZomIActle7RXXeedOR31wwl7VlyoXO4Qi9arvSenNQWne1TcRwhCL1HwLI21bEqdpj8/rA==}
    engines: {node: '>=0.10.0'}
    dependencies:
      safer-buffer: 2.1.2
    dev: true

  /ignore@5.2.4:
    resolution: {integrity: sha512-MAb38BcSbH0eHNBxn7ql2NH/kX33OkB3lZ1BNdh7ENeRChHTYsTvWrMubiIAMNS2llXEEgZ1MUOBtXChP3kaFQ==}
    engines: {node: '>= 4'}
    dev: true

  /immutable@4.3.2:
    resolution: {integrity: sha512-oGXzbEDem9OOpDWZu88jGiYCvIsLHMvGw+8OXlpsvTFvIQplQbjg1B1cvKg8f7Hoch6+NGjpPsH1Fr+Mc2D1aA==}
    dev: false

  /import-fresh@3.3.0:
    resolution: {integrity: sha512-veYYhQa+D1QBKznvhUHxb8faxlrwUnxseDAbAp457E0wLNio2bOSKnjYDhMj+YiAq61xrMGhQk9iXVk5FzgQMw==}
    engines: {node: '>=6'}
    dependencies:
      parent-module: 1.0.1
      resolve-from: 4.0.0
    dev: true

  /import-meta-resolve@3.0.0:
    resolution: {integrity: sha512-4IwhLhNNA8yy445rPjD/lWh++7hMDOml2eHtd58eG7h+qK3EryMuuRbsHGPikCoAgIkkDnckKfWSk2iDla/ejg==}

  /imurmurhash@0.1.4:
    resolution: {integrity: sha512-JmXMZ6wuvDmLiHEml9ykzqO6lwFbof0GG4IkcGaENdCRDDmMVnny7s5HsIgHCbaq0w2MyPhDqkhTUgS2LU2PHA==}
    engines: {node: '>=0.8.19'}
    dev: true

  /indent-string@4.0.0:
    resolution: {integrity: sha512-EdDDZu4A2OyIK7Lr/2zG+w5jmbuk1DVBnEwREQvBzspBJkCEbRa8GxU1lghYcaGJCnRWibjDXlq779X1/y5xwg==}
    engines: {node: '>=8'}
    dev: true

  /inflight@1.0.6:
    resolution: {integrity: sha512-k92I/b08q4wvFscXCLvqfsHCrjrF7yiXsQuIVvVE7N82W3+aqpzuUdBbfhWcy/FZR3/4IgflMgKLOsvPDrGCJA==}
    dependencies:
      once: 1.4.0
      wrappy: 1.0.2

  /inherits@2.0.4:
    resolution: {integrity: sha512-k/vGaX4/Yla3WzyMCvTQOXYeIHvqOKtnqBduzTHpzpQZzAskKMhZ2K+EnBiSM9zGSoIFeMpXKxa4dYeZIQqewQ==}

  /internal-slot@1.0.5:
    resolution: {integrity: sha512-Y+R5hJrzs52QCG2laLn4udYVnxsfny9CpOhNhUvk/SSSVyF6T27FzRbF0sroPidSu3X8oEAkOn2K804mjpt6UQ==}
    engines: {node: '>= 0.4'}
    dependencies:
      get-intrinsic: 1.2.1
      has: 1.0.3
      side-channel: 1.0.4

  /is-arguments@1.1.1:
    resolution: {integrity: sha512-8Q7EARjzEnKpt/PCD7e1cgUS0a6X8u5tdSiMqXhojOdoV9TsMsiO+9VLC5vAmO8N7/GmXn7yjR8qnA6bVAEzfA==}
    engines: {node: '>= 0.4'}
    dependencies:
      call-bind: 1.0.2
      has-tostringtag: 1.0.0
    dev: false

  /is-array-buffer@3.0.2:
    resolution: {integrity: sha512-y+FyyR/w8vfIRq4eQcM1EYgSTnmHXPqaF+IgzgraytCFq5Xh8lllDVmAZolPJiZttZLeFSINPYMaEJ7/vWUa1w==}
    dependencies:
      call-bind: 1.0.2
      get-intrinsic: 1.2.1
      is-typed-array: 1.1.12

  /is-arrayish@0.2.1:
    resolution: {integrity: sha512-zz06S8t0ozoDXMG+ube26zeCTNXcKIPJZJi8hBrF4idCLms4CG9QtK7qBl1boi5ODzFpjswb5JPmHCbMpjaYzg==}
    dev: true

  /is-bigint@1.0.4:
    resolution: {integrity: sha512-zB9CruMamjym81i2JZ3UMn54PKGsQzsJeo6xvN3HJJ4CAsQNB6iRutp2To77OfCNuoxspsIhzaPoO1zyCEhFOg==}
    dependencies:
      has-bigints: 1.0.2

  /is-boolean-object@1.1.2:
    resolution: {integrity: sha512-gDYaKHJmnj4aWxyj6YHyXVpdQawtVLHU5cb+eztPGczf6cjuTdwve5ZIEfgXqH4e57An1D1AKf8CZ3kYrQRqYA==}
    engines: {node: '>= 0.4'}
    dependencies:
      call-bind: 1.0.2
      has-tostringtag: 1.0.0

  /is-callable@1.2.7:
    resolution: {integrity: sha512-1BC0BVFhS/p0qtw6enp8e+8OD0UrK0oFLztSjNzhcKA3WDuJxxAPXzPuPtKkjEY9UUoEWlX/8fgKeu2S8i9JTA==}
    engines: {node: '>= 0.4'}

  /is-ci@3.0.1:
    resolution: {integrity: sha512-ZYvCgrefwqoQ6yTyYUbQu64HsITZ3NfKX1lzaEYdkTDcfKzzCI/wthRRYKkdjHKFVgNiXKAKm65Zo1pk2as/QQ==}
    hasBin: true
    dependencies:
      ci-info: 3.8.0
    dev: true

  /is-core-module@2.13.0:
    resolution: {integrity: sha512-Z7dk6Qo8pOCp3l4tsX2C5ZVas4V+UxwQodwZhLopL91TX8UyyHEXafPcyoeeWuLrwzHcr3igO78wNLwHJHsMCQ==}
    dependencies:
      has: 1.0.3
    dev: true

  /is-date-object@1.0.5:
    resolution: {integrity: sha512-9YQaSxsAiSwcvS33MBk3wTCVnWK+HhF8VZR2jRxehM16QcVOdHqPn4VPHmRK4lSr38n9JriurInLcP90xsYNfQ==}
    engines: {node: '>= 0.4'}
    dependencies:
      has-tostringtag: 1.0.0

  /is-extglob@2.1.1:
    resolution: {integrity: sha512-SbKbANkN603Vi4jEZv49LeVJMn4yGwsbzZworEoyEiutsN3nJYdbO36zfhGJ6QEDpOZIFkDtnq5JRxmvl3jsoQ==}
    engines: {node: '>=0.10.0'}
    dev: true

  /is-fullwidth-code-point@3.0.0:
    resolution: {integrity: sha512-zymm5+u+sCsSWyD9qNaejV3DFvhCKclKdizYaJUuHA83RLjb7nSuGnddCHGv0hk+KY7BMAlsWeK4Ueg6EV6XQg==}
    engines: {node: '>=8'}
    dev: true

  /is-glob@4.0.3:
    resolution: {integrity: sha512-xelSayHH36ZgE7ZWhli7pW34hNbNl8Ojv5KVmkJD4hBdD3th8Tfk9vYasLM+mXWOZhFkgZfxhLSnrwRr4elSSg==}
    engines: {node: '>=0.10.0'}
    dependencies:
      is-extglob: 2.1.1
    dev: true

  /is-map@2.0.2:
    resolution: {integrity: sha512-cOZFQQozTha1f4MxLFzlgKYPTyj26picdZTx82hbc/Xf4K/tZOOXSCkMvU4pKioRXGDLJRn0GM7Upe7kR721yg==}
    dev: false

  /is-negative-zero@2.0.2:
    resolution: {integrity: sha512-dqJvarLawXsFbNDeJW7zAz8ItJ9cd28YufuuFzh0G8pNHjJMnY08Dv7sYX2uF5UpQOwieAeOExEYAWWfu7ZZUA==}
    engines: {node: '>= 0.4'}
    dev: true

  /is-number-object@1.0.7:
    resolution: {integrity: sha512-k1U0IRzLMo7ZlYIfzRu23Oh6MiIFasgpb9X76eqfFZAqwH44UI4KTBvBYIZ1dSL9ZzChTB9ShHfLkR4pdW5krQ==}
    engines: {node: '>= 0.4'}
    dependencies:
      has-tostringtag: 1.0.0

  /is-number@7.0.0:
    resolution: {integrity: sha512-41Cifkg6e8TylSpdtTpeLVMqvSBEVzTttHvERD741+pnZ8ANv0004MRL43QKPDlK9cGvNp6NZWZUBlbGXYxxng==}
    engines: {node: '>=0.12.0'}
    dev: true

  /is-path-inside@3.0.3:
    resolution: {integrity: sha512-Fd4gABb+ycGAmKou8eMftCupSir5lRxqf4aD/vd0cD2qc4HL07OjCeuHMr8Ro4CoMaeCKDB0/ECBOVWjTwUvPQ==}
    engines: {node: '>=8'}
    dev: true

  /is-plain-obj@1.1.0:
    resolution: {integrity: sha512-yvkRyxmFKEOQ4pNXCmJG5AEQNlXJS5LaONXo5/cLdTZdWvsZ1ioJEonLGAosKlMWE8lwUy/bJzMjcw8az73+Fg==}
    engines: {node: '>=0.10.0'}
    dev: true

  /is-regex@1.1.4:
    resolution: {integrity: sha512-kvRdxDsxZjhzUX07ZnLydzS1TU/TJlTUHHY4YLL87e37oUA49DfkLqgy+VjFocowy29cKvcSiu+kIv728jTTVg==}
    engines: {node: '>= 0.4'}
    dependencies:
      call-bind: 1.0.2
      has-tostringtag: 1.0.0

  /is-set@2.0.2:
    resolution: {integrity: sha512-+2cnTEZeY5z/iXGbLhPrOAaK/Mau5k5eXq9j14CpRTftq0pAJu2MwVRSZhyZWBzx3o6X795Lz6Bpb6R0GKf37g==}
    dev: false

  /is-shared-array-buffer@1.0.2:
    resolution: {integrity: sha512-sqN2UDu1/0y6uvXyStCOzyhAjCSlHceFoMKJW8W9EU9cvic/QdsZ0kEU93HEy3IUEFZIiH/3w+AH/UQbPHNdhA==}
    dependencies:
      call-bind: 1.0.2

  /is-string@1.0.7:
    resolution: {integrity: sha512-tE2UXzivje6ofPW7l23cjDOMa09gb7xlAqG6jG5ej6uPV32TlWP3NKPigtaGeHNu9fohccRYvIiZMfOOnOYUtg==}
    engines: {node: '>= 0.4'}
    dependencies:
      has-tostringtag: 1.0.0

  /is-subdir@1.2.0:
    resolution: {integrity: sha512-2AT6j+gXe/1ueqbW6fLZJiIw3F8iXGJtt0yDrZaBhAZEG1raiTxKWU+IPqMCzQAXOUCKdA4UDMgacKH25XG2Cw==}
    engines: {node: '>=4'}
    dependencies:
      better-path-resolve: 1.0.0
    dev: true

  /is-symbol@1.0.4:
    resolution: {integrity: sha512-C/CPBqKWnvdcxqIARxyOh4v1UUEOCHpgDa0WYgpKDFMszcrPcffg5uhwSgPCLD2WWxmq6isisz87tzT01tuGhg==}
    engines: {node: '>= 0.4'}
    dependencies:
      has-symbols: 1.0.3

  /is-typed-array@1.1.12:
    resolution: {integrity: sha512-Z14TF2JNG8Lss5/HMqt0//T9JeHXttXy5pH/DBU4vi98ozO2btxzq9MwYDZYnKwU8nRsz/+GVFVRDq3DkVuSPg==}
    engines: {node: '>= 0.4'}
    dependencies:
      which-typed-array: 1.1.11

  /is-weakmap@2.0.1:
    resolution: {integrity: sha512-NSBR4kH5oVj1Uwvv970ruUkCV7O1mzgVFO4/rev2cLRda9Tm9HrL70ZPut4rOHgY0FNrUu9BCbXA2sdQ+x0chA==}
    dev: false

  /is-weakref@1.0.2:
    resolution: {integrity: sha512-qctsuLZmIQ0+vSSMfoVvyFe2+GSEvnmZ2ezTup1SBse9+twCCeial6EEi3Nc2KFcf6+qz2FBPnjXsk8xhKSaPQ==}
    dependencies:
      call-bind: 1.0.2
    dev: true

  /is-weakset@2.0.2:
    resolution: {integrity: sha512-t2yVvttHkQktwnNNmBQ98AhENLdPUTDTE21uPqAQ0ARwQfGeQKRVS0NNurH7bTf7RrvcVn1OOge45CnBeHCSmg==}
    dependencies:
      call-bind: 1.0.2
      get-intrinsic: 1.2.1
    dev: false

  /is-windows@1.0.2:
    resolution: {integrity: sha512-eXK1UInq2bPmjyX6e3VHIzMLobc4J94i4AWn+Hpq3OU5KkrRC96OAcR3PRJ/pGu6m8TRnBHP9dkXQVsT/COVIA==}
    engines: {node: '>=0.10.0'}
    dev: true

  /isarray@2.0.5:
    resolution: {integrity: sha512-xHjhDr3cNBK0BzdUJSPXZntQUx/mwMS5Rw4A7lPJ90XGAO6ISP/ePDNuo0vhqOZU+UD5JoodwCAAoZQd3FeAKw==}

  /isexe@2.0.0:
    resolution: {integrity: sha512-RHxMLp9lnKHGHRng9QFhRCMbYAcVpn69smSGcq3f36xjgVVWThj4qqLbTLlq7Ssj8B+fIQ1EuCEGI2lKsyQeIw==}
    dev: true

  /js-tokens@4.0.0:
    resolution: {integrity: sha512-RdJUflcE3cUzKiMqQgsCu06FPu9UdIJO0beYbPhHN4k6apgJtifcoCtT9bcxOpYBtpD2kCM6Sbzg4CausW/PKQ==}
    dev: true

  /js-yaml@3.14.1:
    resolution: {integrity: sha512-okMH7OXXJ7YrN9Ok3/SXrnu4iX9yOk+25nqX4imS2npuvTYDmo/QEZoqwZkYaIDk3jVvBOTOIEgEhaLOynBS9g==}
    hasBin: true
    dependencies:
      argparse: 1.0.10
      esprima: 4.0.1
    dev: true

  /js-yaml@4.1.0:
    resolution: {integrity: sha512-wpxZs9NoxZaJESJGIZTyDEaYpl0FKSA+FB9aJiyemKhMwkxQg63h4T1KJgUGHpTqPDNRcmmYLugrRjJlBtWvRA==}
    hasBin: true
    dependencies:
      argparse: 2.0.1
    dev: true

  /json-parse-even-better-errors@2.3.1:
    resolution: {integrity: sha512-xyFwyhro/JEof6Ghe2iz2NcXoj2sloNsWr/XsERDK/oiPCfaNhl5ONfp+jQdAZRQQ0IJWNzH9zIZF7li91kh2w==}
    dev: true

  /json-schema-traverse@0.4.1:
    resolution: {integrity: sha512-xbbCH5dCYU5T8LcEhhuh7HJ88HXuW3qsI3Y0zOZFKfZEHcpWiHU/Jxzk629Brsab/mMiHQti9wMP+845RPe3Vg==}
    dev: true

  /json-stable-stringify-without-jsonify@1.0.1:
    resolution: {integrity: sha512-Bdboy+l7tA3OGW6FjyFHWkP5LuByj1Tk33Ljyq0axyzdk9//JSi2u3fP1QSmd1KNwq6VOKYGlAu87CisVir6Pw==}
    dev: true

  /json5@2.2.3:
    resolution: {integrity: sha512-XmOWe7eyHYH14cLdVPoyg+GOH3rYX++KpzrylJwSW98t3Nk+U8XOl8FWKOgwtzdb8lXGf6zYwDUzeHMWfxasyg==}
    engines: {node: '>=6'}
    hasBin: true
    dev: true

  /jsonfile@4.0.0:
    resolution: {integrity: sha512-m6F1R3z8jjlf2imQHS2Qez5sjKWQzbuuhuJ/FKYFRZvPE3PuHcSMVZzfsLhGVOkfd20obL5SWEBew5ShlquNxg==}
    optionalDependencies:
      graceful-fs: 4.2.11
    dev: true

  /kind-of@6.0.3:
    resolution: {integrity: sha512-dcS1ul+9tmeD95T+x28/ehLgd9mENa3LsvDTtzm3vyBEO7RPptvAD+t44WVXaUjTBRcrpFeFlC8WCruUR456hw==}
    engines: {node: '>=0.10.0'}
    dev: true

  /kleur@4.1.5:
    resolution: {integrity: sha512-o+NO+8WrRiQEE4/7nwRJhN1HWpVmJm511pBHUxPLtp0BUISzlBplORYSmTclCnJvQq2tKu/sgl3xVpkc7ZWuQQ==}
    engines: {node: '>=6'}
    dev: true

  /levn@0.4.1:
    resolution: {integrity: sha512-+bT2uH4E5LGE7h/n3evcS/sQlJXCpIp6ym8OWJ5eV6+67Dsql/LaaT7qJBAt2rzfoa/5QBGBhxDix1dMt2kQKQ==}
    engines: {node: '>= 0.8.0'}
    dependencies:
      prelude-ls: 1.2.1
      type-check: 0.4.0
    dev: true

  /lines-and-columns@1.2.4:
    resolution: {integrity: sha512-7ylylesZQ/PV29jhEDl3Ufjo6ZX7gCqJr5F7PKrqc93v7fzSymt1BpwEU8nAUXs8qzzvqhbjhK5QZg6Mt/HkBg==}
    dev: true

  /load-yaml-file@0.2.0:
    resolution: {integrity: sha512-OfCBkGEw4nN6JLtgRidPX6QxjBQGQf72q3si2uvqyFEMbycSFFHwAZeXx6cJgFM9wmLrf9zBwCP3Ivqa+LLZPw==}
    engines: {node: '>=6'}
    dependencies:
      graceful-fs: 4.2.11
      js-yaml: 3.14.1
      pify: 4.0.1
      strip-bom: 3.0.0
    dev: true

  /locate-path@5.0.0:
    resolution: {integrity: sha512-t7hw9pI+WvuwNJXwk5zVHpyhIqzg2qTlklJOf0mVxGSbe3Fp2VieZcduNYjaLDoy6p9uGpQEGWG87WpMKlNq8g==}
    engines: {node: '>=8'}
    dependencies:
      p-locate: 4.1.0
    dev: true

  /locate-path@6.0.0:
    resolution: {integrity: sha512-iPZK6eYjbxRu3uB4/WZ3EsEIMJFMqAoopl3R+zuq0UjcAm/MO6KCweDgPfP3elTztoKP3KtnVHxTn2NHBSDVUw==}
    engines: {node: '>=10'}
    dependencies:
      p-locate: 5.0.0
    dev: true

  /lodash-es@4.17.21:
    resolution: {integrity: sha512-mKnC+QJ9pWVzv+C4/U3rRsHapFfHvQFoFB92e52xeyGMcX6/OlIl78je1u8vePzYZSkkogMPJ2yjxxsb89cxyw==}

  /lodash.merge@4.6.2:
    resolution: {integrity: sha512-0KpjqXRVvrYyCsX1swR/XTK0va6VQkQM6MNo7PqW77ByjAhoARA8EfrP1N4+KlKj8YS0ZUCtRT/YUuhyYDujIQ==}
    dev: true

  /lodash.startcase@4.4.0:
    resolution: {integrity: sha512-+WKqsK294HMSc2jEbNgpHpd0JfIBhp7rEV4aqXWqFr6AlXov+SlcgB1Fv01y2kGe3Gc8nMW7VA0SrGuSkRfIEg==}
    dev: true

  /lru-cache@4.1.5:
    resolution: {integrity: sha512-sWZlbEP2OsHNkXrMl5GYk/jKk70MBng6UU4YI/qGDYbgf6YbP4EvmqISbXCoJiRKs+1bSpFHVgQxvJ17F2li5g==}
    dependencies:
      pseudomap: 1.0.2
      yallist: 2.1.2
    dev: true

  /lru-cache@6.0.0:
    resolution: {integrity: sha512-Jo6dJ04CmSjuznwJSS3pUeWmd/H0ffTlkXXgwZi+eq1UCmqQwCh+eLsYOYCwY991i2Fah4h1BEMCx4qThGbsiA==}
    engines: {node: '>=10'}
    dependencies:
      yallist: 4.0.0

  /lucide@0.269.0:
    resolution: {integrity: sha512-lcS5UkcCRvKv5OYEMgAIoEKRgCgtF/WNApb/JRUpuq+9hbuveBRJ83YwAKyLjotl3sJKHRRNE38Fil2MQjXUGw==}
    dev: false

  /lz-string@1.5.0:
    resolution: {integrity: sha512-h5bgJWpxJNswbU7qCrV0tIKQCaS3blPDrqKWx+QxzuzL1zGUzij9XCWLrSLsJPu5t+eWA/ycetzYAO5IOMcWAQ==}
    hasBin: true

  /map-obj@1.0.1:
    resolution: {integrity: sha512-7N/q3lyZ+LVCp7PzuxrJr4KMbBE2hW7BT7YNia330OFxIf4d3r5zVpicP2650l7CPN6RM9zOJRl3NGpqSiw3Eg==}
    engines: {node: '>=0.10.0'}
    dev: true

  /map-obj@4.3.0:
    resolution: {integrity: sha512-hdN1wVrZbb29eBGiGjJbeP8JbKjq1urkHJ/LIP/NY48MZ1QVXUsQBV1G1zvYFHn1XE06cwjBsOI2K3Ulnj1YXQ==}
    engines: {node: '>=8'}
    dev: true

  /meow@6.1.1:
    resolution: {integrity: sha512-3YffViIt2QWgTy6Pale5QpopX/IvU3LPL03jOTqp6pGj3VjesdO/U8CuHMKpnQr4shCNCM5fd5XFFvIIl6JBHg==}
    engines: {node: '>=8'}
    dependencies:
      '@types/minimist': 1.2.2
      camelcase-keys: 6.2.2
      decamelize-keys: 1.1.1
      hard-rejection: 2.1.0
      minimist-options: 4.1.0
      normalize-package-data: 2.5.0
      read-pkg-up: 7.0.1
      redent: 3.0.0
      trim-newlines: 3.0.1
      type-fest: 0.13.1
      yargs-parser: 18.1.3
    dev: true

  /merge2@1.4.1:
    resolution: {integrity: sha512-8q7VEgMJW4J8tcfVPy8g09NcQwZdbwFEqhe/WZkoIzjn/3TGDwtOCYtXGxA3O8tPzpczCCDgv+P2P5y00ZJOOg==}
    engines: {node: '>= 8'}
    dev: true

  /micromatch@4.0.5:
    resolution: {integrity: sha512-DMy+ERcEW2q8Z2Po+WNXuw3c5YaUSFjAO5GsJqfEl7UjvtIuFKO6ZrKvcItdy98dwFI2N1tg3zNIdKaQT+aNdA==}
    engines: {node: '>=8.6'}
    dependencies:
      braces: 3.0.2
      picomatch: 2.3.1
    dev: true

  /min-indent@1.0.1:
    resolution: {integrity: sha512-I9jwMn07Sy/IwOj3zVkVik2JTvgpaykDZEigL6Rx6N9LbMywwUSMtxET+7lVoDLLd3O3IXwJwvuuns8UB/HeAg==}
    engines: {node: '>=4'}
    dev: true

  /minimatch@3.1.2:
    resolution: {integrity: sha512-J7p63hRiAjw1NDEww1W7i37+ByIrOWO5XQQAzZ3VOcL0PNybwpfmV/N05zFAzwQ9USyEcX6t3UO+K5aqBQOIHw==}
    dependencies:
      brace-expansion: 1.1.11

  /minimist-options@4.1.0:
    resolution: {integrity: sha512-Q4r8ghd80yhO/0j1O3B2BjweX3fiHg9cdOwjJd2J76Q135c+NDxGCqdYKQ1SKBuFfgWbAUzBfvYjPUEeNgqN1A==}
    engines: {node: '>= 6'}
    dependencies:
      arrify: 1.0.1
      is-plain-obj: 1.1.0
      kind-of: 6.0.3
    dev: true

  /minimist@1.2.8:
    resolution: {integrity: sha512-2yyAR8qBkN3YuheJanUpWC5U3bb5osDywNB8RzDVlDwDHbocAJveqqj1u8+SVD7jkWT4yvsHCpWqqWqAxb0zCA==}
    dev: true

  /mixme@0.5.9:
    resolution: {integrity: sha512-VC5fg6ySUscaWUpI4gxCBTQMH2RdUpNrk+MsbpCYtIvf9SBJdiUey4qE7BXviJsJR4nDQxCZ+3yaYNW3guz/Pw==}
    engines: {node: '>= 8.0.0'}
    dev: true

  /moment@2.29.4:
    resolution: {integrity: sha512-5LC9SOxjSc2HF6vO2CyuTDNivEdoz2IvyJJGj6X8DJ0eFyfszE0QiEd+iXmBvUP3WHxSjFH/vIsA0EN00cgr8w==}

  /monkey-around@2.3.0:
    resolution: {integrity: sha512-QWcCUWjqE/MCk9cXlSKZ1Qc486LD439xw/Ak8Nt6l2PuL9+yrc9TJakt7OHDuOqPRYY4nTWBAEFKn32PE/SfXA==}
    dev: false

  /ms@2.1.2:
    resolution: {integrity: sha512-sGkPx+VjMtmA6MX27oA4FBFELFCZZ4S4XqeGOXCv68tT+jb3vk/RyaKWP0PTKyWtmLSM0b+adUTEvbs1PEaH2w==}
    dev: true

  /ms@2.1.3:
    resolution: {integrity: sha512-6FlzubTLZG3J2a/NVCAleEhjzq5oxgHyaCU9yYXvcLsvoVaHJq/s5xXI6/XXP6tz7R9xAOtHnSO/tXtF3WRTlA==}
    dev: true

  /natural-compare@1.4.0:
    resolution: {integrity: sha512-OWND8ei3VtNC9h7V60qff3SVobHr996CTwgxubgyQYEpg290h9J0buyECNNJexkFm5sOajh5G116RYA1c8ZMSw==}
    dev: true

  /normalize-package-data@2.5.0:
    resolution: {integrity: sha512-/5CMN3T0R4XTj4DcGaexo+roZSdSFW/0AOOTROrjxzCG1wrWXEsGbRKevjlIL+ZDE4sZlJr5ED4YW0yqmkK+eA==}
    dependencies:
      hosted-git-info: 2.8.9
      resolve: 1.22.4
      semver: 5.7.2
      validate-npm-package-license: 3.0.4
    dev: true

  /object-inspect@1.12.3:
    resolution: {integrity: sha512-geUvdk7c+eizMNUDkRpW1wJwgfOiOeHbxBR/hLXK1aT6zmVSO0jsQcs7fj6MGw89jC/cjGfLcNOrtMYtGqm81g==}

  /object-is@1.1.5:
    resolution: {integrity: sha512-3cyDsyHgtmi7I7DfSSI2LDp6SK2lwvtbg0p0R1e0RvTqF5ceGx+K2dfSjm1bKDMVCFEDAQvy+o8c6a7VujOddw==}
    engines: {node: '>= 0.4'}
    dependencies:
      call-bind: 1.0.2
      define-properties: 1.2.0
    dev: false

  /object-keys@1.1.1:
    resolution: {integrity: sha512-NuAESUOUMrlIXOfHKzD6bpPu3tYt3xvjNdRIQ+FeT0lNb4K8WR70CaDxhuNguS2XG+GjkyMwOzsN5ZktImfhLA==}
    engines: {node: '>= 0.4'}

  /object.assign@4.1.4:
    resolution: {integrity: sha512-1mxKf0e58bvyjSCtKYY4sRe9itRk3PJpquJOjeIkz885CczcI4IvJJDLPS72oowuSh+pBxUFROpX+TU++hxhZQ==}
    engines: {node: '>= 0.4'}
    dependencies:
      call-bind: 1.0.2
      define-properties: 1.2.0
      has-symbols: 1.0.3
      object-keys: 1.1.1

  /object.fromentries@2.0.6:
    resolution: {integrity: sha512-VciD13dswC4j1Xt5394WR4MzmAQmlgN72phd/riNp9vtD7tp4QQWJ0R4wvclXcafgcYK8veHRed2W6XeGBvcfg==}
    engines: {node: '>= 0.4'}
    dependencies:
      call-bind: 1.0.2
      define-properties: 1.2.0
      es-abstract: 1.22.1
    dev: true

  /object.groupby@1.0.0:
    resolution: {integrity: sha512-70MWG6NfRH9GnbZOikuhPPYzpUpof9iW2J9E4dW7FXTqPNb6rllE6u39SKwwiNh8lCwX3DDb5OgcKGiEBrTTyw==}
    dependencies:
      call-bind: 1.0.2
      define-properties: 1.2.0
      es-abstract: 1.22.1
      get-intrinsic: 1.2.1
    dev: true

  /object.values@1.1.6:
    resolution: {integrity: sha512-FVVTkD1vENCsAcwNs9k6jea2uHC/X0+JcjG8YA60FN5CMaJmG95wT9jek/xX9nornqGRrBkKtzuAu2wuHpKqvw==}
    engines: {node: '>= 0.4'}
    dependencies:
      call-bind: 1.0.2
      define-properties: 1.2.0
      es-abstract: 1.22.1
    dev: true

  /obsidian@1.2.8(@codemirror/state@6.2.1)(@codemirror/view@6.16.0):
    resolution: {integrity: sha512-HrC+feA8o0tXspj4lEAqxb1btwLwHD2oHXSwbbN+CdRHURqbCkuIDLld+nkuyJ1w1c9uvVDRVk8BoeOnWheOrQ==}
    peerDependencies:
      '@codemirror/state': ^6.0.0
      '@codemirror/view': ^6.0.0
    dependencies:
      '@codemirror/state': 6.2.1
      '@codemirror/view': 6.16.0
      '@types/codemirror': 0.0.108
      moment: 2.29.4
    dev: false

  /once@1.4.0:
    resolution: {integrity: sha512-lNaJgI+2Q5URQBkccEKHTQOPaXdUxnZZElQTZY0MFUAuaEqe1E+Nyvgdz/aIyNi6Z9MzO5dv1H8n58/GELp3+w==}
    dependencies:
      wrappy: 1.0.2

  /opentype.js@0.8.0:
    resolution: {integrity: sha512-FQHR4oGP+a0m/f6yHoRpBOIbn/5ZWxKd4D/djHVJu8+KpBTYrJda0b7mLcgDEMWXE9xBCJm+qb0yv6FcvPjukg==}
    hasBin: true
    dependencies:
      tiny-inflate: 1.0.3
    dev: false

  /optionator@0.9.3:
    resolution: {integrity: sha512-JjCoypp+jKn1ttEFExxhetCKeJt9zhAgAve5FXHixTvFDW/5aEktX9bufBKLRRMdU7bNtpLfcGu94B3cdEJgjg==}
    engines: {node: '>= 0.8.0'}
    dependencies:
      '@aashutoshrathi/word-wrap': 1.2.6
      deep-is: 0.1.4
      fast-levenshtein: 2.0.6
      levn: 0.4.1
      prelude-ls: 1.2.1
      type-check: 0.4.0
    dev: true

  /os-tmpdir@1.0.2:
    resolution: {integrity: sha512-D2FR03Vir7FIu45XBY20mTb+/ZSWB00sjU9jdQXt83gDrI4Ztz5Fs7/yy74g2N5SVQY4xY1qDr4rNddwYRVX0g==}
    engines: {node: '>=0.10.0'}
    dev: true

  /outdent@0.5.0:
    resolution: {integrity: sha512-/jHxFIzoMXdqPzTaCpFzAAWhpkSjZPF4Vsn6jAfNpmbH/ymsmd7Qc6VE9BGn0L6YMj6uwpQLxCECpus4ukKS9Q==}
    dev: true

  /p-filter@2.1.0:
    resolution: {integrity: sha512-ZBxxZ5sL2HghephhpGAQdoskxplTwr7ICaehZwLIlfL6acuVgZPm8yBNuRAFBGEqtD/hmUeq9eqLg2ys9Xr/yw==}
    engines: {node: '>=8'}
    dependencies:
      p-map: 2.1.0
    dev: true

  /p-lazy@4.0.0:
    resolution: {integrity: sha512-8lIogVWwqBkiBy4FpylVHLalB9dZ25B2zBdY4OGGknDPWB7ehf2jyxmbh8z3MZsfbERLNU266h9Yx3cxHn3lFg==}
    engines: {node: '>=12'}

  /p-limit@2.3.0:
    resolution: {integrity: sha512-//88mFWSJx8lxCzwdAABTJL2MyWB12+eIY7MDL2SqLmAkeKU9qxRvWuSyTjm3FUmpBEMuFfckAIqEaVGUDxb6w==}
    engines: {node: '>=6'}
    dependencies:
      p-try: 2.2.0
    dev: true

  /p-limit@3.1.0:
    resolution: {integrity: sha512-TYOanM3wGwNGsZN2cVTYPArw454xnXj5qmWF1bEoAc4+cU/ol7GVh7odevjp1FNHduHc3KZMcFduxU5Xc6uJRQ==}
    engines: {node: '>=10'}
    dependencies:
      yocto-queue: 0.1.0
    dev: true

  /p-locate@4.1.0:
    resolution: {integrity: sha512-R79ZZ/0wAxKGu3oYMlz8jy/kbhsNrS7SKZ7PxEHBgJ5+F2mtFW2fK2cOtBh1cHYkQsbzFV7I+EoRKe6Yt0oK7A==}
    engines: {node: '>=8'}
    dependencies:
      p-limit: 2.3.0
    dev: true

  /p-locate@5.0.0:
    resolution: {integrity: sha512-LaNjtRWUBY++zB5nE/NwcaoMylSPk+S+ZHNB1TzdbMJMny6dynpAGt7X/tl/QYq3TIeE6nxHppbo2LGymrG5Pw==}
    engines: {node: '>=10'}
    dependencies:
      p-limit: 3.1.0
    dev: true

  /p-map@2.1.0:
    resolution: {integrity: sha512-y3b8Kpd8OAN444hxfBbFfj1FY/RjtTd8tzYwhUqNYXx0fXx2iX4maP4Qr6qhIKbQXI02wTLAda4fYUbDagTUFw==}
    engines: {node: '>=6'}
    dev: true

  /p-try@2.2.0:
    resolution: {integrity: sha512-R4nPAVTAU0B9D35/Gk3uJf/7XYbQcyohSKdvAxIRSNghFl4e71hVoGnBNQz9cWaXxO2I10KTC+3jMdvvoKw6dQ==}
    engines: {node: '>=6'}
    dev: true

  /parent-module@1.0.1:
    resolution: {integrity: sha512-GQ2EWRpQV8/o+Aw8YqtfZZPfNRWZYkbidE9k5rpl/hC3vtHHBfGm2Ifi6qWV+coDGkrUKZAxE3Lot5kcsRlh+g==}
    engines: {node: '>=6'}
    dependencies:
      callsites: 3.1.0
    dev: true

  /parse-json@5.2.0:
    resolution: {integrity: sha512-ayCKvm/phCGxOkYRSCM82iDwct8/EonSEgCSxWxD7ve6jHggsFl4fZVQBPRNgQoKiuV/odhFrGzQXZwbifC8Rg==}
    engines: {node: '>=8'}
    dependencies:
      '@babel/code-frame': 7.22.10
      error-ex: 1.3.2
      json-parse-even-better-errors: 2.3.1
      lines-and-columns: 1.2.4
    dev: true

  /path-exists@4.0.0:
    resolution: {integrity: sha512-ak9Qy5Q7jYb2Wwcey5Fpvg2KoAc/ZIhLSLOSBmRmygPsGwkVVt0fZa0qrtMz+m6tJTAHfZQ8FnmB4MG4LWy7/w==}
    engines: {node: '>=8'}
    dev: true

  /path-is-absolute@1.0.1:
    resolution: {integrity: sha512-AVbw3UJ2e9bq64vSaS9Am0fje1Pa8pbGqTTsmXfaIiMpnr5DlDhfJOuLj9Sf95ZPVDAUerDfEk88MPmPe7UCQg==}
    engines: {node: '>=0.10.0'}

  /path-key@3.1.1:
    resolution: {integrity: sha512-ojmeN0qd+y0jszEtoY48r0Peq5dwMEkIlCOu6Q5f41lfkswXuKtYrhgoTpLnyIcHm24Uhqx+5Tqm2InSwLhE6Q==}
    engines: {node: '>=8'}
    dev: true

  /path-parse@1.0.7:
    resolution: {integrity: sha512-LDJzPVEEEPR+y48z93A0Ed0yXb8pAByGWo/k5YYdYgpY2/2EsOsksJrq7lOHxryrVOn1ejG6oAp8ahvOIQD8sw==}
    dev: true

  /path-type@4.0.0:
    resolution: {integrity: sha512-gDKb8aZMDeD/tZWs9P6+q0J9Mwkdl6xMV8TjnGP3qJVJ06bdMgkbBlLU8IdfOsIsFz2BW1rNVT3XuNEl8zPAvw==}
    engines: {node: '>=8'}
    dev: true

  /picomatch@2.3.1:
    resolution: {integrity: sha512-JU3teHTNjmE2VCGFzuY8EXzCDVwEqB2a8fsIvwaStHhAWJEeVd1o1QD80CU6+ZdEXXSLbSsuLwJjkCBWqRQUVA==}
    engines: {node: '>=8.6'}
    dev: true

  /pify@4.0.1:
    resolution: {integrity: sha512-uB80kBFb/tfd68bVleG9T5GGsGPjJrLAUpR5PZIrhBnIaRTQRjqdJSsIKkOP6OAIFbj7GOrcudc5pNjZ+geV2g==}
    engines: {node: '>=6'}
    dev: true

  /pkg-dir@4.2.0:
    resolution: {integrity: sha512-HRDzbaKjC+AOWVXxAU/x54COGeIv9eb+6CkDSQoNTt4XyWoIJvuPsXizxu/Fr23EiekbtZwmh1IcIG/l/a10GQ==}
    engines: {node: '>=8'}
    dependencies:
      find-up: 4.1.0
    dev: true

  /preferred-pm@3.0.3:
    resolution: {integrity: sha512-+wZgbxNES/KlJs9q40F/1sfOd/j7f1O9JaHcW5Dsn3aUUOZg3L2bjpVUcKV2jvtElYfoTuQiNeMfQJ4kwUAhCQ==}
    engines: {node: '>=10'}
    dependencies:
      find-up: 5.0.0
      find-yarn-workspace-root2: 1.2.16
      path-exists: 4.0.0
      which-pm: 2.0.0
    dev: true

  /prelude-ls@1.2.1:
    resolution: {integrity: sha512-vkcDPrRZo1QZLbn5RLGPpg/WmIQ65qoWWhcGKf/b5eplkkarX0m9z8ppCat4mlOqUsWpyNuYgO3VRyrYHSzX5g==}
    engines: {node: '>= 0.8.0'}
    dev: true

  /prettier@2.8.8:
    resolution: {integrity: sha512-tdN8qQGvNjw4CHbY+XXk0JgCXn9QiF21a55rBe5LJAU+kDyC4WQn4+awm2Xfk2lQMk5fKup9XgzTZtGkjBdP9Q==}
    engines: {node: '>=10.13.0'}
    hasBin: true
    dev: true

  /promise-stream-reader@1.0.1:
    resolution: {integrity: sha512-Tnxit5trUjBAqqZCGWwjyxhmgMN4hGrtpW3Oc/tRI4bpm/O2+ej72BB08l6JBnGQgVDGCLvHFGjGgQS6vzhwXg==}
    engines: {node: '>8.0.0'}
    dev: false

  /pseudomap@1.0.2:
    resolution: {integrity: sha512-b/YwNhb8lk1Zz2+bXXpS/LK9OisiZZ1SNsSLxN1x2OXVEhW2Ckr/7mWE5vrC1ZTiJlD9g19jWszTmJsB+oEpFQ==}
    dev: true

  /punycode@2.3.0:
    resolution: {integrity: sha512-rRV+zQD8tVFys26lAGR9WUuS4iUAngJScM+ZRSKtvl5tKeZ2t5bvdNFdNHBW9FWR4guGHlgmsZ1G7BSm2wTbuA==}
    engines: {node: '>=6'}
    dev: true

  /queue-microtask@1.2.3:
    resolution: {integrity: sha512-NuaNSa6flKT5JaSYQzJok04JzTL1CA6aGhv5rfLW3PgqA+M2ChpZQnAC8h8i4ZFkBS8X5RqkDBHA7r4hej3K9A==}
    dev: true

  /quick-lru@4.0.1:
    resolution: {integrity: sha512-ARhCpm70fzdcvNQfPoy49IaanKkTlRWF2JMzqhcJbhSFRZv7nPTvZJdcY7301IPmvW+/p0RgIWnQDLJxifsQ7g==}
    engines: {node: '>=8'}
    dev: true

  /read-pkg-up@7.0.1:
    resolution: {integrity: sha512-zK0TB7Xd6JpCLmlLmufqykGE+/TlOePD6qKClNW7hHDKFh/J7/7gCWGR7joEQEW1bKq3a3yUZSObOoWLFQ4ohg==}
    engines: {node: '>=8'}
    dependencies:
      find-up: 4.1.0
      read-pkg: 5.2.0
      type-fest: 0.8.1
    dev: true

  /read-pkg@5.2.0:
    resolution: {integrity: sha512-Ug69mNOpfvKDAc2Q8DRpMjjzdtrnv9HcSMX+4VsZxD1aZ6ZzrIE7rlzXBtWTyhULSMKg076AW6WR5iZpD0JiOg==}
    engines: {node: '>=8'}
    dependencies:
      '@types/normalize-package-data': 2.4.1
      normalize-package-data: 2.5.0
      parse-json: 5.2.0
      type-fest: 0.6.0
    dev: true

  /read-yaml-file@1.1.0:
    resolution: {integrity: sha512-VIMnQi/Z4HT2Fxuwg5KrY174U1VdUIASQVWXXyqtNRtxSr9IYkn1rsI6Tb6HsrHCmB7gVpNwX6JxPTHcH6IoTA==}
    engines: {node: '>=6'}
    dependencies:
      graceful-fs: 4.2.11
      js-yaml: 3.14.1
      pify: 4.0.1
      strip-bom: 3.0.0
    dev: true

  /redent@3.0.0:
    resolution: {integrity: sha512-6tDA8g98We0zd0GvVeMT9arEOnTw9qM03L9cJXaCjrip1OO764RDBLBfrB4cwzNGDj5OA5ioymC9GkizgWJDUg==}
    engines: {node: '>=8'}
    dependencies:
      indent-string: 4.0.0
      strip-indent: 3.0.0
    dev: true

  /regenerator-runtime@0.14.0:
    resolution: {integrity: sha512-srw17NI0TUWHuGa5CFGGmhfNIeja30WMBfbslPNhf6JrqQlLN5gcrvig1oqPxiVaXb0oW0XRKtH6Nngs5lKCIA==}

  /regexp.prototype.flags@1.5.0:
    resolution: {integrity: sha512-0SutC3pNudRKgquxGoRGIz946MZVHqbNfPjBdxeOhBrdgDKlRoXmYLQN9xRbrR09ZXWeGAdPuif7egofn6v5LA==}
    engines: {node: '>= 0.4'}
    dependencies:
      call-bind: 1.0.2
      define-properties: 1.2.0
      functions-have-names: 1.2.3

  /require-directory@2.1.1:
    resolution: {integrity: sha512-fGxEI7+wsG9xrvdjsrlmL22OMTTiHRwAMroiEeMgq8gzoLC/PQr7RsRDSTLUg/bZAZtF+TVIkHc6/4RIKrui+Q==}
    engines: {node: '>=0.10.0'}
    dev: true

  /require-main-filename@2.0.0:
    resolution: {integrity: sha512-NKN5kMDylKuldxYLSUfrbo5Tuzh4hd+2E8NPPX02mZtn1VuREQToYe/ZdlJy+J3uCpfaiGF05e7B8W0iXbQHmg==}
    dev: true

  /resolve-from@4.0.0:
    resolution: {integrity: sha512-pb/MYmXstAkysRFx8piNI1tGFNQIFA3vkE3Gq4EuA1dF6gHp/+vgZqsCGJapvy8N3Q+4o7FwvquPJcnZ7RYy4g==}
    engines: {node: '>=4'}
    dev: true

  /resolve-from@5.0.0:
    resolution: {integrity: sha512-qYg9KP24dD5qka9J47d0aVky0N+b4fTU89LN9iDnjB5waksiC49rvMB0PrUJQGoTmH50XPiqOvAjDfaijGxYZw==}
    engines: {node: '>=8'}
    dev: true

  /resolve-pkg-maps@1.0.0:
    resolution: {integrity: sha512-seS2Tj26TBVOC2NIc2rOe2y2ZO7efxITtLZcGSOnHHNOQ7CkiUBfw0Iw2ck6xkIhPwLhKNLS8BO+hEpngQlqzw==}
    dev: true

  /resolve@1.22.4:
    resolution: {integrity: sha512-PXNdCiPqDqeUou+w1C2eTQbNfxKSuMxqTCuvlmmMsk1NWHL5fRrhY6Pl0qEYYc6+QqGClco1Qj8XnjPego4wfg==}
    hasBin: true
    dependencies:
      is-core-module: 2.13.0
      path-parse: 1.0.7
      supports-preserve-symlinks-flag: 1.0.0
    dev: true

  /reusify@1.0.4:
    resolution: {integrity: sha512-U9nH88a3fc/ekCF1l0/UP1IosiuIjyTh7hBvXVMHYgVcfGvt897Xguj2UOLDeI5BG2m7/uwyaLVT6fbtCwTyzw==}
    engines: {iojs: '>=1.0.0', node: '>=0.10.0'}
    dev: true

  /rimraf@3.0.2:
    resolution: {integrity: sha512-JZkJMZkAGFFPP2YqXZXPbMlMBgsxzE8ILs4lMIX/2o0L9UBw9O/Y3o6wFw/i9YLapcUJWwqbi3kdxIPdC62TIA==}
    hasBin: true
    dependencies:
      glob: 7.2.3

  /run-parallel@1.2.0:
    resolution: {integrity: sha512-5l4VyZR86LZ/lDxZTR6jqL8AFE2S0IFLMP26AbjsLVADxHdhB/c0GUsH+y39UfCi3dzz8OlQuPmnaJOMoDHQBA==}
    dependencies:
      queue-microtask: 1.2.3
    dev: true

  /safe-array-concat@1.0.0:
    resolution: {integrity: sha512-9dVEFruWIsnie89yym+xWTAYASdpw3CJV7Li/6zBewGf9z2i1j31rP6jnY0pHEO4QZh6N0K11bFjWmdR8UGdPQ==}
    engines: {node: '>=0.4'}
    dependencies:
      call-bind: 1.0.2
      get-intrinsic: 1.2.1
      has-symbols: 1.0.3
      isarray: 2.0.5
    dev: true

  /safe-regex-test@1.0.0:
    resolution: {integrity: sha512-JBUUzyOgEwXQY1NuPtvcj/qcBDbDmEvWufhlnXZIm75DEHp+afM1r1ujJpJsV/gSM4t59tpDyPi1sd6ZaPFfsA==}
    dependencies:
      call-bind: 1.0.2
      get-intrinsic: 1.2.1
      is-regex: 1.1.4
    dev: true

  /safer-buffer@2.1.2:
    resolution: {integrity: sha512-YZo3K82SD7Riyi0E1EQPojLz7kpepnSQI9IyPbHHg1XXXevb5dJI7tpyN2ADxGcQbHG7vcyRHk0cbwqcQriUtg==}
    dev: true

  /semver@5.7.2:
    resolution: {integrity: sha512-cBznnQ9KjJqU67B52RMC65CMarK2600WFnbkcaiwWq3xy/5haFJlshgnpjovMVJ+Hff49d8GEn0b87C5pDQ10g==}
    hasBin: true
    dev: true

  /semver@6.3.1:
    resolution: {integrity: sha512-BR7VvDCVHO+q2xBEWskxS6DJE1qRnb7DxzUrogb71CWoSficBxYsiAGd+Kl0mmq/MprG9yArRkyrQxTO6XjMzA==}
    hasBin: true
    dev: true

  /semver@7.5.4:
    resolution: {integrity: sha512-1bCSESV6Pv+i21Hvpxp3Dx+pSD8lIPt8uVjRrxAUt/nbswYc+tK6Y2btiULjd4+fnq15PX+nqQDC7Oft7WkwcA==}
    engines: {node: '>=10'}
    hasBin: true
    dependencies:
      lru-cache: 6.0.0

  /set-blocking@2.0.0:
    resolution: {integrity: sha512-KiKBS8AnWGEyLzofFfmvKwpdPzqiy16LvQfK3yv/fVH7Bj13/wl3JSR1J+rfgRE9q7xUJK4qvgS8raSOeLUehw==}
    dev: true

  /shebang-command@1.2.0:
    resolution: {integrity: sha512-EV3L1+UQWGor21OmnvojK36mhg+TyIKDh3iFBKBohr5xeXIhNBcx8oWdgkTEEQ+BEFFYdLRuqMfd5L84N1V5Vg==}
    engines: {node: '>=0.10.0'}
    dependencies:
      shebang-regex: 1.0.0
    dev: true

  /shebang-command@2.0.0:
    resolution: {integrity: sha512-kHxr2zZpYtdmrN1qDjrrX/Z1rR1kG8Dx+gkpK1G4eXmvXswmcE1hTWBWYUzlraYw1/yZp6YuDY77YtvbN0dmDA==}
    engines: {node: '>=8'}
    dependencies:
      shebang-regex: 3.0.0
    dev: true

  /shebang-regex@1.0.0:
    resolution: {integrity: sha512-wpoSFAxys6b2a2wHZ1XpDSgD7N9iVjg29Ph9uV/uaP9Ex/KXlkTZTeddxDPSYQpgvzKLGJke2UU0AzoGCjNIvQ==}
    engines: {node: '>=0.10.0'}
    dev: true

  /shebang-regex@3.0.0:
    resolution: {integrity: sha512-7++dFhtcx3353uBaq8DDR4NuxBetBzC7ZQOhmTQInHEd6bSrXdiEyzCvG07Z44UYdLShWUyXt5M/yhz8ekcb1A==}
    engines: {node: '>=8'}
    dev: true

  /side-channel@1.0.4:
    resolution: {integrity: sha512-q5XPytqFEIKHkGdiMIrY10mvLRvnQh42/+GoBlFW3b2LXLE2xxJpZFdm94we0BaoV3RwJyGqg5wS7epxTv0Zvw==}
    dependencies:
      call-bind: 1.0.2
      get-intrinsic: 1.2.1
      object-inspect: 1.12.3

  /signal-exit@3.0.7:
    resolution: {integrity: sha512-wnD2ZE+l+SPC/uoS0vXeE9L1+0wuaMqKlfz9AMUo38JsyLSBWSFcHR1Rri62LZc12vLr1gb3jl7iwQhgwpAbGQ==}
    dev: true

  /simple-icons@9.10.0:
    resolution: {integrity: sha512-sM20XNP6FXGas34lG6pDBROnhKErS9F3XIwr4Uta4pLEJ5fwS1YWDQCFqql+c9wKgk6jdkpNhRP57mnvTILxHg==}
    engines: {node: '>=0.12.18'}
    dev: false

  /slash@3.0.0:
    resolution: {integrity: sha512-g9Q1haeby36OSStwb4ntCGGGaKsaVSjQ68fBxoQcutl5fS1vuY18H3wSt3jFyFtrkx+Kz0V1G85A4MyAdDMi2Q==}
    engines: {node: '>=8'}
    dev: true

  /smartwrap@2.0.2:
    resolution: {integrity: sha512-vCsKNQxb7PnCNd2wY1WClWifAc2lwqsG8OaswpJkVJsvMGcnEntdTCDajZCkk93Ay1U3t/9puJmb525Rg5MZBA==}
    engines: {node: '>=6'}
    hasBin: true
    dependencies:
      array.prototype.flat: 1.3.1
      breakword: 1.0.6
      grapheme-splitter: 1.0.4
      strip-ansi: 6.0.1
      wcwidth: 1.0.1
      yargs: 15.4.1
    dev: true

  /source-map@0.7.4:
    resolution: {integrity: sha512-l3BikUxvPOcn5E74dZiq5BGsTb5yEwhaTSzccU6t4sDOH8NWJCstKO5QT2CvtFoK6F0saL7p9xHAqHOlCPJygA==}
    engines: {node: '>= 8'}
    dev: false

  /spawndamnit@2.0.0:
    resolution: {integrity: sha512-j4JKEcncSjFlqIwU5L/rp2N5SIPsdxaRsIv678+TZxZ0SRDJTm8JrxJMjE/XuiEZNEir3S8l0Fa3Ke339WI4qA==}
    dependencies:
      cross-spawn: 5.1.0
      signal-exit: 3.0.7
    dev: true

  /spdx-correct@3.2.0:
    resolution: {integrity: sha512-kN9dJbvnySHULIluDHy32WHRUu3Og7B9sbY7tsFLctQkIqnMh3hErYgdMjTYuqmcXX+lK5T1lnUt3G7zNswmZA==}
    dependencies:
      spdx-expression-parse: 3.0.1
      spdx-license-ids: 3.0.13
    dev: true

  /spdx-exceptions@2.3.0:
    resolution: {integrity: sha512-/tTrYOC7PPI1nUAgx34hUpqXuyJG+DTHJTnIULG4rDygi4xu/tfgmq1e1cIRwRzwZgo4NLySi+ricLkZkw4i5A==}
    dev: true

  /spdx-expression-parse@3.0.1:
    resolution: {integrity: sha512-cbqHunsQWnJNE6KhVSMsMeH5H/L9EpymbzqTQ3uLwNCLZ1Q481oWaofqH7nO6V07xlXwY6PhQdQ2IedWx/ZK4Q==}
    dependencies:
      spdx-exceptions: 2.3.0
      spdx-license-ids: 3.0.13
    dev: true

  /spdx-license-ids@3.0.13:
    resolution: {integrity: sha512-XkD+zwiqXHikFZm4AX/7JSCXA98U5Db4AFd5XUg/+9UNtnH75+Z9KxtpYiJZx36mUDVOwH83pl7yvCer6ewM3w==}
    dev: true

  /sprintf-js@1.0.3:
    resolution: {integrity: sha512-D9cPgkvLlV3t3IzL0D0YLvGA9Ahk4PcvVwUbN0dSGr1aP0Nrt4AEnTUbuGvquEC0mA64Gqt1fzirlRs5ibXx8g==}
    dev: true

  /stop-iteration-iterator@1.0.0:
    resolution: {integrity: sha512-iCGQj+0l0HOdZ2AEeBADlsRC+vsnDsZsbdSiH1yNSjcfKM7fdpCMfqAL/dwF5BLiw/XhRft/Wax6zQbhq2BcjQ==}
    engines: {node: '>= 0.4'}
    dependencies:
      internal-slot: 1.0.5
    dev: false

  /stream-transform@2.1.3:
    resolution: {integrity: sha512-9GHUiM5hMiCi6Y03jD2ARC1ettBXkQBoQAe7nJsPknnI0ow10aXjTnew8QtYQmLjzn974BnmWEAJgCY6ZP1DeQ==}
    dependencies:
      mixme: 0.5.9
    dev: true

  /string-width@4.2.3:
    resolution: {integrity: sha512-wKyQRQpjJ0sIp62ErSZdGsjMJWsap5oRNihHhu6G7JVO/9jIB6UyevL+tXuOqrng8j/cxKTWyWUwvSTriiZz/g==}
    engines: {node: '>=8'}
    dependencies:
      emoji-regex: 8.0.0
      is-fullwidth-code-point: 3.0.0
      strip-ansi: 6.0.1
    dev: true

  /string.prototype.trim@1.2.7:
    resolution: {integrity: sha512-p6TmeT1T3411M8Cgg9wBTMRtY2q9+PNy9EV1i2lIXUN/btt763oIfxwN3RR8VU6wHX8j/1CFy0L+YuThm6bgOg==}
    engines: {node: '>= 0.4'}
    dependencies:
      call-bind: 1.0.2
      define-properties: 1.2.0
      es-abstract: 1.22.1
    dev: true

  /string.prototype.trimend@1.0.6:
    resolution: {integrity: sha512-JySq+4mrPf9EsDBEDYMOb/lM7XQLulwg5R/m1r0PXEFqrV0qHvl58sdTilSXtKOflCsK2E8jxf+GKC0T07RWwQ==}
    dependencies:
      call-bind: 1.0.2
      define-properties: 1.2.0
      es-abstract: 1.22.1
    dev: true

  /string.prototype.trimstart@1.0.6:
    resolution: {integrity: sha512-omqjMDaY92pbn5HOX7f9IccLA+U1tA9GvtU4JrodiXFfYB7jPzzHpRzpglLAjtUV6bB557zwClJezTqnAiYnQA==}
    dependencies:
      call-bind: 1.0.2
      define-properties: 1.2.0
      es-abstract: 1.22.1
    dev: true

  /strip-ansi@6.0.1:
    resolution: {integrity: sha512-Y38VPSHcqkFrCpFnQ9vuSXmquuv5oXOKpGeT6aGrr3o3Gc9AlVa6JBfUSOCnbxGGZF+/0ooI7KrPuUSztUdU5A==}
    engines: {node: '>=8'}
    dependencies:
      ansi-regex: 5.0.1
    dev: true

  /strip-bom@3.0.0:
    resolution: {integrity: sha512-vavAMRXOgBVNF6nyEEmL3DBK19iRpDcoIwW+swQ+CbGiu7lju6t+JklA1MHweoWtadgt4ISVUsXLyDq34ddcwA==}
    engines: {node: '>=4'}
    dev: true

  /strip-indent@3.0.0:
    resolution: {integrity: sha512-laJTa3Jb+VQpaC6DseHhF7dXVqHTfJPCRDaEbid/drOhgitgYku/letMUqOXFoWV0zIIUbjpdH2t+tYj4bQMRQ==}
    engines: {node: '>=8'}
    dependencies:
      min-indent: 1.0.1
    dev: true

  /strip-json-comments@3.1.1:
    resolution: {integrity: sha512-6fPc+R4ihwqP6N/aIv2f1gMH8lOVtWQHoqC4yK6oSDVVocumAsfCqjkXnqiYMhmMwS/mEHLp7Vehlt3ql6lEig==}
    engines: {node: '>=8'}
    dev: true

  /style-mod@4.0.3:
    resolution: {integrity: sha512-78Jv8kYJdjbvRwwijtCevYADfsI0lGzYJe4mMFdceO8l75DFFDoqBhR1jVDicDRRaX4//g1u9wKeo+ztc2h1Rw==}

  /supports-color@5.5.0:
    resolution: {integrity: sha512-QjVjwdXIt408MIiAqCX4oUKsgU2EqAGzs2Ppkm4aQYbjm+ZEWEcW4SfFNTr4uMNZma0ey4f5lgLrkB0aX0QMow==}
    engines: {node: '>=4'}
    dependencies:
      has-flag: 3.0.0
    dev: true

  /supports-color@7.2.0:
    resolution: {integrity: sha512-qpCAvRl9stuOHveKsn7HncJRvv501qIacKzQlO/+Lwxc9+0q2wLyv4Dfvt80/DPn2pqOBsJdDiogXGR9+OvwRw==}
    engines: {node: '>=8'}
    dependencies:
      has-flag: 4.0.0
    dev: true

  /supports-preserve-symlinks-flag@1.0.0:
    resolution: {integrity: sha512-ot0WnXS9fgdkgIcePe6RHNk1WA8+muPa6cSjeR3V8K27q9BB1rTE3R1p7Hv0z1ZyAc8s6Vvv8DIyWf681MAt0w==}
    engines: {node: '>= 0.4'}
    dev: true

  /svelte@3.59.2:
    resolution: {integrity: sha512-vzSyuGr3eEoAtT/A6bmajosJZIUWySzY2CzB3w2pgPvnkUjGqlDnsNnA0PMO+mMAhuyMul6C2uuZzY6ELSkzyA==}
    engines: {node: '>= 8'}
    dev: false

  /tapable@2.2.1:
    resolution: {integrity: sha512-GNzQvQTOIP6RyTfE2Qxb8ZVlNmw0n88vp1szwWRimP02mnTsx3Wtn5qRdqY9w2XduFNUgvOwhNnQsjwCp+kqaQ==}
    engines: {node: '>=6'}
    dev: true

  /term-size@2.2.1:
    resolution: {integrity: sha512-wK0Ri4fOGjv/XPy8SBHZChl8CM7uMc5VML7SqiQ0zG7+J5Vr+RMQDoHa2CNT6KHUnTGIXH34UDMkPzAUyapBZg==}
    engines: {node: '>=8'}
    dev: true

  /text-table@0.2.0:
    resolution: {integrity: sha512-N+8UisAXDGk8PFXP4HAzVR9nbfmVJ3zYLAWiTIoqC5v5isinhr+r5uaO8+7r3BMfuNIufIsA7RdpVgacC2cSpw==}
    dev: true

  /tiny-inflate@1.0.3:
    resolution: {integrity: sha512-pkY1fj1cKHb2seWDy0B16HeWyczlJA9/WW3u3c4z/NiWDsO3DOU5D7nhTLE9CF0yXv/QZFY7sEJmj24dK+Rrqw==}
    dev: false

  /tmp-promise@3.0.3:
    resolution: {integrity: sha512-RwM7MoPojPxsOBYnyd2hy0bxtIlVrihNs9pj5SUvY8Zz1sQcQG2tG1hSr8PDxfgEB8RNKDhqbIlroIarSNDNsQ==}
    dependencies:
      tmp: 0.2.1
    dev: false

  /tmp@0.0.33:
    resolution: {integrity: sha512-jRCJlojKnZ3addtTOjdIqoRuPEKBvNXcGYqzO6zWZX8KfKEpnGY5jfggJQ3EjKuu8D4bJRr0y+cYJFmYbImXGw==}
    engines: {node: '>=0.6.0'}
    dependencies:
      os-tmpdir: 1.0.2
    dev: true

  /tmp@0.2.1:
    resolution: {integrity: sha512-76SUhtfqR2Ijn+xllcI5P1oyannHNHByD80W1q447gU3mp9G9PSpGdWmjUOHRDPiHYacIk66W7ubDTuPF3BEtQ==}
    engines: {node: '>=8.17.0'}
    dependencies:
      rimraf: 3.0.2
    dev: false

  /to-regex-range@5.0.1:
    resolution: {integrity: sha512-65P7iz6X5yEr1cwcgvQxbbIw7Uk3gOy5dIdtZ4rDveLqhrdJP+Li/Hx6tyK0NEb+2GCyneCMJiGqrADCSNk8sQ==}
    engines: {node: '>=8.0'}
    dependencies:
      is-number: 7.0.0
    dev: true

  /trim-newlines@3.0.1:
    resolution: {integrity: sha512-c1PTsA3tYrIsLGkJkzHF+w9F2EyxfXGo4UyJc4pFL++FMjnq0HJS69T3M7d//gKrFKwy429bouPescbjecU+Zw==}
    engines: {node: '>=8'}
    dev: true

  /ts-api-utils@1.0.1(typescript@5.2.2):
    resolution: {integrity: sha512-lC/RGlPmwdrIBFTX59wwNzqh7aR2otPNPR/5brHZm/XKFYKsfqxihXUe9pU3JI+3vGkl+vyCoNNnPhJn3aLK1A==}
    engines: {node: '>=16.13.0'}
    peerDependencies:
      typescript: '>=4.2.0'
    dependencies:
      typescript: 5.2.2
    dev: true

  /ts-deepmerge@6.2.0:
    resolution: {integrity: sha512-2qxI/FZVDPbzh63GwWIZYE7daWKtwXZYuyc8YNq0iTmMUwn4mL0jRLsp6hfFlgbdRSR4x2ppe+E86FnvEpN7Nw==}
    engines: {node: '>=14.13.1'}
    dev: false

  /ts-essentials@9.3.2(typescript@5.2.2):
    resolution: {integrity: sha512-JxKJzuWqH1MmH4ZFHtJzGEhkfN3QvVR3C3w+4BIoWeoY68UVVoA2Np/Bca9z0IPSErVCWhv439aT0We4Dks8kQ==}
    peerDependencies:
      typescript: '>=4.1.0'
    dependencies:
      typescript: 5.2.2
    dev: false

  /ts-replace-all@1.0.0:
    resolution: {integrity: sha512-6uBtdkw3jHXkPtx/e9xB/5vcngMm17CyJYsS2YZeQ+9FdRnt6Ev5g931Sg2p+dxbtMGoCm13m3ax/obicTZIkQ==}
    dependencies:
      core-js: 3.32.0
    dev: true

  /tsconfig-paths@4.2.0:
    resolution: {integrity: sha512-NoZ4roiN7LnbKn9QqE1amc9DJfzvZXxF4xDavcOWt1BPkdx+m+0gJuPM+S0vCe7zTJMYUP0R8pO2XMr+Y8oLIg==}
    engines: {node: '>=6'}
    dependencies:
      json5: 2.2.3
      minimist: 1.2.8
      strip-bom: 3.0.0
    dev: true

  /tslib@2.6.2:
    resolution: {integrity: sha512-AEYxH93jGFPn/a2iVAwW87VuUIkR1FVUKB77NwMF7nBTDkDrrT/Hpt/IrCJ0QXhW27jTBDcf5ZY7w6RiqTMw2Q==}

  /tty-table@4.2.1:
    resolution: {integrity: sha512-xz0uKo+KakCQ+Dxj1D/tKn2FSyreSYWzdkL/BYhgN6oMW808g8QRMuh1atAV9fjTPbWBjfbkKQpI/5rEcnAc7g==}
    engines: {node: '>=8.0.0'}
    hasBin: true
    dependencies:
      chalk: 4.1.2
      csv: 5.5.3
      kleur: 4.1.5
      smartwrap: 2.0.2
      strip-ansi: 6.0.1
      wcwidth: 1.0.1
      yargs: 17.7.2
    dev: true

  /type-check@0.4.0:
    resolution: {integrity: sha512-XleUoc9uwGXqjWwXaUTZAmzMcFZ5858QA2vvx1Ur5xIcixXIP+8LnFDgRplU30us6teqdlskFfu+ae4K79Ooew==}
    engines: {node: '>= 0.8.0'}
    dependencies:
      prelude-ls: 1.2.1
    dev: true

  /type-fest@0.13.1:
    resolution: {integrity: sha512-34R7HTnG0XIJcBSn5XhDd7nNFPRcXYRZrBB2O2jdKqYODldSzBAqzsWoZYYvduky73toYS/ESqxPvkDf/F0XMg==}
    engines: {node: '>=10'}
    dev: true

  /type-fest@0.20.2:
    resolution: {integrity: sha512-Ne+eE4r0/iWnpAxD852z3A+N0Bt5RN//NjJwRd2VFHEmrywxf5vsZlh4R6lixl6B+wz/8d+maTSAkN1FIkI3LQ==}
    engines: {node: '>=10'}
    dev: true

  /type-fest@0.6.0:
    resolution: {integrity: sha512-q+MB8nYR1KDLrgr4G5yemftpMC7/QLqVndBmEEdqzmNj5dcFOO4Oo8qlwZE3ULT3+Zim1F8Kq4cBnikNhlCMlg==}
    engines: {node: '>=8'}
    dev: true

  /type-fest@0.8.1:
    resolution: {integrity: sha512-4dbzIzqvjtgiM5rw1k5rEHtBANKmdudhGyBEajN01fEyhaAIhsoKNy6y7+IN93IfpFtwY9iqi7kD+xwKhQsNJA==}
    engines: {node: '>=8'}
    dev: true

  /typed-array-buffer@1.0.0:
    resolution: {integrity: sha512-Y8KTSIglk9OZEr8zywiIHG/kmQ7KWyjseXs1CbSo8vC42w7hg2HgYTxSWwP0+is7bWDc1H+Fo026CpHFwm8tkw==}
    engines: {node: '>= 0.4'}
    dependencies:
      call-bind: 1.0.2
      get-intrinsic: 1.2.1
      is-typed-array: 1.1.12
    dev: true

  /typed-array-byte-length@1.0.0:
    resolution: {integrity: sha512-Or/+kvLxNpeQ9DtSydonMxCx+9ZXOswtwJn17SNLvhptaXYDJvkFFP5zbfU/uLmvnBJlI4yrnXRxpdWH/M5tNA==}
    engines: {node: '>= 0.4'}
    dependencies:
      call-bind: 1.0.2
      for-each: 0.3.3
      has-proto: 1.0.1
      is-typed-array: 1.1.12
    dev: true

  /typed-array-byte-offset@1.0.0:
    resolution: {integrity: sha512-RD97prjEt9EL8YgAgpOkf3O4IF9lhJFr9g0htQkm0rchFp/Vx7LW5Q8fSXXub7BXAODyUQohRMyOc3faCPd0hg==}
    engines: {node: '>= 0.4'}
    dependencies:
      available-typed-arrays: 1.0.5
      call-bind: 1.0.2
      for-each: 0.3.3
      has-proto: 1.0.1
      is-typed-array: 1.1.12
    dev: true

  /typed-array-length@1.0.4:
    resolution: {integrity: sha512-KjZypGq+I/H7HI5HlOoGHkWUUGq+Q0TPhQurLbyrVrvnKTBgzLhIJ7j6J/XTQOi0d1RjyZ0wdas8bKs2p0x3Ng==}
    dependencies:
      call-bind: 1.0.2
      for-each: 0.3.3
      is-typed-array: 1.1.12
    dev: true

  /typescript@5.2.2:
    resolution: {integrity: sha512-mI4WrpHsbCIcwT9cF4FZvr80QUeKvsUsUvKDoR+X/7XHQH98xYD8YHZg7ANtz2GtZt/CBq2QJ0thkGJMHfqc1w==}
    engines: {node: '>=14.17'}
    hasBin: true

  /unbox-primitive@1.0.2:
    resolution: {integrity: sha512-61pPlCD9h51VoreyJ0BReideM3MDKMKnh6+V9L08331ipq6Q8OFXZYiqP6n/tbHx4s5I9uRhcye6BrbkizkBDw==}
    dependencies:
      call-bind: 1.0.2
      has-bigints: 1.0.2
      has-symbols: 1.0.3
      which-boxed-primitive: 1.0.2
    dev: true

  /universalify@0.1.2:
    resolution: {integrity: sha512-rBJeI5CXAlmy1pV+617WB9J63U6XcazHHF2f2dbJix4XzpUF0RS3Zbj0FGIOCAva5P/d/GBOYaACQ1w+0azUkg==}
    engines: {node: '>= 4.0.0'}
    dev: true

  /uri-js@4.4.1:
    resolution: {integrity: sha512-7rKUyy33Q1yc98pQ1DAmLtwX109F7TIfWlW1Ydo8Wl1ii1SeHieeh0HHfPeL2fMXK6z0s8ecKs9frCuLJvndBg==}
    dependencies:
      punycode: 2.3.0
    dev: true

  /validate-npm-package-license@3.0.4:
    resolution: {integrity: sha512-DpKm2Ui/xN7/HQKCtpZxoRWBhZ9Z0kqtygG8XCgNQ8ZlDnxuQmWhj566j8fN4Cu3/JmbhsDo7fcAJq4s9h27Ew==}
    dependencies:
      spdx-correct: 3.2.0
      spdx-expression-parse: 3.0.1
    dev: true

  /w3c-keyname@2.2.8:
    resolution: {integrity: sha512-dpojBhNsCNN7T82Tm7k26A6G9ML3NkhDsnw9n/eoxSRlVBB4CEtIQ/KTCLI2Fwf3ataSXRhYFkQi3SlnFwPvPQ==}

  /wcwidth@1.0.1:
    resolution: {integrity: sha512-XHPEwS0q6TaxcvG85+8EYkbiCux2XtWG2mkc47Ng2A77BQu9+DqIOJldST4HgPkuea7dvKSj5VgX3P1d4rW8Tg==}
    dependencies:
      defaults: 1.0.4
    dev: true

  /which-boxed-primitive@1.0.2:
    resolution: {integrity: sha512-bwZdv0AKLpplFY2KZRX6TvyuN7ojjr7lwkg6ml0roIy9YeuSr7JS372qlNW18UQYzgYK9ziGcerWqZOmEn9VNg==}
    dependencies:
      is-bigint: 1.0.4
      is-boolean-object: 1.1.2
      is-number-object: 1.0.7
      is-string: 1.0.7
      is-symbol: 1.0.4

  /which-collection@1.0.1:
    resolution: {integrity: sha512-W8xeTUwaln8i3K/cY1nGXzdnVZlidBcagyNFtBdD5kxnb4TvGKR7FfSIS3mYpwWS1QUCutfKz8IY8RjftB0+1A==}
    dependencies:
      is-map: 2.0.2
      is-set: 2.0.2
      is-weakmap: 2.0.1
      is-weakset: 2.0.2
    dev: false

  /which-module@2.0.1:
    resolution: {integrity: sha512-iBdZ57RDvnOR9AGBhML2vFZf7h8vmBjhoaZqODJBFWHVtKkDmKuHai3cx5PgVMrX5YDNp27AofYbAwctSS+vhQ==}
    dev: true

  /which-pm@2.0.0:
    resolution: {integrity: sha512-Lhs9Pmyph0p5n5Z3mVnN0yWcbQYUAD7rbQUiMsQxOJ3T57k7RFe35SUwWMf7dsbDZks1uOmw4AecB/JMDj3v/w==}
    engines: {node: '>=8.15'}
    dependencies:
      load-yaml-file: 0.2.0
      path-exists: 4.0.0
    dev: true

  /which-typed-array@1.1.11:
    resolution: {integrity: sha512-qe9UWWpkeG5yzZ0tNYxDmd7vo58HDBc39mZ0xWWpolAGADdFOzkfamWLDxkOWcvHQKVmdTyQdLD4NOfjLWTKew==}
    engines: {node: '>= 0.4'}
    dependencies:
      available-typed-arrays: 1.0.5
      call-bind: 1.0.2
      for-each: 0.3.3
      gopd: 1.0.1
      has-tostringtag: 1.0.0

  /which@1.3.1:
    resolution: {integrity: sha512-HxJdYWq1MTIQbJ3nw0cqssHoTNU267KlrDuGZ1WYlxDStUtKUhOaJmh112/TZmHxxUfuJqPXSOm7tDyas0OSIQ==}
    hasBin: true
    dependencies:
      isexe: 2.0.0
    dev: true

  /which@2.0.2:
    resolution: {integrity: sha512-BLI3Tl1TW3Pvl70l3yq3Y64i+awpwXqsGBYWkkqMtnbXgrMD+yj7rhW0kuEDxzJaYXGjEW5ogapKNMEKNMjibA==}
    engines: {node: '>= 8'}
    hasBin: true
    dependencies:
      isexe: 2.0.0
    dev: true

  /wrap-ansi@6.2.0:
    resolution: {integrity: sha512-r6lPcBGxZXlIcymEu7InxDMhdW0KDxpLgoFLcguasxCaJ/SOIZwINatK9KY/tf+ZrlywOKU0UDj3ATXUBfxJXA==}
    engines: {node: '>=8'}
    dependencies:
      ansi-styles: 4.3.0
      string-width: 4.2.3
      strip-ansi: 6.0.1
    dev: true

  /wrap-ansi@7.0.0:
    resolution: {integrity: sha512-YVGIj2kamLSTxw6NsZjoBxfSwsn0ycdesmc4p+Q21c5zPuZ1pl+NfxVdxPtdHvmNVOQ6XSYG4AUtyt/Fi7D16Q==}
    engines: {node: '>=10'}
    dependencies:
      ansi-styles: 4.3.0
      string-width: 4.2.3
      strip-ansi: 6.0.1
    dev: true

  /wrappy@1.0.2:
    resolution: {integrity: sha512-l4Sp/DRseor9wL6EvV2+TuQn63dMkPjZ/sp9XkghTEbV9KlPS1xUsZ3u7/IQO4wxtcFB4bgpQPRcR3QCvezPcQ==}

  /xterm-addon-canvas@0.4.0(xterm@5.2.1):
    resolution: {integrity: sha512-iTC8CdjX9+hGX7jiEuiDMXzHsY/FKJdVnbjep5xjRXNu7RKOk15xuecIkJ7HZORqMVPpr4DGS3jyd9XUoBuxqw==}
    peerDependencies:
      xterm: ^5.0.0
    dependencies:
      xterm: 5.2.1
    dev: false

  /xterm-addon-fit@0.7.0(xterm@5.2.1):
    resolution: {integrity: sha512-tQgHGoHqRTgeROPnvmtEJywLKoC/V9eNs4bLLz7iyJr1aW/QFzRwfd3MGiJ6odJd9xEfxcW36/xRU47JkD5NKQ==}
    peerDependencies:
      xterm: ^5.0.0
    dependencies:
      xterm: 5.2.1
    dev: false

  /xterm-addon-ligatures@0.6.0(xterm@5.2.1):
    resolution: {integrity: sha512-DxiYCXXYEpnwr8li4/QhG64exjrLX1nHBfNNfrQgx5e8Z9tK2SjWKpxI6PZEy++8+YdL1F7VjWI4aKOaDt2VVw==}
    engines: {node: '>8.0.0'}
    peerDependencies:
      xterm: ^5.0.0
    dependencies:
      font-finder: 1.1.0
      font-ligatures: 1.4.1
      xterm: 5.2.1
    dev: false

  /xterm-addon-search@0.12.0(xterm@5.2.1):
    resolution: {integrity: sha512-hXAuO7Ts2+Jf9K8mZrUx8IFd7c/Flgks/jyqA1L4reymyfmXtcsd+WDLel8R9Tgy2CLyKABVBP09/Ua/FmXcvg==}
    peerDependencies:
      xterm: ^5.0.0
    dependencies:
      xterm: 5.2.1
    dev: false

  /xterm-addon-serialize@0.10.0(xterm@5.2.1):
    resolution: {integrity: sha512-Syp9eSBypn70iAczcJ+kAi0foQIepAvFS6x53JwI4XylTBHn87Ep9fovslhwmUV3rwH2yMnpdDjXH5W/whx2lA==}
    peerDependencies:
      xterm: ^5.0.0
    dependencies:
      xterm: 5.2.1
    dev: false

  /xterm-addon-unicode11@0.5.0(xterm@5.2.1):
    resolution: {integrity: sha512-Jm4/g4QiTxiKiTbYICQgC791ubhIZyoIwxAIgOW8z8HWFNY+lwk+dwaKEaEeGBfM48Vk8fklsUW9u/PlenYEBg==}
    peerDependencies:
      xterm: ^5.0.0
    dependencies:
      xterm: 5.2.1
    dev: false

  /xterm-addon-web-links@0.8.0(xterm@5.2.1):
    resolution: {integrity: sha512-J4tKngmIu20ytX9SEJjAP3UGksah7iALqBtfTwT9ZnmFHVplCumYQsUJfKuS+JwMhjsjH61YXfndenLNvjRrEw==}
    peerDependencies:
      xterm: ^5.0.0
    dependencies:
      xterm: 5.2.1
    dev: false

  /xterm-addon-webgl@0.15.0(xterm@5.2.1):
    resolution: {integrity: sha512-ZLcqogMFHr4g/YRhcCh3xE8tTklnyut/M+O/XhVsFBRB/YCvYhPdLQ5/AQk54V0wjWAQpa8CF3W8DVR9OqyMCg==}
    peerDependencies:
      xterm: ^5.0.0
    dependencies:
      xterm: 5.2.1
    dev: false

  /xterm@5.2.1:
    resolution: {integrity: sha512-cs5Y1fFevgcdoh2hJROMVIWwoBHD80P1fIP79gopLHJIE4kTzzblanoivxTiQ4+92YM9IxS36H1q0MxIJXQBcA==}
    dev: false

  /y18n@4.0.3:
    resolution: {integrity: sha512-JKhqTOwSrqNA1NY5lSztJ1GrBiUodLMmIZuLiDaMRJ+itFd+ABVE8XBjOvIWL+rSqNDC74LCSFmlb/U4UZ4hJQ==}
    dev: true

  /y18n@5.0.8:
    resolution: {integrity: sha512-0pfFzegeDWJHJIAmTLRP2DwHjdF5s7jo9tuztdQxAhINCdvS+3nGINqPd00AphqJR/0LhANUS6/+7SCb98YOfA==}
    engines: {node: '>=10'}
    dev: true

  /yallist@2.1.2:
    resolution: {integrity: sha512-ncTzHV7NvsQZkYe1DW7cbDLm0YpzHmZF5r/iyP3ZnQtMiJ+pjzisCiMNI+Sj+xQF5pXhSHxSB3uDbsBTzY/c2A==}
    dev: true

  /yallist@4.0.0:
    resolution: {integrity: sha512-3wdGidZyq5PB084XLES5TpOSRA3wjXAlIWMhum2kRcv/41Sn2emQ0dycQW4uZXLejwKvg6EsvbdlVL+FYEct7A==}

  /yargs-parser@18.1.3:
    resolution: {integrity: sha512-o50j0JeToy/4K6OZcaQmW6lyXXKhq7csREXcDwk2omFPJEwUNOVtJKvmDr9EI1fAJZUyZcRF7kxGBWmRXudrCQ==}
    engines: {node: '>=6'}
    dependencies:
      camelcase: 5.3.1
      decamelize: 1.2.0
    dev: true

  /yargs-parser@21.1.1:
    resolution: {integrity: sha512-tVpsJW7DdjecAiFpbIB1e3qxIQsE6NoPc5/eTdrbbIC4h0LVsWhnoa3g+m2HclBIujHzsxZ4VJVA+GUuc2/LBw==}
    engines: {node: '>=12'}
    dev: true

  /yargs@15.4.1:
    resolution: {integrity: sha512-aePbxDmcYW++PaqBsJ+HYUFwCdv4LVvdnhBy78E57PIor8/OVvhMrADFFEDh8DHDFRv/O9i3lPhsENjO7QX0+A==}
    engines: {node: '>=8'}
    dependencies:
      cliui: 6.0.0
      decamelize: 1.2.0
      find-up: 4.1.0
      get-caller-file: 2.0.5
      require-directory: 2.1.1
      require-main-filename: 2.0.0
      set-blocking: 2.0.0
      string-width: 4.2.3
      which-module: 2.0.1
      y18n: 4.0.3
      yargs-parser: 18.1.3
    dev: true

  /yargs@17.7.2:
    resolution: {integrity: sha512-7dSzzRQ++CKnNI/krKnYRV7JKKPUXMEh61soaHKg9mrWEhzFWhFnxPxGl+69cD1Ou63C13NUPCnmIcrvqCuM6w==}
    engines: {node: '>=12'}
    dependencies:
      cliui: 8.0.1
      escalade: 3.1.1
      get-caller-file: 2.0.5
      require-directory: 2.1.1
      string-width: 4.2.3
      y18n: 5.0.8
      yargs-parser: 21.1.1
    dev: true

  /yocto-queue@0.1.0:
    resolution: {integrity: sha512-rVksvsnNCdJ/ohGc6xgPwyN8eheCxsiLM8mxuE/t/mOVqJewPuO1miLpTHQiRgTKCLexL4MeAFVagts7HmNZ2Q==}
    engines: {node: '>=10'}
    dev: true<|MERGE_RESOLUTION|>--- conflicted
+++ resolved
@@ -12,9 +12,8 @@
   .:
     dependencies:
       '@polyipseity/obsidian-plugin-library':
-<<<<<<< HEAD
-        specifier: ^1.17.0
-        version: 1.17.0(@capacitor/core@5.2.2)(@codemirror/state@6.2.1)(@codemirror/view@6.16.0)(esbuild@0.19.2)(typescript@5.1.6)
+        specifier: ^1.18.0
+        version: 1.18.0(@capacitor/core@5.2.2)(@codemirror/state@6.2.1)(@codemirror/view@6.16.0)(esbuild@0.19.2)(typescript@5.2.2)
       acorn:
         specifier: ^8.10.0
         version: 8.10.0
@@ -28,18 +27,11 @@
         specifier: ^0.2.0
         version: 0.2.0
       i18next:
-        specifier: ^23.4.4
-        version: 23.4.4
+        specifier: ^23.4.6
+        version: 23.4.6
       immutable:
         specifier: ^4.3.2
         version: 4.3.2
-=======
-        specifier: ^1.18.0
-        version: 1.18.0(@capacitor/core@5.2.0)(@codemirror/state@6.0.0)(@codemirror/view@6.0.0)(esbuild@0.19.2)(typescript@5.2.2)
-      i18next:
-        specifier: ^23.4.6
-        version: 23.4.6
->>>>>>> 86d559e2
       lodash-es:
         specifier: ^4.17.21
         version: 4.17.21
@@ -63,8 +55,7 @@
         version: 3.0.3
       ts-essentials:
         specifier: ^9.3.2
-<<<<<<< HEAD
-        version: 9.3.2(typescript@5.1.6)
+        version: 9.3.2(typescript@5.2.2)
       xterm:
         specifier: ^5.2.1
         version: 5.2.1
@@ -92,9 +83,6 @@
       xterm-addon-webgl:
         specifier: ^0.15.0
         version: 0.15.0(xterm@5.2.1)
-=======
-        version: 9.3.2(typescript@5.2.2)
->>>>>>> 86d559e2
     devDependencies:
       '@changesets/cli':
         specifier: ^2.26.2
@@ -216,13 +204,8 @@
       tslib: 2.6.2
     dev: false
 
-<<<<<<< HEAD
-  /@capacitor/filesystem@5.1.2(@capacitor/core@5.2.2):
-    resolution: {integrity: sha512-5gWcixfRfYXF/iwNQ7t0tDRITHMHgB6KeCXX7wd21cGhJJ4DtbxJa4AdK9qyD/EHD3RRCyb9thSiw7eKwfYrtA==}
-=======
-  /@capacitor/filesystem@5.1.3(@capacitor/core@5.2.0):
+  /@capacitor/filesystem@5.1.3(@capacitor/core@5.2.2):
     resolution: {integrity: sha512-6TEvJrpsWw7+ZjFH3ggW9mlHEOt4utGOjO9UPPXP4+OIDA1lW52Lpzg1XI/MMNZ9Wyz06kWgRljnS29LLltMiA==}
->>>>>>> 86d559e2
     peerDependencies:
       '@capacitor/core': ^5.1.1
     dependencies:
@@ -713,24 +696,15 @@
       fastq: 1.15.0
     dev: true
 
-<<<<<<< HEAD
-  /@polyipseity/obsidian-plugin-library@1.17.0(@capacitor/core@5.2.2)(@codemirror/state@6.2.1)(@codemirror/view@6.16.0)(esbuild@0.19.2)(typescript@5.1.6):
-    resolution: {integrity: sha512-sAqQftzFzZANIuug+eWXfFwpbFpsa3PFAiBqAvXbKMh1il/Bpb/gLjfjlk5rfFO+cr9Z6Y74KNadI2l5nONwxA==}
-=======
-  /@polyipseity/obsidian-plugin-library@1.18.0(@capacitor/core@5.2.0)(@codemirror/state@6.0.0)(@codemirror/view@6.0.0)(esbuild@0.19.2)(typescript@5.2.2):
+  /@polyipseity/obsidian-plugin-library@1.18.0(@capacitor/core@5.2.2)(@codemirror/state@6.2.1)(@codemirror/view@6.16.0)(esbuild@0.19.2)(typescript@5.2.2):
     resolution: {integrity: sha512-SFr1qnUAGa+FIoZq2xVXpxKYF9iGctNMBRlm0SnV0JnZ/oTI4D6TQmzsK4qlY+MAr9kAjlEv41b/L0xyjhTL2g==}
->>>>>>> 86d559e2
     peerDependencies:
       esbuild: '>=0.17.0'
     peerDependenciesMeta:
       esbuild:
         optional: true
     dependencies:
-<<<<<<< HEAD
-      '@capacitor/filesystem': 5.1.2(@capacitor/core@5.2.2)
-=======
-      '@capacitor/filesystem': 5.1.3(@capacitor/core@5.2.0)
->>>>>>> 86d559e2
+      '@capacitor/filesystem': 5.1.3(@capacitor/core@5.2.2)
       '@jridgewell/trace-mapping': 0.3.19
       async-lock: 1.4.0
       browser-util-inspect: 0.2.0
@@ -1609,17 +1583,10 @@
       eslint-plugin-import: '*'
     dependencies:
       debug: 4.3.4
-<<<<<<< HEAD
       enhanced-resolve: 5.15.0
-      eslint: 8.47.0
-      eslint-module-utils: 2.8.0(@typescript-eslint/parser@6.4.0)(eslint-import-resolver-node@0.3.9)(eslint-import-resolver-typescript@3.6.0)(eslint@8.47.0)
-      eslint-plugin-import: 2.28.0(@typescript-eslint/parser@6.4.0)(eslint-import-resolver-typescript@3.6.0)(eslint@8.47.0)
-=======
-      enhanced-resolve: 5.14.0
       eslint: 8.48.0
-      eslint-module-utils: 2.8.0(@typescript-eslint/parser@6.4.1)(eslint-import-resolver-node@0.3.7)(eslint-import-resolver-typescript@3.6.0)(eslint@8.48.0)
+      eslint-module-utils: 2.8.0(@typescript-eslint/parser@6.4.1)(eslint-import-resolver-node@0.3.9)(eslint-import-resolver-typescript@3.6.0)(eslint@8.48.0)
       eslint-plugin-import: 2.28.1(@typescript-eslint/parser@6.4.1)(eslint-import-resolver-typescript@3.6.0)(eslint@8.48.0)
->>>>>>> 86d559e2
       fast-glob: 3.3.1
       get-tsconfig: 4.6.2
       is-core-module: 2.13.0
@@ -1631,11 +1598,7 @@
       - supports-color
     dev: true
 
-<<<<<<< HEAD
-  /eslint-module-utils@2.8.0(@typescript-eslint/parser@6.4.0)(eslint-import-resolver-node@0.3.9)(eslint-import-resolver-typescript@3.6.0)(eslint@8.47.0):
-=======
-  /eslint-module-utils@2.8.0(@typescript-eslint/parser@6.4.1)(eslint-import-resolver-node@0.3.7)(eslint-import-resolver-typescript@3.6.0)(eslint@8.48.0):
->>>>>>> 86d559e2
+  /eslint-module-utils@2.8.0(@typescript-eslint/parser@6.4.1)(eslint-import-resolver-node@0.3.9)(eslint-import-resolver-typescript@3.6.0)(eslint@8.48.0):
     resolution: {integrity: sha512-aWajIYfsqCKRDgUfjEXNN/JlrzauMuSEy5sbd7WXbtW3EH6A6MpwEh42c7qD+MqQo9QMJ6fWLAeIJynx0g6OAw==}
     engines: {node: '>=4'}
     peerDependencies:
@@ -1658,15 +1621,9 @@
     dependencies:
       '@typescript-eslint/parser': 6.4.1(eslint@8.48.0)(typescript@5.2.2)
       debug: 3.2.7
-<<<<<<< HEAD
-      eslint: 8.47.0
+      eslint: 8.48.0
       eslint-import-resolver-node: 0.3.9
-      eslint-import-resolver-typescript: 3.6.0(@typescript-eslint/parser@6.4.0)(eslint-plugin-import@2.28.0)(eslint@8.47.0)
-=======
-      eslint: 8.48.0
-      eslint-import-resolver-node: 0.3.7
       eslint-import-resolver-typescript: 3.6.0(@typescript-eslint/parser@6.4.1)(eslint-plugin-import@2.28.1)(eslint@8.48.0)
->>>>>>> 86d559e2
     transitivePeerDependencies:
       - supports-color
     dev: true
@@ -1688,15 +1645,9 @@
       array.prototype.flatmap: 1.3.1
       debug: 3.2.7
       doctrine: 2.1.0
-<<<<<<< HEAD
-      eslint: 8.47.0
+      eslint: 8.48.0
       eslint-import-resolver-node: 0.3.9
-      eslint-module-utils: 2.8.0(@typescript-eslint/parser@6.4.0)(eslint-import-resolver-node@0.3.9)(eslint-import-resolver-typescript@3.6.0)(eslint@8.47.0)
-=======
-      eslint: 8.48.0
-      eslint-import-resolver-node: 0.3.7
-      eslint-module-utils: 2.8.0(@typescript-eslint/parser@6.4.1)(eslint-import-resolver-node@0.3.7)(eslint-import-resolver-typescript@3.6.0)(eslint@8.48.0)
->>>>>>> 86d559e2
+      eslint-module-utils: 2.8.0(@typescript-eslint/parser@6.4.1)(eslint-import-resolver-node@0.3.9)(eslint-import-resolver-typescript@3.6.0)(eslint@8.48.0)
       has: 1.0.3
       is-core-module: 2.13.0
       is-glob: 4.0.3
