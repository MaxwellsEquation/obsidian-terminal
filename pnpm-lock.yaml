lockfileVersion: '9.0'

settings:
  autoInstallPeers: true
  excludeLinksFromLockfile: false

importers:

  .:
    dependencies:
      '@polyipseity/obsidian-plugin-library':
        specifier: ^1.32.0
<<<<<<< HEAD
        version: 1.32.0(@codemirror/state@6.5.2)(@codemirror/view@6.37.1)(esbuild@0.25.5)(typescript@5.8.3)
      '@xterm/addon-canvas':
        specifier: ^0.7.0
        version: 0.7.0(@xterm/xterm@5.5.0)
      '@xterm/addon-fit':
        specifier: ^0.10.0
        version: 0.10.0(@xterm/xterm@5.5.0)
      '@xterm/addon-ligatures':
        specifier: ^0.9.0
        version: 0.9.0(@xterm/xterm@5.5.0)
      '@xterm/addon-search':
        specifier: ^0.15.0
        version: 0.15.0(@xterm/xterm@5.5.0)
      '@xterm/addon-serialize':
        specifier: ^0.13.0
        version: 0.13.0(@xterm/xterm@5.5.0)
      '@xterm/addon-unicode11':
        specifier: ^0.8.0
        version: 0.8.0(@xterm/xterm@5.5.0)
      '@xterm/addon-web-links':
        specifier: ^0.11.0
        version: 0.11.0(@xterm/xterm@5.5.0)
      '@xterm/addon-webgl':
        specifier: ^0.18.0
        version: 0.18.0(@xterm/xterm@5.5.0)
      '@xterm/xterm':
        specifier: ^5.5.0
        version: 5.5.0
      acorn:
        specifier: ^8.15.0
        version: 8.15.0
      ansi-escape-sequences:
        specifier: ^6.2.4
        version: 6.2.4
      async-lock:
        specifier: ^1.4.1
        version: 1.4.1
      browser-util-inspect:
        specifier: ^0.2.0
        version: 0.2.0
=======
        version: 1.32.0(@codemirror/state@6.5.2)(@codemirror/view@6.37.1)(esbuild@0.25.8)(typescript@5.8.3)
>>>>>>> 47a09fa6
      espree:
        specifier: ^10.4.0
        version: 10.4.0
      i18next:
<<<<<<< HEAD
        specifier: ^25.2.1
        version: 25.2.1(typescript@5.8.3)
      immutable:
        specifier: ^5.1.3
        version: 5.1.3
=======
        specifier: ^25.3.2
        version: 25.3.2(typescript@5.8.3)
>>>>>>> 47a09fa6
      lodash-es:
        specifier: ^4.17.21
        version: 4.17.21
      monkey-around:
        specifier: ^3.0.0
        version: 3.0.0
      obsidian:
        specifier: ~1.4.11
        version: 1.4.11(@codemirror/state@6.5.2)(@codemirror/view@6.37.1)
      semver:
        specifier: ^7.7.2
        version: 7.7.2
      simple-icons:
        specifier: ^15.2.0
        version: 15.2.0
      source-map:
        specifier: ^0.7.4
        version: 0.7.4
      svelte:
        specifier: ^5.34.3
        version: 5.34.3
      tmp-promise:
        specifier: ^3.0.3
        version: 3.0.3
      ts-essentials:
        specifier: ^10.1.1
        version: 10.1.1(typescript@5.8.3)
    devDependencies:
      '@changesets/cli':
        specifier: ^2.29.5
        version: 2.29.5
      '@eslint/compat':
<<<<<<< HEAD
        specifier: ^1.3.0
        version: 1.3.0(eslint@9.29.0)
=======
        specifier: ^1.3.1
        version: 1.3.1(eslint@9.32.0)
>>>>>>> 47a09fa6
      '@eslint/eslintrc':
        specifier: ^3.3.1
        version: 3.3.1
      '@eslint/js':
<<<<<<< HEAD
        specifier: ^9.29.0
        version: 9.29.0
=======
        specifier: ^9.32.0
        version: 9.32.0
>>>>>>> 47a09fa6
      '@polyipseity/obsidian':
        specifier: ~1.4.11
        version: 1.4.11(@codemirror/state@6.5.2)(@codemirror/view@6.37.1)
      '@tsconfig/node16':
        specifier: ^16.1.4
        version: 16.1.4
      '@tsconfig/recommended':
        specifier: ^1.0.10
        version: 1.0.10
      '@tsconfig/strictest':
        specifier: ^2.0.5
        version: 2.0.5
      '@types/ansi-escape-sequences':
        specifier: ^4.0.4
        version: 4.0.4
      '@types/async-lock':
        specifier: ^1.4.2
        version: 1.4.2
      '@types/browser-util-inspect':
        specifier: ^0.2.4
        version: 0.2.4
      '@types/lodash-es':
        specifier: ^4.17.12
        version: 4.17.12
      '@types/node':
        specifier: ^24.1.0
        version: 24.1.0
      '@types/semver':
        specifier: ^7.7.0
        version: 7.7.0
      '@typescript-eslint/eslint-plugin':
<<<<<<< HEAD
        specifier: ^8.34.0
        version: 8.34.0(@typescript-eslint/parser@8.34.0(eslint@9.29.0)(typescript@5.8.3))(eslint@9.29.0)(typescript@5.8.3)
      '@typescript-eslint/parser':
        specifier: ^8.34.0
        version: 8.34.0(eslint@9.29.0)(typescript@5.8.3)
=======
        specifier: ^8.38.0
        version: 8.38.0(@typescript-eslint/parser@8.38.0(eslint@9.32.0)(typescript@5.8.3))(eslint@9.32.0)(typescript@5.8.3)
      '@typescript-eslint/parser':
        specifier: ^8.38.0
        version: 8.38.0(eslint@9.32.0)(typescript@5.8.3)
>>>>>>> 47a09fa6
      builtin-modules:
        specifier: ^5.0.0
        version: 5.0.0
      esbuild:
        specifier: ^0.25.8
        version: 0.25.8
      esbuild-compress:
        specifier: ^2.0.2
        version: 2.0.2(esbuild@0.25.8)
      esbuild-plugin-globals:
        specifier: ^0.2.0
        version: 0.2.0
      esbuild-plugin-text-replace:
        specifier: ^1.3.0
        version: 1.3.0
      eslint:
<<<<<<< HEAD
        specifier: ^9.29.0
        version: 9.29.0
      eslint-import-resolver-typescript:
        specifier: ^4.4.3
        version: 4.4.3(eslint-plugin-import@2.31.0)(eslint@9.29.0)
      eslint-plugin-import:
        specifier: ^2.31.0
        version: 2.31.0(@typescript-eslint/parser@8.34.0(eslint@9.29.0)(typescript@5.8.3))(eslint-import-resolver-typescript@4.4.3)(eslint@9.29.0)
      eslint-plugin-markdownlint:
        specifier: ^0.9.0
        version: 0.9.0(eslint@9.29.0)
=======
        specifier: ^9.32.0
        version: 9.32.0
      eslint-import-resolver-typescript:
        specifier: ^4.4.4
        version: 4.4.4(eslint-plugin-import@2.32.0)(eslint@9.32.0)
      eslint-plugin-import:
        specifier: ^2.32.0
        version: 2.32.0(@typescript-eslint/parser@8.38.0(eslint@9.32.0)(typescript@5.8.3))(eslint-import-resolver-typescript@4.4.4)(eslint@9.32.0)
      eslint-plugin-markdownlint:
        specifier: ^0.9.0
        version: 0.9.0(eslint@9.32.0)
>>>>>>> 47a09fa6
      globals:
        specifier: ^16.3.0
        version: 16.3.0
      p-lazy:
        specifier: ^5.0.0
        version: 5.0.0
      tslib:
        specifier: ^2.8.1
        version: 2.8.1
      typescript:
        specifier: ^5.8.3
        version: 5.8.3

packages:

  '@ampproject/remapping@2.3.0':
    resolution: {integrity: sha512-30iZtAPgz+LTIYoeivqYo853f02jBYSd5uGnGpkFV0M3xOt9aN73erkgYAmZU43x4VfqcnLxW9Kpg3R5LC4YYw==}
    engines: {node: '>=6.0.0'}

  '@babel/runtime@7.27.6':
    resolution: {integrity: sha512-vbavdySgbTTrmFE+EsiqUTzlOr5bzlnJtUv9PynGCAKvfQqjIXbvFdumPM/GxMDfyuGMJaJAU6TO4zc1Jf1i8Q==}
    engines: {node: '>=6.9.0'}

  '@capacitor/core@7.3.0':
    resolution: {integrity: sha512-t/DdTyBchQ2eAZuCmAARlqQsrEm0WyeNwh5zeRuv+cR6gnAsw+86/EWvJ/em5dTnZyaqEy8vlmOMdWarrUbnuQ==}

  '@capacitor/filesystem@7.1.1':
    resolution: {integrity: sha512-xAQvurZlfKOO7I8d98GFRymS/Dd25sw0L1weF4dKR59nXloWEeagoFv+xtaNlDfolJHo4/uKVvxsLzM0xSmiUQ==}
    peerDependencies:
      '@capacitor/core': '>=7.0.0'

  '@capacitor/synapse@1.0.2':
    resolution: {integrity: sha512-ynq39s4D2rhk+aVLWKfKfMCz9SHPKijL9tq8aFL5dG7ik7/+PvBHmg9cPHbqdvFEUSMmaGzL6cIjzkOruW7vGA==}

  '@changesets/apply-release-plan@7.0.12':
    resolution: {integrity: sha512-EaET7As5CeuhTzvXTQCRZeBUcisoYPDDcXvgTE/2jmmypKp0RC7LxKj/yzqeh/1qFTZI7oDGFcL1PHRuQuketQ==}

  '@changesets/assemble-release-plan@6.0.9':
    resolution: {integrity: sha512-tPgeeqCHIwNo8sypKlS3gOPmsS3wP0zHt67JDuL20P4QcXiw/O4Hl7oXiuLnP9yg+rXLQ2sScdV1Kkzde61iSQ==}

  '@changesets/changelog-git@0.2.1':
    resolution: {integrity: sha512-x/xEleCFLH28c3bQeQIyeZf8lFXyDFVn1SgcBiR2Tw/r4IAWlk1fzxCEZ6NxQAjF2Nwtczoen3OA2qR+UawQ8Q==}

  '@changesets/cli@2.29.5':
    resolution: {integrity: sha512-0j0cPq3fgxt2dPdFsg4XvO+6L66RC0pZybT9F4dG5TBrLA3jA/1pNkdTXH9IBBVHkgsKrNKenI3n1mPyPlIydg==}
    hasBin: true

  '@changesets/config@3.1.1':
    resolution: {integrity: sha512-bd+3Ap2TKXxljCggI0mKPfzCQKeV/TU4yO2h2C6vAihIo8tzseAn2e7klSuiyYYXvgu53zMN1OeYMIQkaQoWnA==}

  '@changesets/errors@0.2.0':
    resolution: {integrity: sha512-6BLOQUscTpZeGljvyQXlWOItQyU71kCdGz7Pi8H8zdw6BI0g3m43iL4xKUVPWtG+qrrL9DTjpdn8eYuCQSRpow==}

  '@changesets/get-dependents-graph@2.1.3':
    resolution: {integrity: sha512-gphr+v0mv2I3Oxt19VdWRRUxq3sseyUpX9DaHpTUmLj92Y10AGy+XOtV+kbM6L/fDcpx7/ISDFK6T8A/P3lOdQ==}

  '@changesets/get-release-plan@4.0.13':
    resolution: {integrity: sha512-DWG1pus72FcNeXkM12tx+xtExyH/c9I1z+2aXlObH3i9YA7+WZEVaiHzHl03thpvAgWTRaH64MpfHxozfF7Dvg==}

  '@changesets/get-version-range-type@0.4.0':
    resolution: {integrity: sha512-hwawtob9DryoGTpixy1D3ZXbGgJu1Rhr+ySH2PvTLHvkZuQ7sRT4oQwMh0hbqZH1weAooedEjRsbrWcGLCeyVQ==}

  '@changesets/git@3.0.4':
    resolution: {integrity: sha512-BXANzRFkX+XcC1q/d27NKvlJ1yf7PSAgi8JG6dt8EfbHFHi4neau7mufcSca5zRhwOL8j9s6EqsxmT+s+/E6Sw==}

  '@changesets/logger@0.1.1':
    resolution: {integrity: sha512-OQtR36ZlnuTxKqoW4Sv6x5YIhOmClRd5pWsjZsddYxpWs517R0HkyiefQPIytCVh4ZcC5x9XaG8KTdd5iRQUfg==}

  '@changesets/parse@0.4.1':
    resolution: {integrity: sha512-iwksMs5Bf/wUItfcg+OXrEpravm5rEd9Bf4oyIPL4kVTmJQ7PNDSd6MDYkpSJR1pn7tz/k8Zf2DhTCqX08Ou+Q==}

  '@changesets/pre@2.0.2':
    resolution: {integrity: sha512-HaL/gEyFVvkf9KFg6484wR9s0qjAXlZ8qWPDkTyKF6+zqjBe/I2mygg3MbpZ++hdi0ToqNUF8cjj7fBy0dg8Ug==}

  '@changesets/read@0.6.5':
    resolution: {integrity: sha512-UPzNGhsSjHD3Veb0xO/MwvasGe8eMyNrR/sT9gR8Q3DhOQZirgKhhXv/8hVsI0QpPjR004Z9iFxoJU6in3uGMg==}

  '@changesets/should-skip-package@0.1.2':
    resolution: {integrity: sha512-qAK/WrqWLNCP22UDdBTMPH5f41elVDlsNyat180A33dWxuUDyNpg6fPi/FyTZwRriVjg0L8gnjJn2F9XAoF0qw==}

  '@changesets/types@4.1.0':
    resolution: {integrity: sha512-LDQvVDv5Kb50ny2s25Fhm3d9QSZimsoUGBsUioj6MC3qbMUCuC8GPIvk/M6IvXx3lYhAs0lwWUQLb+VIEUCECw==}

  '@changesets/types@6.1.0':
    resolution: {integrity: sha512-rKQcJ+o1nKNgeoYRHKOS07tAMNd3YSN0uHaJOZYjBAgxfV7TUE7JE+z4BzZdQwb5hKaYbayKN5KrYV7ODb2rAA==}

  '@changesets/write@0.4.0':
    resolution: {integrity: sha512-CdTLvIOPiCNuH71pyDu3rA+Q0n65cmAbXnwWH84rKGiFumFzkmHNT8KHTMEchcxN+Kl8I54xGUhJ7l3E7X396Q==}

  '@codemirror/state@6.5.2':
    resolution: {integrity: sha512-FVqsPqtPWKVVL3dPSxy8wEF/ymIEuVzF1PK3VbUgrxXpJUSHQWWZz4JMToquRxnkw+36LTamCZG2iua2Ptq0fA==}

  '@codemirror/view@6.37.1':
    resolution: {integrity: sha512-Qy4CAUwngy/VQkEz0XzMKVRcckQuqLYWKqVpDDDghBe5FSXSqfVrJn49nw3ePZHxRUz4nRmb05Lgi+9csWo4eg==}

  '@emnapi/core@1.4.3':
    resolution: {integrity: sha512-4m62DuCE07lw01soJwPiBGC0nAww0Q+RY70VZ+n49yDIO13yyinhbWCeNnaob0lakDtWQzSdtNWzJeOJt2ma+g==}

  '@emnapi/runtime@1.4.3':
    resolution: {integrity: sha512-pBPWdu6MLKROBX05wSNKcNb++m5Er+KQ9QkB+WVM+pW2Kx9hoSrVTnu3BdkI5eBLZoKu/J6mW/B6i6bJB2ytXQ==}

  '@emnapi/wasi-threads@1.0.2':
    resolution: {integrity: sha512-5n3nTJblwRi8LlXkJ9eBzu+kZR8Yxcc7ubakyQTFzPMtIhFpUBRbsnc2Dv88IZDIbCDlBiWrknhB4Lsz7mg6BA==}

  '@esbuild/aix-ppc64@0.25.8':
    resolution: {integrity: sha512-urAvrUedIqEiFR3FYSLTWQgLu5tb+m0qZw0NBEasUeo6wuqatkMDaRT+1uABiGXEu5vqgPd7FGE1BhsAIy9QVA==}
    engines: {node: '>=18'}
    cpu: [ppc64]
    os: [aix]

  '@esbuild/android-arm64@0.25.8':
    resolution: {integrity: sha512-OD3p7LYzWpLhZEyATcTSJ67qB5D+20vbtr6vHlHWSQYhKtzUYrETuWThmzFpZtFsBIxRvhO07+UgVA9m0i/O1w==}
    engines: {node: '>=18'}
    cpu: [arm64]
    os: [android]

  '@esbuild/android-arm@0.25.8':
    resolution: {integrity: sha512-RONsAvGCz5oWyePVnLdZY/HHwA++nxYWIX1atInlaW6SEkwq6XkP3+cb825EUcRs5Vss/lGh/2YxAb5xqc07Uw==}
    engines: {node: '>=18'}
    cpu: [arm]
    os: [android]

  '@esbuild/android-x64@0.25.8':
    resolution: {integrity: sha512-yJAVPklM5+4+9dTeKwHOaA+LQkmrKFX96BM0A/2zQrbS6ENCmxc4OVoBs5dPkCCak2roAD+jKCdnmOqKszPkjA==}
    engines: {node: '>=18'}
    cpu: [x64]
    os: [android]

  '@esbuild/darwin-arm64@0.25.8':
    resolution: {integrity: sha512-Jw0mxgIaYX6R8ODrdkLLPwBqHTtYHJSmzzd+QeytSugzQ0Vg4c5rDky5VgkoowbZQahCbsv1rT1KW72MPIkevw==}
    engines: {node: '>=18'}
    cpu: [arm64]
    os: [darwin]

  '@esbuild/darwin-x64@0.25.8':
    resolution: {integrity: sha512-Vh2gLxxHnuoQ+GjPNvDSDRpoBCUzY4Pu0kBqMBDlK4fuWbKgGtmDIeEC081xi26PPjn+1tct+Bh8FjyLlw1Zlg==}
    engines: {node: '>=18'}
    cpu: [x64]
    os: [darwin]

  '@esbuild/freebsd-arm64@0.25.8':
    resolution: {integrity: sha512-YPJ7hDQ9DnNe5vxOm6jaie9QsTwcKedPvizTVlqWG9GBSq+BuyWEDazlGaDTC5NGU4QJd666V0yqCBL2oWKPfA==}
    engines: {node: '>=18'}
    cpu: [arm64]
    os: [freebsd]

  '@esbuild/freebsd-x64@0.25.8':
    resolution: {integrity: sha512-MmaEXxQRdXNFsRN/KcIimLnSJrk2r5H8v+WVafRWz5xdSVmWLoITZQXcgehI2ZE6gioE6HirAEToM/RvFBeuhw==}
    engines: {node: '>=18'}
    cpu: [x64]
    os: [freebsd]

  '@esbuild/linux-arm64@0.25.8':
    resolution: {integrity: sha512-WIgg00ARWv/uYLU7lsuDK00d/hHSfES5BzdWAdAig1ioV5kaFNrtK8EqGcUBJhYqotlUByUKz5Qo6u8tt7iD/w==}
    engines: {node: '>=18'}
    cpu: [arm64]
    os: [linux]

  '@esbuild/linux-arm@0.25.8':
    resolution: {integrity: sha512-FuzEP9BixzZohl1kLf76KEVOsxtIBFwCaLupVuk4eFVnOZfU+Wsn+x5Ryam7nILV2pkq2TqQM9EZPsOBuMC+kg==}
    engines: {node: '>=18'}
    cpu: [arm]
    os: [linux]

  '@esbuild/linux-ia32@0.25.8':
    resolution: {integrity: sha512-A1D9YzRX1i+1AJZuFFUMP1E9fMaYY+GnSQil9Tlw05utlE86EKTUA7RjwHDkEitmLYiFsRd9HwKBPEftNdBfjg==}
    engines: {node: '>=18'}
    cpu: [ia32]
    os: [linux]

  '@esbuild/linux-loong64@0.25.8':
    resolution: {integrity: sha512-O7k1J/dwHkY1RMVvglFHl1HzutGEFFZ3kNiDMSOyUrB7WcoHGf96Sh+64nTRT26l3GMbCW01Ekh/ThKM5iI7hQ==}
    engines: {node: '>=18'}
    cpu: [loong64]
    os: [linux]

  '@esbuild/linux-mips64el@0.25.8':
    resolution: {integrity: sha512-uv+dqfRazte3BzfMp8PAQXmdGHQt2oC/y2ovwpTteqrMx2lwaksiFZ/bdkXJC19ttTvNXBuWH53zy/aTj1FgGw==}
    engines: {node: '>=18'}
    cpu: [mips64el]
    os: [linux]

  '@esbuild/linux-ppc64@0.25.8':
    resolution: {integrity: sha512-GyG0KcMi1GBavP5JgAkkstMGyMholMDybAf8wF5A70CALlDM2p/f7YFE7H92eDeH/VBtFJA5MT4nRPDGg4JuzQ==}
    engines: {node: '>=18'}
    cpu: [ppc64]
    os: [linux]

  '@esbuild/linux-riscv64@0.25.8':
    resolution: {integrity: sha512-rAqDYFv3yzMrq7GIcen3XP7TUEG/4LK86LUPMIz6RT8A6pRIDn0sDcvjudVZBiiTcZCY9y2SgYX2lgK3AF+1eg==}
    engines: {node: '>=18'}
    cpu: [riscv64]
    os: [linux]

  '@esbuild/linux-s390x@0.25.8':
    resolution: {integrity: sha512-Xutvh6VjlbcHpsIIbwY8GVRbwoviWT19tFhgdA7DlenLGC/mbc3lBoVb7jxj9Z+eyGqvcnSyIltYUrkKzWqSvg==}
    engines: {node: '>=18'}
    cpu: [s390x]
    os: [linux]

  '@esbuild/linux-x64@0.25.8':
    resolution: {integrity: sha512-ASFQhgY4ElXh3nDcOMTkQero4b1lgubskNlhIfJrsH5OKZXDpUAKBlNS0Kx81jwOBp+HCeZqmoJuihTv57/jvQ==}
    engines: {node: '>=18'}
    cpu: [x64]
    os: [linux]

  '@esbuild/netbsd-arm64@0.25.8':
    resolution: {integrity: sha512-d1KfruIeohqAi6SA+gENMuObDbEjn22olAR7egqnkCD9DGBG0wsEARotkLgXDu6c4ncgWTZJtN5vcgxzWRMzcw==}
    engines: {node: '>=18'}
    cpu: [arm64]
    os: [netbsd]

  '@esbuild/netbsd-x64@0.25.8':
    resolution: {integrity: sha512-nVDCkrvx2ua+XQNyfrujIG38+YGyuy2Ru9kKVNyh5jAys6n+l44tTtToqHjino2My8VAY6Lw9H7RI73XFi66Cg==}
    engines: {node: '>=18'}
    cpu: [x64]
    os: [netbsd]

  '@esbuild/openbsd-arm64@0.25.8':
    resolution: {integrity: sha512-j8HgrDuSJFAujkivSMSfPQSAa5Fxbvk4rgNAS5i3K+r8s1X0p1uOO2Hl2xNsGFppOeHOLAVgYwDVlmxhq5h+SQ==}
    engines: {node: '>=18'}
    cpu: [arm64]
    os: [openbsd]

  '@esbuild/openbsd-x64@0.25.8':
    resolution: {integrity: sha512-1h8MUAwa0VhNCDp6Af0HToI2TJFAn1uqT9Al6DJVzdIBAd21m/G0Yfc77KDM3uF3T/YaOgQq3qTJHPbTOInaIQ==}
    engines: {node: '>=18'}
    cpu: [x64]
    os: [openbsd]

  '@esbuild/openharmony-arm64@0.25.8':
    resolution: {integrity: sha512-r2nVa5SIK9tSWd0kJd9HCffnDHKchTGikb//9c7HX+r+wHYCpQrSgxhlY6KWV1nFo1l4KFbsMlHk+L6fekLsUg==}
    engines: {node: '>=18'}
    cpu: [arm64]
    os: [openharmony]

  '@esbuild/sunos-x64@0.25.8':
    resolution: {integrity: sha512-zUlaP2S12YhQ2UzUfcCuMDHQFJyKABkAjvO5YSndMiIkMimPmxA+BYSBikWgsRpvyxuRnow4nS5NPnf9fpv41w==}
    engines: {node: '>=18'}
    cpu: [x64]
    os: [sunos]

  '@esbuild/win32-arm64@0.25.8':
    resolution: {integrity: sha512-YEGFFWESlPva8hGL+zvj2z/SaK+pH0SwOM0Nc/d+rVnW7GSTFlLBGzZkuSU9kFIGIo8q9X3ucpZhu8PDN5A2sQ==}
    engines: {node: '>=18'}
    cpu: [arm64]
    os: [win32]

  '@esbuild/win32-ia32@0.25.8':
    resolution: {integrity: sha512-hiGgGC6KZ5LZz58OL/+qVVoZiuZlUYlYHNAmczOm7bs2oE1XriPFi5ZHHrS8ACpV5EjySrnoCKmcbQMN+ojnHg==}
    engines: {node: '>=18'}
    cpu: [ia32]
    os: [win32]

  '@esbuild/win32-x64@0.25.8':
    resolution: {integrity: sha512-cn3Yr7+OaaZq1c+2pe+8yxC8E144SReCQjN6/2ynubzYjvyqZjTXfQJpAcQpsdJq3My7XADANiYGHoFC69pLQw==}
    engines: {node: '>=18'}
    cpu: [x64]
    os: [win32]

  '@eslint-community/eslint-utils@4.7.0':
    resolution: {integrity: sha512-dyybb3AcajC7uha6CvhdVRJqaKyn7w2YKqKyAN37NKYgZT36w+iRb0Dymmc5qEJ549c/S31cMMSFd75bteCpCw==}
    engines: {node: ^12.22.0 || ^14.17.0 || >=16.0.0}
    peerDependencies:
      eslint: ^6.0.0 || ^7.0.0 || >=8.0.0

  '@eslint-community/regexpp@4.12.1':
    resolution: {integrity: sha512-CCZCDJuduB9OUkFkY2IgppNZMi2lBQgD2qzwXkEia16cge2pijY/aXi96CJMquDMn3nJdlPV1A5KrJEXwfLNzQ==}
    engines: {node: ^12.0.0 || ^14.0.0 || >=16.0.0}

  '@eslint/compat@1.3.1':
    resolution: {integrity: sha512-k8MHony59I5EPic6EQTCNOuPoVBnoYXkP+20xvwFjN7t0qI3ImyvyBgg+hIVPwC8JaxVjjUZld+cLfBLFDLucg==}
    engines: {node: ^18.18.0 || ^20.9.0 || >=21.1.0}
    peerDependencies:
      eslint: ^8.40 || 9
    peerDependenciesMeta:
      eslint:
        optional: true

  '@eslint/config-array@0.21.0':
    resolution: {integrity: sha512-ENIdc4iLu0d93HeYirvKmrzshzofPw6VkZRKQGe9Nv46ZnWUzcF1xV01dcvEg/1wXUR61OmmlSfyeyO7EvjLxQ==}
    engines: {node: ^18.18.0 || ^20.9.0 || >=21.1.0}

  '@eslint/config-helpers@0.3.0':
    resolution: {integrity: sha512-ViuymvFmcJi04qdZeDc2whTHryouGcDlaxPqarTD0ZE10ISpxGUVZGZDx4w01upyIynL3iu6IXH2bS1NhclQMw==}
    engines: {node: ^18.18.0 || ^20.9.0 || >=21.1.0}

  '@eslint/core@0.15.1':
    resolution: {integrity: sha512-bkOp+iumZCCbt1K1CmWf0R9pM5yKpDv+ZXtvSyQpudrI9kuFLp+bM2WOPXImuD/ceQuaa8f5pj93Y7zyECIGNA==}
    engines: {node: ^18.18.0 || ^20.9.0 || >=21.1.0}

  '@eslint/eslintrc@3.3.1':
    resolution: {integrity: sha512-gtF186CXhIl1p4pJNGZw8Yc6RlshoePRvE0X91oPGb3vZ8pM3qOS9W9NGPat9LziaBV7XrJWGylNQXkGcnM3IQ==}
    engines: {node: ^18.18.0 || ^20.9.0 || >=21.1.0}

<<<<<<< HEAD
  '@eslint/js@9.29.0':
    resolution: {integrity: sha512-3PIF4cBw/y+1u2EazflInpV+lYsSG0aByVIQzAgb1m1MhHFSbqTyNqtBKHgWf/9Ykud+DhILS9EGkmekVhbKoQ==}
=======
  '@eslint/js@9.32.0':
    resolution: {integrity: sha512-BBpRFZK3eX6uMLKz8WxFOBIFFcGFJ/g8XuwjTHCqHROSIsopI+ddn/d5Cfh36+7+e5edVS8dbSHnBNhrLEX0zg==}
>>>>>>> 47a09fa6
    engines: {node: ^18.18.0 || ^20.9.0 || >=21.1.0}

  '@eslint/object-schema@2.1.6':
    resolution: {integrity: sha512-RBMg5FRL0I0gs51M/guSAj5/e14VQ4tpZnQNWwuDT66P14I43ItmPfIZRhO9fUVIPOAQXU47atlywZ/czoqFPA==}
    engines: {node: ^18.18.0 || ^20.9.0 || >=21.1.0}

  '@eslint/plugin-kit@0.3.4':
    resolution: {integrity: sha512-Ul5l+lHEcw3L5+k8POx6r74mxEYKG5kOb6Xpy2gCRW6zweT6TEhAf8vhxGgjhqrd/VO/Dirhsb+1hNpD1ue9hw==}
    engines: {node: ^18.18.0 || ^20.9.0 || >=21.1.0}

  '@humanfs/core@0.19.1':
    resolution: {integrity: sha512-5DyQ4+1JEUzejeK1JGICcideyfUbGixgS9jNgex5nqkW+cY7WZhxBigmieN5Qnw9ZosSNVC9KQKyb+GUaGyKUA==}
    engines: {node: '>=18.18.0'}

  '@humanfs/node@0.16.6':
    resolution: {integrity: sha512-YuI2ZHQL78Q5HbhDiBA1X4LmYdXCKCMQIfw0pw7piHJwyREFebJUvrQN4cMssyES6x+vfUbx1CIpaQUKYdQZOw==}
    engines: {node: '>=18.18.0'}

  '@humanwhocodes/module-importer@1.0.1':
    resolution: {integrity: sha512-bxveV4V8v5Yb4ncFTT3rPSgZBOpCkjfK0y4oVVVJwIuDVBRMDXrPyXRL988i5ap9m9bnyEEjWfm5WkBmtffLfA==}
    engines: {node: '>=12.22'}

  '@humanwhocodes/retry@0.3.1':
    resolution: {integrity: sha512-JBxkERygn7Bv/GbN5Rv8Ul6LVknS+5Bp6RgDC/O8gEBU/yeH5Ui5C/OlWrTb6qct7LjjfT6Re2NxB0ln0yYybA==}
    engines: {node: '>=18.18'}

  '@humanwhocodes/retry@0.4.3':
    resolution: {integrity: sha512-bV0Tgo9K4hfPCek+aMAn81RppFKv2ySDQeMoSZuvTASywNTnVJCArCZE2FWqpvIatKu7VMRLWlR1EazvVhDyhQ==}
    engines: {node: '>=18.18'}

  '@jridgewell/gen-mapping@0.3.8':
    resolution: {integrity: sha512-imAbBGkb+ebQyxKgzv5Hu2nmROxoDOXHh80evxdoXNOrvAnVx7zimzc1Oo5h9RlfV4vPXaE2iM5pOFbvOCClWA==}
    engines: {node: '>=6.0.0'}

  '@jridgewell/resolve-uri@3.1.2':
    resolution: {integrity: sha512-bRISgCIjP20/tbWSPWMEi54QVPRZExkuD9lJL+UIxUKtwVJA8wW1Trb1jMs1RFXo1CBTNZ/5hpC9QvmKWdopKw==}
    engines: {node: '>=6.0.0'}

  '@jridgewell/set-array@1.2.1':
    resolution: {integrity: sha512-R8gLRTZeyp03ymzP/6Lil/28tGeGEzhx1q2k703KGWRAI1VdvPIXdG70VJc2pAMw3NA6JKL5hhFu1sJX0Mnn/A==}
    engines: {node: '>=6.0.0'}

  '@jridgewell/sourcemap-codec@1.5.0':
    resolution: {integrity: sha512-gv3ZRaISU3fjPAgNsriBRqGWQL6quFx04YMPW/zD8XMLsU32mhCCbfbO6KZFLjvYpCZ8zyDEgqsgf+PwPaM7GQ==}

  '@jridgewell/trace-mapping@0.3.25':
    resolution: {integrity: sha512-vNk6aEwybGtawWmy/PzwnGDOjCkLWSD2wqvjGGAgOAwCGWySYXfYoxt00IJkTF+8Lb57DwOb3Aa0o9CApepiYQ==}

  '@manypkg/find-root@1.1.0':
    resolution: {integrity: sha512-mki5uBvhHzO8kYYix/WRy2WX8S3B5wdVSc9D6KcU5lQNglP2yt58/VfLuAK49glRXChosY8ap2oJ1qgma3GUVA==}

  '@manypkg/get-packages@1.1.3':
    resolution: {integrity: sha512-fo+QhuU3qE/2TQMQmbVMqaQ6EWbMhi4ABWP+O4AM1NqPBuy0OrApV5LO6BrrgnhtAHS2NH6RrVk9OL181tTi8A==}

  '@marijn/find-cluster-break@1.0.2':
    resolution: {integrity: sha512-l0h88YhZFyKdXIFNfSWpyjStDjGHwZ/U7iobcK1cQQD8sejsONdQtTVU+1wVN1PBw40PiiHB1vA5S7VTfQiP9g==}

  '@napi-rs/wasm-runtime@0.2.11':
    resolution: {integrity: sha512-9DPkXtvHydrcOsopiYpUgPHpmj0HWZKMUnL2dZqpvC42lsratuBG06V5ipyno0fUek5VlFsNQ+AcFATSrJXgMA==}

  '@nodelib/fs.scandir@2.1.5':
    resolution: {integrity: sha512-vq24Bq3ym5HEQm2NKCr3yXDwjc7vTsEThRDnkp2DK9p1uqLR+DHurm/NOTo0KG7HYHU7eppKZj3MyqYuMBf62g==}
    engines: {node: '>= 8'}

  '@nodelib/fs.stat@2.0.5':
    resolution: {integrity: sha512-RkhPPp2zrqDAQA/2jNhnztcPAlv64XdhIp7a7454A5ovI7Bukxgt7MX7udwAu3zg1DcpPU0rz3VV1SeaqvY4+A==}
    engines: {node: '>= 8'}

  '@nodelib/fs.walk@1.2.8':
    resolution: {integrity: sha512-oGB+UxlgWcgQkgwo8GcEGwemoTFt3FIO9ababBmaGwXIoBKZ+GTy0pP185beGg7Llih/NSHSV2XAs1lnznocSg==}
    engines: {node: '>= 8'}

  '@pkgr/core@0.2.7':
    resolution: {integrity: sha512-YLT9Zo3oNPJoBjBc4q8G2mjU4tqIbf5CEOORbUUr48dCD9q3umJ3IPlVqOqDakPfd2HuwccBaqlGhN4Gmr5OWg==}
    engines: {node: ^12.20.0 || ^14.18.0 || >=16.0.0}

  '@polyipseity/obsidian-plugin-library@1.32.0':
    resolution: {integrity: sha512-1KpWRk5WhTPPfcuJw9p4Ubsrr0WA5/ip6hWV5wIpbHNpmshOA/yUiPDPaJgQTgWj7ZGHiyPmvpq/QZpMblksvA==}
    peerDependencies:
      esbuild: '>=0.17.0'
    peerDependenciesMeta:
      esbuild:
        optional: true

  '@polyipseity/obsidian@1.4.11':
    resolution: {integrity: sha512-PbUxq/odpG2mcYeyL6wg6mRlJ61cqMrZ0niLhTKLH9ARyzJjkz1V1KZ8McqvqNIgSLTgFjtHLHvOYjg+QaG+7w==}
    peerDependencies:
      '@codemirror/state': ^6.0.0
      '@codemirror/view': ^6.0.0

  '@rtsao/scc@1.1.0':
    resolution: {integrity: sha512-zt6OdqaDoOnJ1ZYsCYGt9YmWzDXl4vQdKTyJev62gFhRGKdx7mcT54V9KIjg+d2wi9EXsPvAPKe7i7WjfVWB8g==}

  '@sveltejs/acorn-typescript@1.0.5':
    resolution: {integrity: sha512-IwQk4yfwLdibDlrXVE04jTZYlLnwsTT2PIOQQGNLWfjavGifnk1JD1LcZjZaBTRcxZu2FfPfNLOE04DSu9lqtQ==}
    peerDependencies:
      acorn: ^8.9.0

  '@tsconfig/node16@16.1.4':
    resolution: {integrity: sha512-tkWPDtk18K2qJK/DhU010f03iDlw+C8qjXvhwZ4KKpJQC4QFOG3r8tIf2q6aWD0mz9N7RcZcaD9SPlrVLKiDoQ==}

  '@tsconfig/recommended@1.0.10':
    resolution: {integrity: sha512-cGvydvg03lONp5Z9yaplW493Vw9/um7k588mvDkm+VFPF2PZUVPx0uswq4PFpeEySsLbQRETrDRhzh4Dmxaslw==}

  '@tsconfig/strictest@2.0.5':
    resolution: {integrity: sha512-ec4tjL2Rr0pkZ5hww65c+EEPYwxOi4Ryv+0MtjeaSQRJyq322Q27eOQiFbuNgw2hpL4hB1/W/HBGk3VKS43osg==}

  '@tybys/wasm-util@0.9.0':
    resolution: {integrity: sha512-6+7nlbMVX/PVDCwaIQ8nTOPveOcFLSt8GcXdx8hD0bt39uWxYT88uXzqTd4fTvqta7oeUJqudepapKNt2DYJFw==}

  '@types/ansi-escape-sequences@4.0.4':
    resolution: {integrity: sha512-pyFROz12oSAohhiOAQER+/6rxYgnmr4FYyU3oyuClfd9O9n4+6SBsfC8ZNNtnbRgIgwjDdRbL8i7kvzbN0LVYg==}

  '@types/async-lock@1.4.2':
    resolution: {integrity: sha512-HlZ6Dcr205BmNhwkdXqrg2vkFMN2PluI7Lgr8In3B3wE5PiQHhjRqtW/lGdVU9gw+sM0JcIDx2AN+cW8oSWIcw==}

  '@types/browser-util-inspect@0.2.4':
    resolution: {integrity: sha512-m4JohXh9JmxXT3dn4TAnAVquJqSiQMPahKNTfO++ZpZ75AB3aMOmDOCDnFvAPvkG13TzStqJDQRgao4CQvIIZw==}

  '@types/codemirror@5.60.8':
    resolution: {integrity: sha512-VjFgDF/eB+Aklcy15TtOTLQeMjTo07k7KAjql8OK5Dirr7a6sJY4T1uVBDuTVG9VEmn1uUsohOpYnVfgC6/jyw==}

  '@types/debug@4.1.12':
    resolution: {integrity: sha512-vIChWdVG3LG1SMxEvI/AK+FWJthlrqlTu7fbrlywTkkaONwk/UAGaULXRlf8vkzFBLVm0zkMdCquhL5aOjhXPQ==}

  '@types/estree@1.0.8':
    resolution: {integrity: sha512-dWHzHa2WqEXI/O1E9OjrocMTKJl2mSrEolh1Iomrv6U+JuNwaHXsXx9bLu5gG7BUWFIN0skIQJQ/L1rIex4X6w==}

  '@types/json-schema@7.0.15':
    resolution: {integrity: sha512-5+fP8P8MFNC+AyZCDxrB2pkZFPGzqQWUzpSeuuVLvm8VMcorNYavBqoFcxK8bQz4Qsbn4oUEEem4wDLfcysGHA==}

  '@types/json5@0.0.29':
    resolution: {integrity: sha512-dRLjCWHYg4oaA77cxO64oO+7JwCwnIzkZPdrrC71jQmQtlhM556pwKo5bUzqvZndkVbeFLIIi+9TC40JNF5hNQ==}

  '@types/katex@0.16.7':
    resolution: {integrity: sha512-HMwFiRujE5PjrgwHQ25+bsLJgowjGjm5Z8FVSf0N6PwgJrwxH0QxzHYDcKsTfV3wva0vzrpqMTJS2jXPr5BMEQ==}

  '@types/lodash-es@4.17.12':
    resolution: {integrity: sha512-0NgftHUcV4v34VhXm8QBSftKVXtbkBG3ViCjs6+eJ5a6y6Mi/jiFGPc1sC7QK+9BFhWrURE3EOggmWaSxL9OzQ==}

  '@types/lodash@4.17.17':
    resolution: {integrity: sha512-RRVJ+J3J+WmyOTqnz3PiBLA501eKwXl2noseKOrNo/6+XEHjTAxO4xHvxQB6QuNm+s4WRbn6rSiap8+EA+ykFQ==}

  '@types/ms@2.1.0':
    resolution: {integrity: sha512-GsCCIZDE/p3i96vtEqx+7dBUGXrc7zeSK3wwPHIaRThS+9OhWIXRqzs4d6k1SVU8g91DrNRWxWUGhp5KXQb2VA==}

  '@types/node@12.20.55':
    resolution: {integrity: sha512-J8xLz7q2OFulZ2cyGTLE1TbbZcjpno7FaN6zdJNrgAdrJ+DZzh/uFR6YrTb4C+nXakvud8Q4+rbhoIWlYQbUFQ==}

  '@types/node@24.1.0':
    resolution: {integrity: sha512-ut5FthK5moxFKH2T1CUOC6ctR67rQRvvHdFLCD2Ql6KXmMuCrjsSsRI9UsLCm9M18BMwClv4pn327UvB7eeO1w==}

  '@types/semver@7.7.0':
    resolution: {integrity: sha512-k107IF4+Xr7UHjwDc7Cfd6PRQfbdkiRabXGRjo07b4WyPahFBZCZ1sE+BNxYIJPPg73UkfOsVOLwqVc/6ETrIA==}

  '@types/tern@0.23.9':
    resolution: {integrity: sha512-ypzHFE/wBzh+BlH6rrBgS5I/Z7RD21pGhZ2rltb/+ZrVM1awdZwjx7hE5XfuYgHWk9uvV5HLZN3SloevCAp3Bw==}

  '@types/unist@2.0.11':
    resolution: {integrity: sha512-CmBKiL6NNo/OqgmMn95Fk9Whlp2mtvIv+KNpQKN2F4SjvrEesubTRWGYSg+BnWZOnlCaSTU1sMpsBOzgbYhnsA==}

  '@typescript-eslint/eslint-plugin@8.38.0':
    resolution: {integrity: sha512-CPoznzpuAnIOl4nhj4tRr4gIPj5AfKgkiJmGQDaq+fQnRJTYlcBjbX3wbciGmpoPf8DREufuPRe1tNMZnGdanA==}
    engines: {node: ^18.18.0 || ^20.9.0 || >=21.1.0}
    peerDependencies:
      '@typescript-eslint/parser': ^8.38.0
      eslint: ^8.57.0 || ^9.0.0
      typescript: '>=4.8.4 <5.9.0'

  '@typescript-eslint/parser@8.38.0':
    resolution: {integrity: sha512-Zhy8HCvBUEfBECzIl1PKqF4p11+d0aUJS1GeUiuqK9WmOug8YCmC4h4bjyBvMyAMI9sbRczmrYL5lKg/YMbrcQ==}
    engines: {node: ^18.18.0 || ^20.9.0 || >=21.1.0}
    peerDependencies:
      eslint: ^8.57.0 || ^9.0.0
      typescript: '>=4.8.4 <5.9.0'

  '@typescript-eslint/project-service@8.38.0':
    resolution: {integrity: sha512-dbK7Jvqcb8c9QfH01YB6pORpqX1mn5gDZc9n63Ak/+jD67oWXn3Gs0M6vddAN+eDXBCS5EmNWzbSxsn9SzFWWg==}
    engines: {node: ^18.18.0 || ^20.9.0 || >=21.1.0}
    peerDependencies:
      typescript: '>=4.8.4 <5.9.0'

  '@typescript-eslint/scope-manager@8.38.0':
    resolution: {integrity: sha512-WJw3AVlFFcdT9Ri1xs/lg8LwDqgekWXWhH3iAF+1ZM+QPd7oxQ6jvtW/JPwzAScxitILUIFs0/AnQ/UWHzbATQ==}
    engines: {node: ^18.18.0 || ^20.9.0 || >=21.1.0}

  '@typescript-eslint/tsconfig-utils@8.38.0':
    resolution: {integrity: sha512-Lum9RtSE3EroKk/bYns+sPOodqb2Fv50XOl/gMviMKNvanETUuUcC9ObRbzrJ4VSd2JalPqgSAavwrPiPvnAiQ==}
    engines: {node: ^18.18.0 || ^20.9.0 || >=21.1.0}
    peerDependencies:
      typescript: '>=4.8.4 <5.9.0'

  '@typescript-eslint/type-utils@8.38.0':
    resolution: {integrity: sha512-c7jAvGEZVf0ao2z+nnz8BUaHZD09Agbh+DY7qvBQqLiz8uJzRgVPj5YvOh8I8uEiH8oIUGIfHzMwUcGVco/SJg==}
    engines: {node: ^18.18.0 || ^20.9.0 || >=21.1.0}
    peerDependencies:
      eslint: ^8.57.0 || ^9.0.0
      typescript: '>=4.8.4 <5.9.0'

  '@typescript-eslint/types@8.38.0':
    resolution: {integrity: sha512-wzkUfX3plUqij4YwWaJyqhiPE5UCRVlFpKn1oCRn2O1bJ592XxWJj8ROQ3JD5MYXLORW84063z3tZTb/cs4Tyw==}
    engines: {node: ^18.18.0 || ^20.9.0 || >=21.1.0}

  '@typescript-eslint/typescript-estree@8.38.0':
    resolution: {integrity: sha512-fooELKcAKzxux6fA6pxOflpNS0jc+nOQEEOipXFNjSlBS6fqrJOVY/whSn70SScHrcJ2LDsxWrneFoWYSVfqhQ==}
    engines: {node: ^18.18.0 || ^20.9.0 || >=21.1.0}
    peerDependencies:
      typescript: '>=4.8.4 <5.9.0'

  '@typescript-eslint/utils@8.38.0':
    resolution: {integrity: sha512-hHcMA86Hgt+ijJlrD8fX0j1j8w4C92zue/8LOPAFioIno+W0+L7KqE8QZKCcPGc/92Vs9x36w/4MPTJhqXdyvg==}
    engines: {node: ^18.18.0 || ^20.9.0 || >=21.1.0}
    peerDependencies:
      eslint: ^8.57.0 || ^9.0.0
      typescript: '>=4.8.4 <5.9.0'

  '@typescript-eslint/visitor-keys@8.38.0':
    resolution: {integrity: sha512-pWrTcoFNWuwHlA9CvlfSsGWs14JxfN1TH25zM5L7o0pRLhsoZkDnTsXfQRJBEWJoV5DL0jf+Z+sxiud+K0mq1g==}
    engines: {node: ^18.18.0 || ^20.9.0 || >=21.1.0}

  '@unrs/resolver-binding-android-arm-eabi@1.9.0':
    resolution: {integrity: sha512-h1T2c2Di49ekF2TE8ZCoJkb+jwETKUIPDJ/nO3tJBKlLFPu+fyd93f0rGP/BvArKx2k2HlRM4kqkNarj3dvZlg==}
    cpu: [arm]
    os: [android]

  '@unrs/resolver-binding-android-arm64@1.9.0':
    resolution: {integrity: sha512-sG1NHtgXtX8owEkJ11yn34vt0Xqzi3k9TJ8zppDmyG8GZV4kVWw44FHwKwHeEFl07uKPeC4ZoyuQaGh5ruJYPA==}
    cpu: [arm64]
    os: [android]

  '@unrs/resolver-binding-darwin-arm64@1.9.0':
    resolution: {integrity: sha512-nJ9z47kfFnCxN1z/oYZS7HSNsFh43y2asePzTEZpEvK7kGyuShSl3RRXnm/1QaqFL+iP+BjMwuB+DYUymOkA5A==}
    cpu: [arm64]
    os: [darwin]

  '@unrs/resolver-binding-darwin-x64@1.9.0':
    resolution: {integrity: sha512-TK+UA1TTa0qS53rjWn7cVlEKVGz2B6JYe0C++TdQjvWYIyx83ruwh0wd4LRxYBM5HeuAzXcylA9BH2trARXJTw==}
    cpu: [x64]
    os: [darwin]

  '@unrs/resolver-binding-freebsd-x64@1.9.0':
    resolution: {integrity: sha512-6uZwzMRFcD7CcCd0vz3Hp+9qIL2jseE/bx3ZjaLwn8t714nYGwiE84WpaMCYjU+IQET8Vu/+BNAGtYD7BG/0yA==}
    cpu: [x64]
    os: [freebsd]

  '@unrs/resolver-binding-linux-arm-gnueabihf@1.9.0':
    resolution: {integrity: sha512-bPUBksQfrgcfv2+mm+AZinaKq8LCFvt5PThYqRotqSuuZK1TVKkhbVMS/jvSRfYl7jr3AoZLYbDkItxgqMKRkg==}
    cpu: [arm]
    os: [linux]

  '@unrs/resolver-binding-linux-arm-musleabihf@1.9.0':
    resolution: {integrity: sha512-uT6E7UBIrTdCsFQ+y0tQd3g5oudmrS/hds5pbU3h4s2t/1vsGWbbSKhBSCD9mcqaqkBwoqlECpUrRJCmldl8PA==}
    cpu: [arm]
    os: [linux]

  '@unrs/resolver-binding-linux-arm64-gnu@1.9.0':
    resolution: {integrity: sha512-vdqBh911wc5awE2bX2zx3eflbyv8U9xbE/jVKAm425eRoOVv/VseGZsqi3A3SykckSpF4wSROkbQPvbQFn8EsA==}
    cpu: [arm64]
    os: [linux]

  '@unrs/resolver-binding-linux-arm64-musl@1.9.0':
    resolution: {integrity: sha512-/8JFZ/SnuDr1lLEVsxsuVwrsGquTvT51RZGvyDB/dOK3oYK2UqeXzgeyq6Otp8FZXQcEYqJwxb9v+gtdXn03eQ==}
    cpu: [arm64]
    os: [linux]

  '@unrs/resolver-binding-linux-ppc64-gnu@1.9.0':
    resolution: {integrity: sha512-FkJjybtrl+rajTw4loI3L6YqSOpeZfDls4SstL/5lsP2bka9TiHUjgMBjygeZEis1oC8LfJTS8FSgpKPaQx2tQ==}
    cpu: [ppc64]
    os: [linux]

  '@unrs/resolver-binding-linux-riscv64-gnu@1.9.0':
    resolution: {integrity: sha512-w/NZfHNeDusbqSZ8r/hp8iL4S39h4+vQMc9/vvzuIKMWKppyUGKm3IST0Qv0aOZ1rzIbl9SrDeIqK86ZpUK37w==}
    cpu: [riscv64]
    os: [linux]

  '@unrs/resolver-binding-linux-riscv64-musl@1.9.0':
    resolution: {integrity: sha512-bEPBosut8/8KQbUixPry8zg/fOzVOWyvwzOfz0C0Rw6dp+wIBseyiHKjkcSyZKv/98edrbMknBaMNJfA/UEdqw==}
    cpu: [riscv64]
    os: [linux]

  '@unrs/resolver-binding-linux-s390x-gnu@1.9.0':
    resolution: {integrity: sha512-LDtMT7moE3gK753gG4pc31AAqGUC86j3AplaFusc717EUGF9ZFJ356sdQzzZzkBk1XzMdxFyZ4f/i35NKM/lFA==}
    cpu: [s390x]
    os: [linux]

  '@unrs/resolver-binding-linux-x64-gnu@1.9.0':
    resolution: {integrity: sha512-WmFd5KINHIXj8o1mPaT8QRjA9HgSXhN1gl9Da4IZihARihEnOylu4co7i/yeaIpcfsI6sYs33cNZKyHYDh0lrA==}
    cpu: [x64]
    os: [linux]

  '@unrs/resolver-binding-linux-x64-musl@1.9.0':
    resolution: {integrity: sha512-CYuXbANW+WgzVRIl8/QvZmDaZxrqvOldOwlbUjIM4pQ46FJ0W5cinJ/Ghwa/Ng1ZPMJMk1VFdsD/XwmCGIXBWg==}
    cpu: [x64]
    os: [linux]

  '@unrs/resolver-binding-wasm32-wasi@1.9.0':
    resolution: {integrity: sha512-6Rp2WH0OoitMYR57Z6VE8Y6corX8C6QEMWLgOV6qXiJIeZ1F9WGXY/yQ8yDC4iTraotyLOeJ2Asea0urWj2fKQ==}
    engines: {node: '>=14.0.0'}
    cpu: [wasm32]

  '@unrs/resolver-binding-win32-arm64-msvc@1.9.0':
    resolution: {integrity: sha512-rknkrTRuvujprrbPmGeHi8wYWxmNVlBoNW8+4XF2hXUnASOjmuC9FNF1tGbDiRQWn264q9U/oGtixyO3BT8adQ==}
    cpu: [arm64]
    os: [win32]

  '@unrs/resolver-binding-win32-ia32-msvc@1.9.0':
    resolution: {integrity: sha512-Ceymm+iBl+bgAICtgiHyMLz6hjxmLJKqBim8tDzpX61wpZOx2bPK6Gjuor7I2RiUynVjvvkoRIkrPyMwzBzF3A==}
    cpu: [ia32]
    os: [win32]

  '@unrs/resolver-binding-win32-x64-msvc@1.9.0':
    resolution: {integrity: sha512-k59o9ZyeyS0hAlcaKFezYSH2agQeRFEB7KoQLXl3Nb3rgkqT1NY9Vwy+SqODiLmYnEjxWJVRE/yq2jFVqdIxZw==}
    cpu: [x64]
    os: [win32]

  '@xterm/addon-canvas@0.7.0':
    resolution: {integrity: sha512-LF5LYcfvefJuJ7QotNRdRSPc9YASAVDeoT5uyXS/nZshZXjYplGXRECBGiznwvhNL2I8bq1Lf5MzRwstsYQ2Iw==}
    peerDependencies:
      '@xterm/xterm': ^5.0.0

  '@xterm/addon-fit@0.10.0':
    resolution: {integrity: sha512-UFYkDm4HUahf2lnEyHvio51TNGiLK66mqP2JoATy7hRZeXaGMRDr00JiSF7m63vR5WKATF605yEggJKsw0JpMQ==}
    peerDependencies:
      '@xterm/xterm': ^5.0.0

  '@xterm/addon-ligatures@0.9.0':
    resolution: {integrity: sha512-zVV1AHV1SIm/rdzR5VDPyg+qUnR1SjH4H75iXiB7r6YDa1yEHIqc/EwnUIwz+yeeZozkh8hjbH80L7luEgtxtQ==}
    engines: {node: '>8.0.0'}
    peerDependencies:
      '@xterm/xterm': ^5.0.0

  '@xterm/addon-search@0.15.0':
    resolution: {integrity: sha512-ZBZKLQ+EuKE83CqCmSSz5y1tx+aNOCUaA7dm6emgOX+8J9H1FWXZyrKfzjwzV+V14TV3xToz1goIeRhXBS5qjg==}
    peerDependencies:
      '@xterm/xterm': ^5.0.0

  '@xterm/addon-serialize@0.13.0':
    resolution: {integrity: sha512-kGs8o6LWAmN1l2NpMp01/YkpxbmO4UrfWybeGu79Khw5K9+Krp7XhXbBTOTc3GJRRhd6EmILjpR8k5+odY39YQ==}
    peerDependencies:
      '@xterm/xterm': ^5.0.0

  '@xterm/addon-unicode11@0.8.0':
    resolution: {integrity: sha512-LxinXu8SC4OmVa6FhgwsVCBZbr8WoSGzBl2+vqe8WcQ6hb1r6Gj9P99qTNdPiFPh4Ceiu2pC8xukZ6+2nnh49Q==}
    peerDependencies:
      '@xterm/xterm': ^5.0.0

  '@xterm/addon-web-links@0.11.0':
    resolution: {integrity: sha512-nIHQ38pQI+a5kXnRaTgwqSHnX7KE6+4SVoceompgHL26unAxdfP6IPqUTSYPQgSwM56hsElfoNrrW5V7BUED/Q==}
    peerDependencies:
      '@xterm/xterm': ^5.0.0

  '@xterm/addon-webgl@0.18.0':
    resolution: {integrity: sha512-xCnfMBTI+/HKPdRnSOHaJDRqEpq2Ugy8LEj9GiY4J3zJObo3joylIFaMvzBwbYRg8zLtkO0KQaStCeSfoaI2/w==}
    peerDependencies:
      '@xterm/xterm': ^5.0.0

  '@xterm/xterm@5.5.0':
    resolution: {integrity: sha512-hqJHYaQb5OptNunnyAnkHyM8aCjZ1MEIDTQu1iIbbTD/xops91NB5yq1ZK/dC2JDbVWtF23zUtl9JE2NqwT87A==}

  acorn-jsx@5.3.2:
    resolution: {integrity: sha512-rq9s+JNhf0IChjtDXxllJ7g41oZk5SlXtp0LHwyA5cejwn7vKmKp4pPri6YEePv2PU65sAsegbXtIinmDFDXgQ==}
    peerDependencies:
      acorn: ^6.0.0 || ^7.0.0 || ^8.0.0

  acorn@8.15.0:
    resolution: {integrity: sha512-NZyJarBfL7nWwIq+FDL6Zp/yHEhePMNnnJ0y3qfieCrmNvYct8uvtiV41UvlSe6apAfk0fY1FbWx+NwfmpvtTg==}
    engines: {node: '>=0.4.0'}
    hasBin: true

  ajv@6.12.6:
    resolution: {integrity: sha512-j3fVLgvTo527anyYyJOGTYJbG+vnnQYvE0m5mmkc1TK+nxAppkCLMIL0aZ4dblVCNoGShhm+kzE4ZUykBoMg4g==}

  ansi-colors@4.1.3:
    resolution: {integrity: sha512-/6w/C21Pm1A7aZitlI5Ni/2J6FFQN8i1Cvz3kHABAAbw93v/NlvKdVOqz7CCWz/3iv/JplRSEEZ83XION15ovw==}
    engines: {node: '>=6'}

  ansi-escape-sequences@6.2.4:
    resolution: {integrity: sha512-2KJQAG1Nk4Iyu0dJENKXQJE9smEASrpu/E0F7LSnR72tQXngKGLqfRkHbkinjNct5vvAQY4BwQNt+4Tvg73nDQ==}
    engines: {node: '>=12.17'}
    peerDependencies:
      '@75lb/nature': latest
    peerDependenciesMeta:
      '@75lb/nature':
        optional: true

  ansi-regex@5.0.1:
    resolution: {integrity: sha512-quJQXlTSUGL2LH9SUXo8VwsY4soanhgo6LNSm84E1LBcE8s3O0wpdiRzyR9z/ZZJMlMWv37qOOb9pdJlMUEKFQ==}
    engines: {node: '>=8'}

  ansi-styles@4.3.0:
    resolution: {integrity: sha512-zbB9rCJAT1rbjiVDb2hqKFHNYLxgtk8NURxZ3IZwD3F6NtxbXZQCnnSi1Lkx+IDohdPlFp222wVALIheZJQSEg==}
    engines: {node: '>=8'}

  argparse@1.0.10:
    resolution: {integrity: sha512-o5Roy6tNG4SL/FOkCAN6RzjiakZS25RLYFrcMttJqbdd8BWrnA+fGz57iN5Pb06pvBGvl5gQ0B48dJlslXvoTg==}

  argparse@2.0.1:
    resolution: {integrity: sha512-8+9WqebbFzpX9OR+Wa6O29asIogeRMzcGtAINdpMHHyAg10f05aSFVBbcEqGf/PXw1EjAZ+q2/bEBg3DvurK3Q==}

  aria-query@5.3.2:
    resolution: {integrity: sha512-COROpnaoap1E2F000S62r6A60uHZnmlvomhfyT2DlTcrY1OrBKn2UhH7qn5wTC9zMvD0AY7csdPSNwKP+7WiQw==}
    engines: {node: '>= 0.4'}

  array-back@6.2.2:
    resolution: {integrity: sha512-gUAZ7HPyb4SJczXAMUXMGAvI976JoK3qEx9v1FTmeYuJj0IBiaKttG1ydtGKdkfqWkIkouke7nG8ufGy77+Cvw==}
    engines: {node: '>=12.17'}

  array-buffer-byte-length@1.0.2:
    resolution: {integrity: sha512-LHE+8BuR7RYGDKvnrmcuSq3tDcKv9OFEXQt/HpbZhY7V6h0zlUXutnAD82GiFx9rdieCMjkvtcsPqBwgUl1Iiw==}
    engines: {node: '>= 0.4'}

  array-includes@3.1.9:
    resolution: {integrity: sha512-FmeCCAenzH0KH381SPT5FZmiA/TmpndpcaShhfgEN9eCVjnFBqq3l1xrI42y8+PPLI6hypzou4GXw00WHmPBLQ==}
    engines: {node: '>= 0.4'}

  array-union@2.1.0:
    resolution: {integrity: sha512-HGyxoOTYUyCM6stUe6EJgnd4EoewAI7zMdfqO+kGjnlZmBDz/cR5pf8r/cR4Wq60sL/p0IkcjUEEPwS3GFrIyw==}
    engines: {node: '>=8'}

  array.prototype.findlastindex@1.2.6:
    resolution: {integrity: sha512-F/TKATkzseUExPlfvmwQKGITM3DGTK+vkAsCZoDc5daVygbJBnjEUCbgkAvVFsgfXfX4YIqZ/27G3k3tdXrTxQ==}
    engines: {node: '>= 0.4'}

  array.prototype.flat@1.3.3:
    resolution: {integrity: sha512-rwG/ja1neyLqCuGZ5YYrznA62D4mZXg0i1cIskIUKSiqF3Cje9/wXAls9B9s1Wa2fomMsIv8czB8jZcPmxCXFg==}
    engines: {node: '>= 0.4'}

  array.prototype.flatmap@1.3.3:
    resolution: {integrity: sha512-Y7Wt51eKJSyi80hFrJCePGGNo5ktJCslFuboqJsbf57CCPcm5zztluPlc4/aD8sWsKvlwatezpV4U1efk8kpjg==}
    engines: {node: '>= 0.4'}

  arraybuffer.prototype.slice@1.0.4:
    resolution: {integrity: sha512-BNoCY6SXXPQ7gF2opIP4GBE+Xw7U+pHMYKuzjgCN3GwiaIR09UUeKfheyIry77QtrCBlC0KK0q5/TER/tYh3PQ==}
    engines: {node: '>= 0.4'}

  async-function@1.0.0:
    resolution: {integrity: sha512-hsU18Ae8CDTR6Kgu9DYf0EbCr/a5iGL0rytQDobUcdpYOKokk8LEjVphnXkDkgpi0wYVsqrXuP0bZxJaTqdgoA==}
    engines: {node: '>= 0.4'}

  async-lock@1.4.1:
    resolution: {integrity: sha512-Az2ZTpuytrtqENulXwO3GGv1Bztugx6TT37NIo7imr/Qo0gsYiGtSdBa2B6fsXhTpVZDNfu1Qn3pk531e3q+nQ==}

  available-typed-arrays@1.0.7:
    resolution: {integrity: sha512-wvUjBtSGN7+7SjNpq/9M2Tg350UZD3q62IFZLbRAR1bSMlCo1ZaeW+BJ+D090e4hIIZLBcTDWe4Mh4jvUDajzQ==}
    engines: {node: '>= 0.4'}

  axobject-query@4.1.0:
    resolution: {integrity: sha512-qIj0G9wZbMGNLjLmg1PT6v2mE9AH2zlnADJD/2tC6E00hgmhUOfEB6greHPAfLRSufHqROIUTkw6E+M3lH0PTQ==}
    engines: {node: '>= 0.4'}

  balanced-match@1.0.2:
    resolution: {integrity: sha512-3oSeUO0TMV67hN1AmbXsK4yaqU7tjiHlbxRDZOpH0KW9+CeX4bRAaX0Anxt0tx2MrpRpWwQaPwIlISEJhYU5Pw==}

  better-path-resolve@1.0.0:
    resolution: {integrity: sha512-pbnl5XzGBdrFU/wT4jqmJVPn2B6UHPBOhzMQkY/SPUPB6QtUXtmBHBIwCbXJol93mOpGMnQyP/+BB19q04xj7g==}
    engines: {node: '>=4'}

  brace-expansion@1.1.12:
    resolution: {integrity: sha512-9T9UjW3r0UW5c1Q7GTwllptXwhvYmEzFhzMfZ9H7FQWt+uZePjZPjBP/W1ZEyZ1twGWom5/56TF4lPcqjnDHcg==}

  brace-expansion@2.0.2:
    resolution: {integrity: sha512-Jt0vHyM+jmUBqojB7E1NIYadt0vI0Qxjxd2TErW94wDz+E2LAm5vKMXXwg6ZZBTHPuUlDgQHKXvjGBdfcF1ZDQ==}

  braces@3.0.3:
    resolution: {integrity: sha512-yQbXgO/OSZVD2IsiLlro+7Hf6Q18EJrKSEsdoMzKePKXct3gvD8oLcOQdIzGupr5Fj+EDe8gO/lxc1BzfMpxvA==}
    engines: {node: '>=8'}

  browser-util-inspect@0.2.0:
    resolution: {integrity: sha512-R7WvAj0p9FtwS2Jbtc1HUd1+YZdeb5EEqjBSbbOK3owJtW1viWyJDeTPy43QZ7bZ8POtb1yMv++h844486jMsQ==}

  builtin-modules@5.0.0:
    resolution: {integrity: sha512-bkXY9WsVpY7CvMhKSR6pZilZu9Ln5WDrKVBUXf2S443etkmEO4V58heTecXcUIsNsi4Rx8JUO4NfX1IcQl4deg==}
    engines: {node: '>=18.20'}

  call-bind-apply-helpers@1.0.2:
    resolution: {integrity: sha512-Sp1ablJ0ivDkSzjcaJdxEunN5/XvksFJ2sMBFfq6x0ryhQV/2b/KwFe21cMpmHtPOSij8K99/wSfoEuTObmuMQ==}
    engines: {node: '>= 0.4'}

  call-bind@1.0.8:
    resolution: {integrity: sha512-oKlSFMcMwpUg2ednkhQ454wfWiU/ul3CkJe/PEHcTKuiX6RpbehUiFMXu13HalGZxfUwCQzZG747YXBn1im9ww==}
    engines: {node: '>= 0.4'}

  call-bound@1.0.4:
    resolution: {integrity: sha512-+ys997U96po4Kx/ABpBCqhA9EuxJaQWDQg7295H4hBphv3IZg0boBKuwYpt4YXp6MZ5AmZQnU/tyMTlRpaSejg==}
    engines: {node: '>= 0.4'}

  callsites@3.1.0:
    resolution: {integrity: sha512-P8BjAsXvZS+VIDUI11hHCQEv74YT67YUi5JJFNWIqL235sBmjX4+qx9Muvls5ivyNENctx46xQLQ3aTuE7ssaQ==}
    engines: {node: '>=6'}

  chalk@4.1.2:
    resolution: {integrity: sha512-oKnbhFyRIXpUuez8iBMmyEa4nbj4IOQyuhc/wy9kY7/WVPcwIO9VA668Pu8RkO7+0G76SLROeyw9CpQ061i4mA==}
    engines: {node: '>=10'}

  character-entities-legacy@3.0.0:
    resolution: {integrity: sha512-RpPp0asT/6ufRm//AJVwpViZbGM/MkjQFxJccQRHmISF/22NBtsHqAWmL+/pmkPWoIUJdWyeVleTl1wydHATVQ==}

  character-entities@2.0.2:
    resolution: {integrity: sha512-shx7oQ0Awen/BRIdkjkvz54PnEEI/EjwXDSIZp86/KKdbafHh1Df/RYGBhn4hbe2+uKC9FnT5UCEdyPz3ai9hQ==}

  character-reference-invalid@2.0.1:
    resolution: {integrity: sha512-iBZ4F4wRbyORVsu0jPV7gXkOsGYjGHPmAyv+HiHG8gi5PtC9KI2j1+v8/tlibRvjoWX027ypmG/n0HtO5t7unw==}

  chardet@0.7.0:
    resolution: {integrity: sha512-mT8iDcrh03qDGRRmoA2hmBJnxpllMR+0/0qlzjqZES6NdiWDcZkCNAk4rPFZ9Q85r27unkiNNg8ZOiwZXBHwcA==}

  ci-info@3.9.0:
    resolution: {integrity: sha512-NIxF55hv4nSqQswkAeiOi1r83xy8JldOFDTWiug55KBu9Jnblncd2U6ViHmYgHf01TPZS77NJBhBMKdWj9HQMQ==}
    engines: {node: '>=8'}

  clsx@2.1.1:
    resolution: {integrity: sha512-eYm0QWBtUrBWZWG0d386OGAw16Z995PiOVo2B7bjWSbHedGl5e0ZWaq65kOGgUSNesEIDkB9ISbTg/JK9dhCZA==}
    engines: {node: '>=6'}

  color-convert@2.0.1:
    resolution: {integrity: sha512-RRECPsj7iu/xb5oKYcsFHSppFNnsj/52OVTRKb4zP5onXwVF3zVmmToNcOfGC+CRDpfK/U584fMg38ZHCaElKQ==}
    engines: {node: '>=7.0.0'}

  color-name@1.1.4:
    resolution: {integrity: sha512-dOy+3AuW3a2wNbZHIuMZpTcgjGuLU/uBL/ubcZF9OXbDo8ff4O8yVp5Bf0efS8uEoYo5q4Fx7dY9OgQGXgAsQA==}

  commander@8.3.0:
    resolution: {integrity: sha512-OkTL9umf+He2DZkUq8f8J9of7yL6RJKI24dVITBmNfZBmri9zYZQrKkuXiKhyfPSu8tUhnVBB1iKXevvnlR4Ww==}
    engines: {node: '>= 12'}

  concat-map@0.0.1:
    resolution: {integrity: sha512-/Srv4dswyQNBfohGpz9o6Yb3Gz3SrUDqBH5rTuhGR7ahtlbYKnVxw2bCFMRljaA7EXHaXZ8wsHdodFvbkhKmqg==}

  convert-source-map@2.0.0:
    resolution: {integrity: sha512-Kvp459HrV2FEJ1CAsi1Ku+MY3kasH19TFykTz2xWmMeq6bk2NU3XXvfJ+Q61m0xktWwt+1HSYf3JZsTms3aRJg==}

  core-js@3.43.0:
    resolution: {integrity: sha512-N6wEbTTZSYOY2rYAn85CuvWWkCK6QweMn7/4Nr3w+gDBeBhk/x4EJeY6FPo4QzDoJZxVTv8U7CMvgWk6pOHHqA==}

  crelt@1.0.6:
    resolution: {integrity: sha512-VQ2MBenTq1fWZUH9DJNGti7kKv6EeAuYr3cLwxUWhIu1baTaXh4Ib5W2CqHVqib4/MqbYGJqiL3Zb8GJZr3l4g==}

  cross-spawn@7.0.6:
    resolution: {integrity: sha512-uV2QOWP2nWzsy2aMp8aRibhi9dlzF5Hgh5SHaB9OiTGEyDTiJJyx0uy51QXdyWbtAHNua4XJzUKca3OzKUd3vA==}
    engines: {node: '>= 8'}

  cssesc@3.0.0:
    resolution: {integrity: sha512-/Tb/JcjK111nNScGob5MNtsntNM1aCNUDipB/TkwZFhyDrrE47SOx/18wF2bbjgc3ZzCSKW1T5nt5EbFoAz/Vg==}
    engines: {node: '>=4'}
    hasBin: true

  data-view-buffer@1.0.2:
    resolution: {integrity: sha512-EmKO5V3OLXh1rtK2wgXRansaK1/mtVdTUEiEI0W8RkvgT05kfxaH29PliLnpLP73yYO6142Q72QNa8Wx/A5CqQ==}
    engines: {node: '>= 0.4'}

  data-view-byte-length@1.0.2:
    resolution: {integrity: sha512-tuhGbE6CfTM9+5ANGf+oQb72Ky/0+s3xKUpHvShfiz2RxMFgFPjsXuRLBVMtvMs15awe45SRb83D6wH4ew6wlQ==}
    engines: {node: '>= 0.4'}

  data-view-byte-offset@1.0.1:
    resolution: {integrity: sha512-BS8PfmtDGnrgYdOonGZQdLZslWIeCGFP9tpan0hi1Co2Zr2NKADsvGYA8XxuG/4UWgJ6Cjtv+YJnB6MM69QGlQ==}
    engines: {node: '>= 0.4'}

  debug@3.2.7:
    resolution: {integrity: sha512-CFjzYYAi4ThfiQvizrFQevTTXHtnCqWfe7x1AhgEscTz6ZbLbfoLRLPugTQyBth6f8ZERVUSyWHFD/7Wu4t1XQ==}
    peerDependencies:
      supports-color: '*'
    peerDependenciesMeta:
      supports-color:
        optional: true

  debug@4.4.1:
    resolution: {integrity: sha512-KcKCqiftBJcZr++7ykoDIEwSa3XWowTfNPo92BYxjXiyYEVrUQh2aLyhxBCwww+heortUFxEJYcRzosstTEBYQ==}
    engines: {node: '>=6.0'}
    peerDependencies:
      supports-color: '*'
    peerDependenciesMeta:
      supports-color:
        optional: true

  decode-named-character-reference@1.1.0:
    resolution: {integrity: sha512-Wy+JTSbFThEOXQIR2L6mxJvEs+veIzpmqD7ynWxMXGpnk3smkHQOp6forLdHsKpAMW9iJpaBBIxz285t1n1C3w==}

  deep-equal@2.2.3:
    resolution: {integrity: sha512-ZIwpnevOurS8bpT4192sqAowWM76JDKSHYzMLty3BZGSswgq6pBaH3DhCSW5xVAZICZyKdOBPjwww5wfgT/6PA==}
    engines: {node: '>= 0.4'}

  deep-is@0.1.4:
    resolution: {integrity: sha512-oIPzksmTg4/MriiaYGO+okXDT7ztn/w3Eptv/+gSIdMdKsJo0u4CfYNFJPy+4SKMuCqGw2wxnA+URMg3t8a/bQ==}

  define-data-property@1.1.4:
    resolution: {integrity: sha512-rBMvIzlpA8v6E+SJZoo++HAYqsLrkg7MSfIinMPFhmkorw7X+dOXVJQs+QT69zGkzMyfDnIMN2Wid1+NbL3T+A==}
    engines: {node: '>= 0.4'}

  define-properties@1.2.1:
    resolution: {integrity: sha512-8QmQKqEASLd5nx0U1B1okLElbUuuttJ/AnYmRXbbbGDWh6uS208EjD4Xqq/I9wK7u0v6O08XhTWnt5XtEbR6Dg==}
    engines: {node: '>= 0.4'}

  dequal@2.0.3:
    resolution: {integrity: sha512-0je+qPKHEMohvfRTCEo3CrPG6cAzAYgmzKyxRiYSSDkS6eGJdyVJm7WaYA5ECaAD9wLB2T4EEeymA5aFVcYXCA==}
    engines: {node: '>=6'}

  detect-indent@6.1.0:
    resolution: {integrity: sha512-reYkTUJAZb9gUuZ2RvVCNhVHdg62RHnJ7WJl8ftMi4diZ6NWlciOzQN88pUhSELEwflJht4oQDv0F0BMlwaYtA==}
    engines: {node: '>=8'}

  devlop@1.1.0:
    resolution: {integrity: sha512-RWmIqhcFf1lRYBvNmr7qTNuyCt/7/ns2jbpp1+PalgE/rDQcBT0fioSMUpJ93irlUhC5hrg4cYqe6U+0ImW0rA==}

  dir-glob@3.0.1:
    resolution: {integrity: sha512-WkrWp9GR4KXfKGYzOLmTuGVi1UWFfws377n9cc55/tb6DuqyF6pcQ5AbiHEshaDpY9v6oaSr2XCDidGmMwdzIA==}
    engines: {node: '>=8'}

  doctrine@2.1.0:
    resolution: {integrity: sha512-35mSku4ZXK0vfCuHEDAwt55dg2jNajHZ1odvF+8SSr82EsZY4QmXfuWso8oEd8zRhVObSN18aM0CjSdoBX7zIw==}
    engines: {node: '>=0.10.0'}

  dunder-proto@1.0.1:
    resolution: {integrity: sha512-KIN/nDJBQRcXw0MLVhZE9iQHmG68qAVIBg9CqmUYjmQIhgij9U5MFvrqkUL5FbtyyzZuOeOt0zdeRe4UY7ct+A==}
    engines: {node: '>= 0.4'}

  enquirer@2.4.1:
    resolution: {integrity: sha512-rRqJg/6gd538VHvR3PSrdRBb/1Vy2YfzHqzvbhGIQpDRKIa4FgV/54b5Q1xYSxOOwKvjXweS26E0Q+nAMwp2pQ==}
    engines: {node: '>=8.6'}

  entities@4.5.0:
    resolution: {integrity: sha512-V0hjH4dGPh9Ao5p0MoRY6BVqtwCjhz6vI5LT8AJ55H+4g9/4vbHx1I54fS0XuclLhDHArPQCiMjDxjaL8fPxhw==}
    engines: {node: '>=0.12'}

  es-abstract@1.24.0:
    resolution: {integrity: sha512-WSzPgsdLtTcQwm4CROfS5ju2Wa1QQcVeT37jFjYzdFz1r9ahadC8B8/a4qxJxM+09F18iumCdRmlr96ZYkQvEg==}
    engines: {node: '>= 0.4'}

  es-define-property@1.0.1:
    resolution: {integrity: sha512-e3nRfgfUZ4rNGL232gUgX06QNyyez04KdjFrF+LTRoOXmrOgFKDg4BCdsjW8EnT69eqdYGmRpJwiPVYNrCaW3g==}
    engines: {node: '>= 0.4'}

  es-errors@1.3.0:
    resolution: {integrity: sha512-Zf5H2Kxt2xjTvbJvP2ZWLEICxA6j+hAmMzIlypy4xcBg1vKVnx89Wy0GbS+kf5cwCVFFzdCFh2XSCFNULS6csw==}
    engines: {node: '>= 0.4'}

  es-get-iterator@1.1.3:
    resolution: {integrity: sha512-sPZmqHBe6JIiTfN5q2pEi//TwxmAFHwj/XEuYjTuse78i8KxaqMTTzxPoFKuzRpDpTJ+0NAbpfenkmH2rePtuw==}

  es-object-atoms@1.1.1:
    resolution: {integrity: sha512-FGgH2h8zKNim9ljj7dankFPcICIK9Cp5bm+c2gQSYePhpaG5+esrLODihIorn+Pe6FGJzWhXQotPv73jTaldXA==}
    engines: {node: '>= 0.4'}

  es-set-tostringtag@2.1.0:
    resolution: {integrity: sha512-j6vWzfrGVfyXxge+O0x5sh6cvxAog0a/4Rdd2K36zCMV5eJ+/+tOAngRO8cODMNWbVRdVlmGZQL2YS3yR8bIUA==}
    engines: {node: '>= 0.4'}

  es-shim-unscopables@1.1.0:
    resolution: {integrity: sha512-d9T8ucsEhh8Bi1woXCf+TIKDIROLG5WCkxg8geBCbvk22kzwC5G2OnXVMO6FUsvQlgUUXQ2itephWDLqDzbeCw==}
    engines: {node: '>= 0.4'}

  es-to-primitive@1.3.0:
    resolution: {integrity: sha512-w+5mJ3GuFL+NjVtJlvydShqE1eN3h3PbI7/5LAsYJP/2qtuMXjfL2LpHSRqo4b4eSF5K/DH1JXKUAHSB2UW50g==}
    engines: {node: '>= 0.4'}

  esbuild-compress@2.0.2:
    resolution: {integrity: sha512-3pXy1NjVLE/SXyghYdVPrbzSGb+o3e1d4qfIUrmQ84ycHsl1xlQNkmJNm9g74JPenI7ZDMQEwWq7m9dBlXjiMA==}
    peerDependencies:
      esbuild: '>=0.17.0'

  esbuild-plugin-globals@0.2.0:
    resolution: {integrity: sha512-y+6utQVWrETQWs0J8EGLV5gEOP59mmjX+fKWoQHn4TYwFMaj0FxQYflc566tHuokBCzl+uNW2iIlM1o1jfNy6w==}
    engines: {node: '>=7'}

  esbuild-plugin-text-replace@1.3.0:
    resolution: {integrity: sha512-RWB/bbdP0xDHBOtA0st4CAE6UZtky76aCB7Shw5r350JY403lfvrj2UMkInUB346tMtFWXKWXNf4gqNM+WbXag==}
    engines: {node: '>=10.1.0'}

  esbuild@0.25.8:
    resolution: {integrity: sha512-vVC0USHGtMi8+R4Kz8rt6JhEWLxsv9Rnu/lGYbPR8u47B+DCBksq9JarW0zOO7bs37hyOK1l2/oqtbciutL5+Q==}
    engines: {node: '>=18'}
    hasBin: true

  escape-string-regexp@4.0.0:
    resolution: {integrity: sha512-TtpcNJ3XAzx3Gq8sWRzJaVajRs0uVxA2YAkdb1jm2YkPz4G6egUFAyA3n5vtEIZefPk5Wa4UXbKuS5fKkJWdgA==}
    engines: {node: '>=10'}

  eslint-import-context@0.1.8:
    resolution: {integrity: sha512-bq+F7nyc65sKpZGT09dY0S0QrOnQtuDVIfyTGQ8uuvtMIF7oHp6CEP3mouN0rrnYF3Jqo6Ke0BfU/5wASZue1w==}
    engines: {node: ^12.20.0 || ^14.18.0 || >=16.0.0}
    peerDependencies:
      unrs-resolver: ^1.0.0
    peerDependenciesMeta:
      unrs-resolver:
        optional: true

  eslint-import-resolver-node@0.3.9:
    resolution: {integrity: sha512-WFj2isz22JahUv+B788TlO3N6zL3nNJGU8CcZbPZvVEkBPaJdCV4vy5wyghty5ROFbCRnm132v8BScu5/1BQ8g==}

  eslint-import-resolver-typescript@4.4.4:
    resolution: {integrity: sha512-1iM2zeBvrYmUNTj2vSC/90JTHDth+dfOfiNKkxApWRsTJYNrc8rOdxxIf5vazX+BiAXTeOT0UvWpGI/7qIWQOw==}
    engines: {node: ^16.17.0 || >=18.6.0}
    peerDependencies:
      eslint: '*'
      eslint-plugin-import: '*'
      eslint-plugin-import-x: '*'
    peerDependenciesMeta:
      eslint-plugin-import:
        optional: true
      eslint-plugin-import-x:
        optional: true

  eslint-module-utils@2.12.1:
    resolution: {integrity: sha512-L8jSWTze7K2mTg0vos/RuLRS5soomksDPoJLXIslC7c8Wmut3bx7CPpJijDcBZtxQ5lrbUdM+s0OlNbz0DCDNw==}
    engines: {node: '>=4'}
    peerDependencies:
      '@typescript-eslint/parser': '*'
      eslint: '*'
      eslint-import-resolver-node: '*'
      eslint-import-resolver-typescript: '*'
      eslint-import-resolver-webpack: '*'
    peerDependenciesMeta:
      '@typescript-eslint/parser':
        optional: true
      eslint:
        optional: true
      eslint-import-resolver-node:
        optional: true
      eslint-import-resolver-typescript:
        optional: true
      eslint-import-resolver-webpack:
        optional: true

  eslint-plugin-import@2.32.0:
    resolution: {integrity: sha512-whOE1HFo/qJDyX4SnXzP4N6zOWn79WhnCUY/iDR0mPfQZO8wcYE4JClzI2oZrhBnnMUCBCHZhO6VQyoBU95mZA==}
    engines: {node: '>=4'}
    peerDependencies:
      '@typescript-eslint/parser': '*'
      eslint: ^2 || ^3 || ^4 || ^5 || ^6 || ^7.2.0 || ^8 || ^9
    peerDependenciesMeta:
      '@typescript-eslint/parser':
        optional: true

  eslint-plugin-markdownlint@0.9.0:
    resolution: {integrity: sha512-6vuGl37rYKwSBX1Q9NA7dBYhkRvjZiIJJTUc93N0Fdz02dpc6ks0gCk5zm/I4/+BNtKm/mWacD6Fcvme4Zu7Zg==}
    engines: {node: '>=10'}
    peerDependencies:
      eslint: '>=7.5.0'

  eslint-scope@8.4.0:
    resolution: {integrity: sha512-sNXOfKCn74rt8RICKMvJS7XKV/Xk9kA7DyJr8mJik3S7Cwgy3qlkkmyS2uQB3jiJg6VNdZd/pDBJu0nvG2NlTg==}
    engines: {node: ^18.18.0 || ^20.9.0 || >=21.1.0}

  eslint-visitor-keys@3.4.3:
    resolution: {integrity: sha512-wpc+LXeiyiisxPlEkUzU6svyS1frIO3Mgxj1fdy7Pm8Ygzguax2N3Fa/D/ag1WqbOprdI+uY6wMUl8/a2G+iag==}
    engines: {node: ^12.22.0 || ^14.17.0 || >=16.0.0}

  eslint-visitor-keys@4.2.1:
    resolution: {integrity: sha512-Uhdk5sfqcee/9H/rCOJikYz67o0a2Tw2hGRPOG2Y1R2dg7brRe1uG0yaNQDHu+TO/uQPF/5eCapvYSmHUjt7JQ==}
    engines: {node: ^18.18.0 || ^20.9.0 || >=21.1.0}

<<<<<<< HEAD
  eslint@9.29.0:
    resolution: {integrity: sha512-GsGizj2Y1rCWDu6XoEekL3RLilp0voSePurjZIkxL3wlm5o5EC9VpgaP7lrCvjnkuLvzFBQWB3vWB3K5KQTveQ==}
=======
  eslint@9.32.0:
    resolution: {integrity: sha512-LSehfdpgMeWcTZkWZVIJl+tkZ2nuSkyyB9C27MZqFWXuph7DvaowgcTvKqxvpLW1JZIk8PN7hFY3Rj9LQ7m7lg==}
>>>>>>> 47a09fa6
    engines: {node: ^18.18.0 || ^20.9.0 || >=21.1.0}
    hasBin: true
    peerDependencies:
      jiti: '*'
    peerDependenciesMeta:
      jiti:
        optional: true

  esm-env@1.2.2:
    resolution: {integrity: sha512-Epxrv+Nr/CaL4ZcFGPJIYLWFom+YeV1DqMLHJoEd9SYRxNbaFruBwfEX/kkHUJf55j2+TUbmDcmuilbP1TmXHA==}

  espree@10.4.0:
    resolution: {integrity: sha512-j6PAQ2uUr79PZhBjP5C5fhl8e39FmRnOjsD5lGnWrFU8i2G776tBK7+nP8KuQUTTyAZUwfQqXAgrVH5MbH9CYQ==}
    engines: {node: ^18.18.0 || ^20.9.0 || >=21.1.0}

  esprima@4.0.1:
    resolution: {integrity: sha512-eGuFFw7Upda+g4p+QHvnW0RyTX/SVeJBDM/gCtMARO0cLuT2HcEKnTPvhjV6aGeqrCB/sbNop0Kszm0jsaWU4A==}
    engines: {node: '>=4'}
    hasBin: true

  esquery@1.6.0:
    resolution: {integrity: sha512-ca9pw9fomFcKPvFLXhBKUK90ZvGibiGOvRJNbjljY7s7uq/5YO4BOzcYtJqExdx99rF6aAcnRxHmcUHcz6sQsg==}
    engines: {node: '>=0.10'}

  esrap@1.4.9:
    resolution: {integrity: sha512-3OMlcd0a03UGuZpPeUC1HxR3nA23l+HEyCiZw3b3FumJIN9KphoGzDJKMXI1S72jVS1dsenDyQC0kJlO1U9E1g==}

  esrecurse@4.3.0:
    resolution: {integrity: sha512-KmfKL3b6G+RXvP8N1vr3Tq1kL/oCFgn2NYXEtqP8/L3pKapUA4G8cFVaoF3SU323CD4XypR/ffioHmkti6/Tag==}
    engines: {node: '>=4.0'}

  estraverse@5.3.0:
    resolution: {integrity: sha512-MMdARuVEQziNTeJD8DgMqmhwR11BRQ/cBP+pLtYdSTnf3MIO8fFeiINEbX36ZdNlfU/7A9f3gUw49B3oQsvwBA==}
    engines: {node: '>=4.0'}

  esutils@2.0.3:
    resolution: {integrity: sha512-kVscqXk4OCp68SZ0dkgEKVi6/8ij300KBWTJq32P/dYeWTSwK41WyTxalN1eRmA5Z9UU/LX9D7FWSmV9SAYx6g==}
    engines: {node: '>=0.10.0'}

  extendable-error@0.1.7:
    resolution: {integrity: sha512-UOiS2in6/Q0FK0R0q6UY9vYpQ21mr/Qn1KOnte7vsACuNJf514WvCCUHSRCPcgjPT2bAhNIJdlE6bVap1GKmeg==}

  external-editor@3.1.0:
    resolution: {integrity: sha512-hMQ4CX1p1izmuLYyZqLMO/qGNw10wSv9QDCPfzXfyFrOaCSSoRfqE1Kf1s5an66J5JZC62NewG+mK49jOCtQew==}
    engines: {node: '>=4'}

  fast-deep-equal@3.1.3:
    resolution: {integrity: sha512-f3qQ9oQy9j2AhBe/H9VC91wLmKBCCU/gDOnKNAYG5hswO7BLKj09Hc5HYNz9cGI++xlpDCIgDaitVs03ATR84Q==}

  fast-glob@3.3.3:
    resolution: {integrity: sha512-7MptL8U0cqcFdzIzwOTHoilX9x5BrNqye7Z/LuC7kCMRio1EMSyqRK3BEAUD7sXRq4iT4AzTVuZdhgQ2TCvYLg==}
    engines: {node: '>=8.6.0'}

  fast-json-stable-stringify@2.1.0:
    resolution: {integrity: sha512-lhd/wF+Lk98HZoTCtlVraHtfh5XYijIjalXck7saUtuanSDyLMxnHhSXEDJqHxD7msR8D0uCmqlkwjCV8xvwHw==}

  fast-levenshtein@2.0.6:
    resolution: {integrity: sha512-DCXu6Ifhqcks7TZKY3Hxp3y6qphY5SJZmrWMDrKcERSOXWQdMhU9Ig/PYrzyw/ul9jOIyh0N4M0tbC5hodg8dw==}

  fastq@1.19.1:
    resolution: {integrity: sha512-GwLTyxkCXjXbxqIhTsMI2Nui8huMPtnxg7krajPJAjnEG/iiOS7i+zCtWGZR9G0NBKbXKh6X9m9UIsYX/N6vvQ==}

  fdir@6.4.6:
    resolution: {integrity: sha512-hiFoqpyZcfNm1yc4u8oWCf9A2c4D3QjCrks3zmoVKVxpQRzmPNar1hUJcBG2RQHvEVGDN+Jm81ZheVLAQMK6+w==}
    peerDependencies:
      picomatch: ^3 || ^4
    peerDependenciesMeta:
      picomatch:
        optional: true

  file-entry-cache@8.0.0:
    resolution: {integrity: sha512-XXTUwCvisa5oacNGRP9SfNtYBNAMi+RPwBFmblZEF7N7swHYQS6/Zfk7SRwx4D5j3CH211YNRco1DEMNVfZCnQ==}
    engines: {node: '>=16.0.0'}

  file-saver@2.0.5:
    resolution: {integrity: sha512-P9bmyZ3h/PRG+Nzga+rbdI4OEpNDzAVyy74uVO9ATgzLK6VtAsYybF/+TOCvrc0MO793d6+42lLyZTw7/ArVzA==}

  fill-range@7.1.1:
    resolution: {integrity: sha512-YsGpe3WHLK8ZYi4tWDg2Jy3ebRz2rXowDxnld4bkQB00cc/1Zw9AWnC0i9ztDJitivtQvaI9KaLyKrc+hBW0yg==}
    engines: {node: '>=8'}

  find-up@4.1.0:
    resolution: {integrity: sha512-PpOwAdQ/YlXQ2vj8a3h8IipDuYRi3wceVQQGYWxNINccq40Anw7BlsEXCMbt1Zt+OLA6Fq9suIpIWD0OsnISlw==}
    engines: {node: '>=8'}

  find-up@5.0.0:
    resolution: {integrity: sha512-78/PXT1wlLLDgTzDs7sjq9hzz0vXD+zn+7wypEe4fXQxCmdmqfGsEPQxmiCSQI3ajFV91bVSsvNtrJRiW6nGng==}
    engines: {node: '>=10'}

  flat-cache@4.0.1:
    resolution: {integrity: sha512-f7ccFPK3SXFHpx15UIGyRJ/FJQctuKZ0zVuN3frBo4HnK3cay9VEW0R6yPYFHC0AgqhukPzKjq22t5DmAyqGyw==}
    engines: {node: '>=16'}

  flatted@3.3.3:
    resolution: {integrity: sha512-GX+ysw4PBCz0PzosHDepZGANEuFCMLrnRTiEy9McGjmkCQYwRq4A/X786G/fjM/+OjsWSU1ZrY5qyARZmO/uwg==}

  font-finder@1.1.0:
    resolution: {integrity: sha512-wpCL2uIbi6GurJbU7ZlQ3nGd61Ho+dSU6U83/xJT5UPFfN35EeCW/rOtS+5k+IuEZu2SYmHzDIPL9eA5tSYRAw==}
    engines: {node: '>8.0.0'}

  font-ligatures@1.4.1:
    resolution: {integrity: sha512-7W6zlfyhvCqShZ5ReUWqmSd9vBaUudW0Hxis+tqUjtHhsPU+L3Grf8mcZAtCiXHTzorhwdRTId2WeH/88gdFkw==}
    engines: {node: '>8.0.0'}

  for-each@0.3.5:
    resolution: {integrity: sha512-dKx12eRCVIzqCxFGplyFKJMPvLEWgmNtUrpTiJIR5u97zEhRG8ySrtboPHZXx7daLxQVrl643cTzbab2tkQjxg==}
    engines: {node: '>= 0.4'}

  fs-extra@7.0.1:
    resolution: {integrity: sha512-YJDaCJZEnBmcbw13fvdAM9AwNOJwOzrE4pqMqBq5nFiEqXUqHwlK4B+3pUw6JNvfSPtX05xFHtYy/1ni01eGCw==}
    engines: {node: '>=6 <7 || >=8'}

  fs-extra@8.1.0:
    resolution: {integrity: sha512-yhlQgA6mnOJUKOsRUFsgJdQCvkKhcz8tlZG5HBQfReYZy46OwLcY+Zia0mtdHsOo9y/hP+CxMN0TU9QxoOtG4g==}
    engines: {node: '>=6 <7 || >=8'}

  function-bind@1.1.2:
    resolution: {integrity: sha512-7XHNxH7qX9xG5mIwxkhumTox/MIRNcOgDrxWsMt2pAr23WHp6MrRlN7FBSFpCpr+oVO0F744iUgR82nJMfG2SA==}

  function.prototype.name@1.1.8:
    resolution: {integrity: sha512-e5iwyodOHhbMr/yNrc7fDYG4qlbIvI5gajyzPnb5TCwyhjApznQh1BMFou9b30SevY43gCJKXycoCBjMbsuW0Q==}
    engines: {node: '>= 0.4'}

  functions-have-names@1.2.3:
    resolution: {integrity: sha512-xckBUXyTIqT97tq2x2AMb+g163b5JFysYk0x4qxNFwbfQkmNZoiRHb6sPzI9/QV33WeuvVYBUIiD4NzNIyqaRQ==}

  get-intrinsic@1.3.0:
    resolution: {integrity: sha512-9fSjSaos/fRIVIp+xSJlE6lfwhES7LNtKaCBIamHsjr2na1BiABJPo0mOjjz8GJDURarmCPGqaiVg5mfjb98CQ==}
    engines: {node: '>= 0.4'}

  get-proto@1.0.1:
    resolution: {integrity: sha512-sTSfBjoXBp89JvIKIefqw7U2CCebsc74kiY6awiGogKtoSGbgjYE/G/+l9sF3MWFPNc9IcoOC4ODfKHfxFmp0g==}
    engines: {node: '>= 0.4'}

  get-symbol-description@1.1.0:
    resolution: {integrity: sha512-w9UMqWwJxHNOvoNzSJ2oPF5wvYcvP7jUvYzhp67yEhTi17ZDBBC1z9pTdGuzjD+EFIqLSYRweZjqfiPzQ06Ebg==}
    engines: {node: '>= 0.4'}

  get-system-fonts@2.0.2:
    resolution: {integrity: sha512-zzlgaYnHMIEgHRrfC7x0Qp0Ylhw/sHpM6MHXeVBTYIsvGf5GpbnClB+Q6rAPdn+0gd2oZZIo6Tj3EaWrt4VhDQ==}
    engines: {node: '>8.0.0'}

  get-tsconfig@4.10.1:
    resolution: {integrity: sha512-auHyJ4AgMz7vgS8Hp3N6HXSmlMdUyhSUrfBF16w153rxtLIEOE+HGqaBppczZvnHLqQJfiHotCYpNhl0lUROFQ==}

  glob-parent@5.1.2:
    resolution: {integrity: sha512-AOIgSQCepiJYwP3ARnGx+5VnTu2HBYdzbGP45eLw1vr3zB3vZLeyed1sC9hnbcOc9/SrMyM5RPQrkGz4aS9Zow==}
    engines: {node: '>= 6'}

  glob-parent@6.0.2:
    resolution: {integrity: sha512-XxwI8EOhVQgWp6iDL+3b0r86f4d6AX6zSU55HfB4ydCEuXLXc5FcYeOu+nnGftS4TEju/11rt4KJPTMgbfmv4A==}
    engines: {node: '>=10.13.0'}

  globals@14.0.0:
    resolution: {integrity: sha512-oahGvuMGQlPw/ivIYBjVSrWAfWLBeku5tpPE2fOPLi+WHffIWbuh2tCjhyQhTBPMf5E9jDEH4FOmTYgYwbKwtQ==}
    engines: {node: '>=18'}

  globals@16.3.0:
    resolution: {integrity: sha512-bqWEnJ1Nt3neqx2q5SFfGS8r/ahumIakg3HcwtNlrVlwXIeNumWn/c7Pn/wKzGhf6SaW6H6uWXLqC30STCMchQ==}
    engines: {node: '>=18'}

  globalthis@1.0.4:
    resolution: {integrity: sha512-DpLKbNU4WylpxJykQujfCcwYWiV/Jhm50Goo0wrVILAv5jOr9d+H+UR3PhSCD2rCCEIg0uc+G+muBTwD54JhDQ==}
    engines: {node: '>= 0.4'}

  globby@11.1.0:
    resolution: {integrity: sha512-jhIXaOzy1sb8IyocaruWSn1TjmnBVs8Ayhcy83rmxNJ8q2uWKCAj3CnJY+KpGSXCueAPc0i05kVvVKtP1t9S3g==}
    engines: {node: '>=10'}

  gopd@1.2.0:
    resolution: {integrity: sha512-ZUKRh6/kUFoAiTAtTYPZJ3hw9wNxx+BIBOijnlG9PnrJsCcSjs1wyyD6vJpaYtgnzDrKYRSqf3OO6Rfa93xsRg==}
    engines: {node: '>= 0.4'}

  graceful-fs@4.2.11:
    resolution: {integrity: sha512-RbJ5/jmFcNNCcDV5o9eTnBLJ/HszWV0P73bc+Ff4nS/rJj+YaS6IGyiOL0VoBYX+l1Wrl3k63h/KrH+nhJ0XvQ==}

  graphemer@1.4.0:
    resolution: {integrity: sha512-EtKwoO6kxCL9WO5xipiHTZlSzBm7WLT627TqC/uVRd0HKmq8NXyebnNYxDoBi7wt8eTWrUrKXCOVaFq9x1kgag==}

  has-bigints@1.1.0:
    resolution: {integrity: sha512-R3pbpkcIqv2Pm3dUwgjclDRVmWpTJW2DcMzcIhEXEx1oh/CEMObMm3KLmRJOdvhM7o4uQBnwr8pzRK2sJWIqfg==}
    engines: {node: '>= 0.4'}

  has-flag@4.0.0:
    resolution: {integrity: sha512-EykJT/Q1KjTWctppgIAgfSO0tKVuZUjhgMr17kqTumMl6Afv3EISleU7qZUzoXDFTAHTDC4NOoG/ZxU3EvlMPQ==}
    engines: {node: '>=8'}

  has-property-descriptors@1.0.2:
    resolution: {integrity: sha512-55JNKuIW+vq4Ke1BjOTjM2YctQIvCT7GFzHwmfZPGo5wnrgkid0YQtnAleFSqumZm4az3n2BS+erby5ipJdgrg==}

  has-proto@1.2.0:
    resolution: {integrity: sha512-KIL7eQPfHQRC8+XluaIw7BHUwwqL19bQn4hzNgdr+1wXoU0KKj6rufu47lhY7KbJR2C6T6+PfyN0Ea7wkSS+qQ==}
    engines: {node: '>= 0.4'}

  has-symbols@1.1.0:
    resolution: {integrity: sha512-1cDNdwJ2Jaohmb3sg4OmKaMBwuC48sYni5HUw2DvsC8LjGTLK9h+eb1X6RyuOHe4hT0ULCW68iomhjUoKUqlPQ==}
    engines: {node: '>= 0.4'}

  has-tostringtag@1.0.2:
    resolution: {integrity: sha512-NqADB8VjPFLM2V0VvHUewwwsw0ZWBaIdgo+ieHtK3hasLz4qeCRjYcqfB6AQrBggRKppKF8L52/VqdVsO47Dlw==}
    engines: {node: '>= 0.4'}

  hasown@2.0.2:
    resolution: {integrity: sha512-0hJU9SCPvmMzIBdZFqNPXWa6dqh7WdH0cII9y+CyS8rG3nL48Bclra9HmKhVVUHyPWNH5Y7xDwAB7bfgSjkUMQ==}
    engines: {node: '>= 0.4'}

  human-id@4.1.1:
    resolution: {integrity: sha512-3gKm/gCSUipeLsRYZbbdA1BD83lBoWUkZ7G9VFrhWPAU76KwYo5KR8V28bpoPm/ygy0x5/GCbpRQdY7VLYCoIg==}
    hasBin: true

  i18next-resources-to-backend@1.2.1:
    resolution: {integrity: sha512-okHbVA+HZ7n1/76MsfhPqDou0fptl2dAlhRDu2ideXloRRduzHsqDOznJBef+R3DFZnbvWoBW+KxJ7fnFjd6Yw==}

<<<<<<< HEAD
  i18next@25.2.1:
    resolution: {integrity: sha512-+UoXK5wh+VlE1Zy5p6MjcvctHXAhRwQKCxiJD8noKZzIXmnAX8gdHX5fLPA3MEVxEN4vbZkQFy8N0LyD9tUqPw==}
=======
  i18next@25.3.2:
    resolution: {integrity: sha512-JSnbZDxRVbphc5jiptxr3o2zocy5dEqpVm9qCGdJwRNO+9saUJS0/u4LnM/13C23fUEWxAylPqKU/NpMV/IjqA==}
>>>>>>> 47a09fa6
    peerDependencies:
      typescript: ^5
    peerDependenciesMeta:
      typescript:
        optional: true

  iconv-lite@0.4.24:
    resolution: {integrity: sha512-v3MXnZAcvnywkTUEZomIActle7RXXeedOR31wwl7VlyoXO4Qi9arvSenNQWne1TcRwhCL1HwLI21bEqdpj8/rA==}
    engines: {node: '>=0.10.0'}

  ignore@5.3.2:
    resolution: {integrity: sha512-hsBTNUqQTDwkWtcdYI2i06Y/nUBEsNEDJKjWdigLvegy8kDuJAS8uRlpkkcQpyEXL0Z/pjDy5HBmMjRCJ2gq+g==}
    engines: {node: '>= 4'}

  ignore@7.0.5:
    resolution: {integrity: sha512-Hs59xBNfUIunMFgWAbGX5cq6893IbWg4KnrjbYwX3tx0ztorVgTDA6B2sxf8ejHJ4wz8BqGUMYlnzNBer5NvGg==}
    engines: {node: '>= 4'}

  immutable@5.1.3:
    resolution: {integrity: sha512-+chQdDfvscSF1SJqv2gn4SRO2ZyS3xL3r7IW/wWEEzrzLisnOlKiQu5ytC/BVNcS15C39WT2Hg/bjKjDMcu+zg==}

  import-fresh@3.3.1:
    resolution: {integrity: sha512-TR3KfrTZTYLPB6jUjfx6MF9WcWrHL9su5TObK4ZkYgBdWKPOFoSoQIdEuTuR82pmtxH2spWG9h6etwfr1pLBqQ==}
    engines: {node: '>=6'}

  import-meta-resolve@4.1.0:
    resolution: {integrity: sha512-I6fiaX09Xivtk+THaMfAwnA3MVA5Big1WHF1Dfx9hFuvNIWpXnorlkzhcQf6ehrqQiiZECRt1poOAkPmer3ruw==}

  imurmurhash@0.1.4:
    resolution: {integrity: sha512-JmXMZ6wuvDmLiHEml9ykzqO6lwFbof0GG4IkcGaENdCRDDmMVnny7s5HsIgHCbaq0w2MyPhDqkhTUgS2LU2PHA==}
    engines: {node: '>=0.8.19'}

  internal-slot@1.1.0:
    resolution: {integrity: sha512-4gd7VpWNQNB4UKKCFFVcp1AVv+FMOgs9NKzjHKusc8jTMhd5eL1NqQqOpE0KzMds804/yHlglp3uxgluOqAPLw==}
    engines: {node: '>= 0.4'}

  is-alphabetical@2.0.1:
    resolution: {integrity: sha512-FWyyY60MeTNyeSRpkM2Iry0G9hpr7/9kD40mD/cGQEuilcZYS4okz8SN2Q6rLCJ8gbCt6fN+rC+6tMGS99LaxQ==}

  is-alphanumerical@2.0.1:
    resolution: {integrity: sha512-hmbYhX/9MUMF5uh7tOXyK/n0ZvWpad5caBA17GsC6vyuCqaWliRG5K1qS9inmUhEMaOBIW7/whAnSwveW/LtZw==}

  is-arguments@1.2.0:
    resolution: {integrity: sha512-7bVbi0huj/wrIAOzb8U1aszg9kdi3KN/CyU19CTI7tAoZYEZoL9yCDXpbXN+uPsuWnP02cyug1gleqq+TU+YCA==}
    engines: {node: '>= 0.4'}

  is-array-buffer@3.0.5:
    resolution: {integrity: sha512-DDfANUiiG2wC1qawP66qlTugJeL5HyzMpfr8lLK+jMQirGzNod0B12cFB/9q838Ru27sBwfw78/rdoU7RERz6A==}
    engines: {node: '>= 0.4'}

  is-async-function@2.1.1:
    resolution: {integrity: sha512-9dgM/cZBnNvjzaMYHVoxxfPj2QXt22Ev7SuuPrs+xav0ukGB0S6d4ydZdEiM48kLx5kDV+QBPrpVnFyefL8kkQ==}
    engines: {node: '>= 0.4'}

  is-bigint@1.1.0:
    resolution: {integrity: sha512-n4ZT37wG78iz03xPRKJrHTdZbe3IicyucEtdRsV5yglwc3GyUfbAfpSeD0FJ41NbUNSt5wbhqfp1fS+BgnvDFQ==}
    engines: {node: '>= 0.4'}

  is-boolean-object@1.2.2:
    resolution: {integrity: sha512-wa56o2/ElJMYqjCjGkXri7it5FbebW5usLw/nPmCMs5DeZ7eziSYZhSmPRn0txqeW4LnAmQQU7FgqLpsEFKM4A==}
    engines: {node: '>= 0.4'}

  is-bun-module@2.0.0:
    resolution: {integrity: sha512-gNCGbnnnnFAUGKeZ9PdbyeGYJqewpmc2aKHUEMO5nQPWU9lOmv7jcmQIv+qHD8fXW6W7qfuCwX4rY9LNRjXrkQ==}

  is-callable@1.2.7:
    resolution: {integrity: sha512-1BC0BVFhS/p0qtw6enp8e+8OD0UrK0oFLztSjNzhcKA3WDuJxxAPXzPuPtKkjEY9UUoEWlX/8fgKeu2S8i9JTA==}
    engines: {node: '>= 0.4'}

  is-core-module@2.16.1:
    resolution: {integrity: sha512-UfoeMA6fIJ8wTYFEUjelnaGI67v6+N7qXJEvQuIGa99l4xsCruSYOVSQ0uPANn4dAzm8lkYPaKLrrijLq7x23w==}
    engines: {node: '>= 0.4'}

  is-data-view@1.0.2:
    resolution: {integrity: sha512-RKtWF8pGmS87i2D6gqQu/l7EYRlVdfzemCJN/P3UOs//x1QE7mfhvzHIApBTRf7axvT6DMGwSwBXYCT0nfB9xw==}
    engines: {node: '>= 0.4'}

  is-date-object@1.1.0:
    resolution: {integrity: sha512-PwwhEakHVKTdRNVOw+/Gyh0+MzlCl4R6qKvkhuvLtPMggI1WAHt9sOwZxQLSGpUaDnrdyDsomoRgNnCfKNSXXg==}
    engines: {node: '>= 0.4'}

  is-decimal@2.0.1:
    resolution: {integrity: sha512-AAB9hiomQs5DXWcRB1rqsxGUstbRroFOPPVAomNk/3XHR5JyEZChOyTWe2oayKnsSsr/kcGqF+z6yuH6HHpN0A==}

  is-extglob@2.1.1:
    resolution: {integrity: sha512-SbKbANkN603Vi4jEZv49LeVJMn4yGwsbzZworEoyEiutsN3nJYdbO36zfhGJ6QEDpOZIFkDtnq5JRxmvl3jsoQ==}
    engines: {node: '>=0.10.0'}

  is-finalizationregistry@1.1.1:
    resolution: {integrity: sha512-1pC6N8qWJbWoPtEjgcL2xyhQOP491EQjeUo3qTKcmV8YSDDJrOepfG8pcC7h/QgnQHYSv0mJ3Z/ZWxmatVrysg==}
    engines: {node: '>= 0.4'}

  is-generator-function@1.1.0:
    resolution: {integrity: sha512-nPUB5km40q9e8UfN/Zc24eLlzdSf9OfKByBw9CIdw4H1giPMeA0OIJvbchsCu4npfI2QcMVBsGEBHKZ7wLTWmQ==}
    engines: {node: '>= 0.4'}

  is-glob@4.0.3:
    resolution: {integrity: sha512-xelSayHH36ZgE7ZWhli7pW34hNbNl8Ojv5KVmkJD4hBdD3th8Tfk9vYasLM+mXWOZhFkgZfxhLSnrwRr4elSSg==}
    engines: {node: '>=0.10.0'}

  is-hexadecimal@2.0.1:
    resolution: {integrity: sha512-DgZQp241c8oO6cA1SbTEWiXeoxV42vlcJxgH+B3hi1AiqqKruZR3ZGF8In3fj4+/y/7rHvlOZLZtgJ/4ttYGZg==}

  is-map@2.0.3:
    resolution: {integrity: sha512-1Qed0/Hr2m+YqxnM09CjA2d/i6YZNfF6R2oRAOj36eUdS6qIV/huPJNSEpKbupewFs+ZsJlxsjjPbc0/afW6Lw==}
    engines: {node: '>= 0.4'}

  is-negative-zero@2.0.3:
    resolution: {integrity: sha512-5KoIu2Ngpyek75jXodFvnafB6DJgr3u8uuK0LEZJjrU19DrMD3EVERaR8sjz8CCGgpZvxPl9SuE1GMVPFHx1mw==}
    engines: {node: '>= 0.4'}

  is-number-object@1.1.1:
    resolution: {integrity: sha512-lZhclumE1G6VYD8VHe35wFaIif+CTy5SJIi5+3y4psDgWu4wPDoBhF8NxUOinEc7pHgiTsT6MaBb92rKhhD+Xw==}
    engines: {node: '>= 0.4'}

  is-number@7.0.0:
    resolution: {integrity: sha512-41Cifkg6e8TylSpdtTpeLVMqvSBEVzTttHvERD741+pnZ8ANv0004MRL43QKPDlK9cGvNp6NZWZUBlbGXYxxng==}
    engines: {node: '>=0.12.0'}

  is-reference@3.0.3:
    resolution: {integrity: sha512-ixkJoqQvAP88E6wLydLGGqCJsrFUnqoH6HnaczB8XmDH1oaWU+xxdptvikTgaEhtZ53Ky6YXiBuUI2WXLMCwjw==}

  is-regex@1.2.1:
    resolution: {integrity: sha512-MjYsKHO5O7mCsmRGxWcLWheFqN9DJ/2TmngvjKXihe6efViPqc274+Fx/4fYj/r03+ESvBdTXK0V6tA3rgez1g==}
    engines: {node: '>= 0.4'}

  is-set@2.0.3:
    resolution: {integrity: sha512-iPAjerrse27/ygGLxw+EBR9agv9Y6uLeYVJMu+QNCoouJ1/1ri0mGrcWpfCqFZuzzx3WjtwxG098X+n4OuRkPg==}
    engines: {node: '>= 0.4'}

  is-shared-array-buffer@1.0.4:
    resolution: {integrity: sha512-ISWac8drv4ZGfwKl5slpHG9OwPNty4jOWPRIhBpxOoD+hqITiwuipOQ2bNthAzwA3B4fIjO4Nln74N0S9byq8A==}
    engines: {node: '>= 0.4'}

  is-string@1.1.1:
    resolution: {integrity: sha512-BtEeSsoaQjlSPBemMQIrY1MY0uM6vnS1g5fmufYOtnxLGUZM2178PKbhsk7Ffv58IX+ZtcvoGwccYsh0PglkAA==}
    engines: {node: '>= 0.4'}

  is-subdir@1.2.0:
    resolution: {integrity: sha512-2AT6j+gXe/1ueqbW6fLZJiIw3F8iXGJtt0yDrZaBhAZEG1raiTxKWU+IPqMCzQAXOUCKdA4UDMgacKH25XG2Cw==}
    engines: {node: '>=4'}

  is-symbol@1.1.1:
    resolution: {integrity: sha512-9gGx6GTtCQM73BgmHQXfDmLtfjjTUDSyoxTCbp5WtoixAhfgsDirWIcVQ/IHpvI5Vgd5i/J5F7B9cN/WlVbC/w==}
    engines: {node: '>= 0.4'}

  is-typed-array@1.1.15:
    resolution: {integrity: sha512-p3EcsicXjit7SaskXHs1hA91QxgTw46Fv6EFKKGS5DRFLD8yKnohjF3hxoju94b/OcMZoQukzpPpBE9uLVKzgQ==}
    engines: {node: '>= 0.4'}

  is-weakmap@2.0.2:
    resolution: {integrity: sha512-K5pXYOm9wqY1RgjpL3YTkF39tni1XajUIkawTLUo9EZEVUFga5gSQJF8nNS7ZwJQ02y+1YCNYcMh+HIf1ZqE+w==}
    engines: {node: '>= 0.4'}

  is-weakref@1.1.1:
    resolution: {integrity: sha512-6i9mGWSlqzNMEqpCp93KwRS1uUOodk2OJ6b+sq7ZPDSy2WuI5NFIxp/254TytR8ftefexkWn5xNiHUNpPOfSew==}
    engines: {node: '>= 0.4'}

  is-weakset@2.0.4:
    resolution: {integrity: sha512-mfcwb6IzQyOKTs84CQMrOwW4gQcaTOAWJ0zzJCl2WSPDrWk/OzDaImWFH3djXhb24g4eudZfLRozAvPGw4d9hQ==}
    engines: {node: '>= 0.4'}

  is-windows@1.0.2:
    resolution: {integrity: sha512-eXK1UInq2bPmjyX6e3VHIzMLobc4J94i4AWn+Hpq3OU5KkrRC96OAcR3PRJ/pGu6m8TRnBHP9dkXQVsT/COVIA==}
    engines: {node: '>=0.10.0'}

  isarray@2.0.5:
    resolution: {integrity: sha512-xHjhDr3cNBK0BzdUJSPXZntQUx/mwMS5Rw4A7lPJ90XGAO6ISP/ePDNuo0vhqOZU+UD5JoodwCAAoZQd3FeAKw==}

  isexe@2.0.0:
    resolution: {integrity: sha512-RHxMLp9lnKHGHRng9QFhRCMbYAcVpn69smSGcq3f36xjgVVWThj4qqLbTLlq7Ssj8B+fIQ1EuCEGI2lKsyQeIw==}

  js-yaml@3.14.1:
    resolution: {integrity: sha512-okMH7OXXJ7YrN9Ok3/SXrnu4iX9yOk+25nqX4imS2npuvTYDmo/QEZoqwZkYaIDk3jVvBOTOIEgEhaLOynBS9g==}
    hasBin: true

  js-yaml@4.1.0:
    resolution: {integrity: sha512-wpxZs9NoxZaJESJGIZTyDEaYpl0FKSA+FB9aJiyemKhMwkxQg63h4T1KJgUGHpTqPDNRcmmYLugrRjJlBtWvRA==}
    hasBin: true

  json-buffer@3.0.1:
    resolution: {integrity: sha512-4bV5BfR2mqfQTJm+V5tPPdf+ZpuhiIvTuAB5g8kcrXOZpTT/QwwVRWBywX1ozr6lEuPdbHxwaJlm9G6mI2sfSQ==}

  json-schema-traverse@0.4.1:
    resolution: {integrity: sha512-xbbCH5dCYU5T8LcEhhuh7HJ88HXuW3qsI3Y0zOZFKfZEHcpWiHU/Jxzk629Brsab/mMiHQti9wMP+845RPe3Vg==}

  json-stable-stringify-without-jsonify@1.0.1:
    resolution: {integrity: sha512-Bdboy+l7tA3OGW6FjyFHWkP5LuByj1Tk33Ljyq0axyzdk9//JSi2u3fP1QSmd1KNwq6VOKYGlAu87CisVir6Pw==}

  json5@1.0.2:
    resolution: {integrity: sha512-g1MWMLBiz8FKi1e4w0UyVL3w+iJceWAFBAaBnnGKOpNa5f8TLktkbre1+s6oICydWAm+HRUGTmI+//xv2hvXYA==}
    hasBin: true

  jsonfile@4.0.0:
    resolution: {integrity: sha512-m6F1R3z8jjlf2imQHS2Qez5sjKWQzbuuhuJ/FKYFRZvPE3PuHcSMVZzfsLhGVOkfd20obL5SWEBew5ShlquNxg==}

  katex@0.16.22:
    resolution: {integrity: sha512-XCHRdUw4lf3SKBaJe4EvgqIuWwkPSo9XoeO8GjQW94Bp7TWv9hNhzZjZ+OH9yf1UmLygb7DIT5GSFQiyt16zYg==}
    hasBin: true

  keyv@4.5.4:
    resolution: {integrity: sha512-oxVHkHR/EJf2CNXnWxRLW6mg7JyCCUcG0DtEGmL2ctUo1PNTin1PUil+r/+4r5MpVgC/fn1kjsx7mjSujKqIpw==}

  levn@0.4.1:
    resolution: {integrity: sha512-+bT2uH4E5LGE7h/n3evcS/sQlJXCpIp6ym8OWJ5eV6+67Dsql/LaaT7qJBAt2rzfoa/5QBGBhxDix1dMt2kQKQ==}
    engines: {node: '>= 0.8.0'}

  linkify-it@5.0.0:
    resolution: {integrity: sha512-5aHCbzQRADcdP+ATqnDuhhJ/MRIqDkZX5pyjFHRRysS8vZ5AbqGEoFIb6pYHPZ+L/OC2Lc+xT8uHVVR5CAK/wQ==}

  locate-character@3.0.0:
    resolution: {integrity: sha512-SW13ws7BjaeJ6p7Q6CO2nchbYEc3X3J6WrmTTDto7yMPqVSZTUyY5Tjbid+Ab8gLnATtygYtiDIJGQRRn2ZOiA==}

  locate-path@5.0.0:
    resolution: {integrity: sha512-t7hw9pI+WvuwNJXwk5zVHpyhIqzg2qTlklJOf0mVxGSbe3Fp2VieZcduNYjaLDoy6p9uGpQEGWG87WpMKlNq8g==}
    engines: {node: '>=8'}

  locate-path@6.0.0:
    resolution: {integrity: sha512-iPZK6eYjbxRu3uB4/WZ3EsEIMJFMqAoopl3R+zuq0UjcAm/MO6KCweDgPfP3elTztoKP3KtnVHxTn2NHBSDVUw==}
    engines: {node: '>=10'}

  lodash-es@4.17.21:
    resolution: {integrity: sha512-mKnC+QJ9pWVzv+C4/U3rRsHapFfHvQFoFB92e52xeyGMcX6/OlIl78je1u8vePzYZSkkogMPJ2yjxxsb89cxyw==}

  lodash.merge@4.6.2:
    resolution: {integrity: sha512-0KpjqXRVvrYyCsX1swR/XTK0va6VQkQM6MNo7PqW77ByjAhoARA8EfrP1N4+KlKj8YS0ZUCtRT/YUuhyYDujIQ==}

  lodash.startcase@4.4.0:
    resolution: {integrity: sha512-+WKqsK294HMSc2jEbNgpHpd0JfIBhp7rEV4aqXWqFr6AlXov+SlcgB1Fv01y2kGe3Gc8nMW7VA0SrGuSkRfIEg==}

<<<<<<< HEAD
  lru-cache@6.0.0:
    resolution: {integrity: sha512-Jo6dJ04CmSjuznwJSS3pUeWmd/H0ffTlkXXgwZi+eq1UCmqQwCh+eLsYOYCwY991i2Fah4h1BEMCx4qThGbsiA==}
    engines: {node: '>=10'}

=======
>>>>>>> 47a09fa6
  lucide@0.514.0:
    resolution: {integrity: sha512-GQ3Rzj1qFANBvTmhe8RM3vR491RGnSjHsivA5wSuEj5taLwH1Sv4N7n6ae3ENGsYRzdrkVXZo4ieUbD1WOXmoA==}

  lz-string@1.5.0:
    resolution: {integrity: sha512-h5bgJWpxJNswbU7qCrV0tIKQCaS3blPDrqKWx+QxzuzL1zGUzij9XCWLrSLsJPu5t+eWA/ycetzYAO5IOMcWAQ==}
    hasBin: true

  magic-string@0.30.17:
    resolution: {integrity: sha512-sNPKHvyjVf7gyjwS4xGTaW/mCnF8wnjtifKBEhxfZ7E/S8tQ0rssrwGNn6q8JH/ohItJfSQp9mBtQYuTlH5QnA==}

  markdown-it@14.1.0:
    resolution: {integrity: sha512-a54IwgWPaeBCAAsv13YgmALOF1elABB08FxO9i+r4VFk5Vl4pKokRPeX8u5TCgSsPi6ec1otfLjdOpVcgbpshg==}
    hasBin: true

  markdownlint@0.37.0:
    resolution: {integrity: sha512-kdw5PG3dQFkExmUdcNc7dVTxrQU+lBx2+HuNrfa/gaRHzHExQNGdTTtvz0YtpFabKijbs5a3rVlLY75x/6VB7A==}
    engines: {node: '>=18'}

  math-intrinsics@1.1.0:
    resolution: {integrity: sha512-/IXtbwEk5HTPyEwyKX6hGkYXxM9nbj64B+ilVJnC/R6B0pH5G4V3b0pVbL7DBj4tkhBAppbQUlf6F6Xl9LHu1g==}
    engines: {node: '>= 0.4'}

  mdurl@2.0.0:
    resolution: {integrity: sha512-Lf+9+2r+Tdp5wXDXC4PcIBjTDtq4UKjCPMQhKIuzpJNW0b96kVqSwW0bT7FhRSfmAiFYgP+SCRvdrDozfh0U5w==}

  merge2@1.4.1:
    resolution: {integrity: sha512-8q7VEgMJW4J8tcfVPy8g09NcQwZdbwFEqhe/WZkoIzjn/3TGDwtOCYtXGxA3O8tPzpczCCDgv+P2P5y00ZJOOg==}
    engines: {node: '>= 8'}

  micromark-core-commonmark@2.0.3:
    resolution: {integrity: sha512-RDBrHEMSxVFLg6xvnXmb1Ayr2WzLAWjeSATAoxwKYJV94TeNavgoIdA0a9ytzDSVzBy2YKFK+emCPOEibLeCrg==}

  micromark-extension-directive@3.0.2:
    resolution: {integrity: sha512-wjcXHgk+PPdmvR58Le9d7zQYWy+vKEU9Se44p2CrCDPiLr2FMyiT4Fyb5UFKFC66wGB3kPlgD7q3TnoqPS7SZA==}

  micromark-extension-gfm-autolink-literal@2.1.0:
    resolution: {integrity: sha512-oOg7knzhicgQ3t4QCjCWgTmfNhvQbDDnJeVu9v81r7NltNCVmhPy1fJRX27pISafdjL+SVc4d3l48Gb6pbRypw==}

  micromark-extension-gfm-footnote@2.1.0:
    resolution: {integrity: sha512-/yPhxI1ntnDNsiHtzLKYnE3vf9JZ6cAisqVDauhp4CEHxlb4uoOTxOCJ+9s51bIB8U1N1FJ1RXOKTIlD5B/gqw==}

  micromark-extension-gfm-table@2.1.0:
    resolution: {integrity: sha512-Ub2ncQv+fwD70/l4ou27b4YzfNaCJOvyX4HxXU15m7mpYY+rjuWzsLIPZHJL253Z643RpbcP1oeIJlQ/SKW67g==}

  micromark-extension-math@3.1.0:
    resolution: {integrity: sha512-lvEqd+fHjATVs+2v/8kg9i5Q0AP2k85H0WUOwpIVvUML8BapsMvh1XAogmQjOCsLpoKRCVQqEkQBB3NhVBcsOg==}

  micromark-factory-destination@2.0.1:
    resolution: {integrity: sha512-Xe6rDdJlkmbFRExpTOmRj9N3MaWmbAgdpSrBQvCFqhezUn4AHqJHbaEnfbVYYiexVSs//tqOdY/DxhjdCiJnIA==}

  micromark-factory-label@2.0.1:
    resolution: {integrity: sha512-VFMekyQExqIW7xIChcXn4ok29YE3rnuyveW3wZQWWqF4Nv9Wk5rgJ99KzPvHjkmPXF93FXIbBp6YdW3t71/7Vg==}

  micromark-factory-space@2.0.1:
    resolution: {integrity: sha512-zRkxjtBxxLd2Sc0d+fbnEunsTj46SWXgXciZmHq0kDYGnck/ZSGj9/wULTV95uoeYiK5hRXP2mJ98Uo4cq/LQg==}

  micromark-factory-title@2.0.1:
    resolution: {integrity: sha512-5bZ+3CjhAd9eChYTHsjy6TGxpOFSKgKKJPJxr293jTbfry2KDoWkhBb6TcPVB4NmzaPhMs1Frm9AZH7OD4Cjzw==}

  micromark-factory-whitespace@2.0.1:
    resolution: {integrity: sha512-Ob0nuZ3PKt/n0hORHyvoD9uZhr+Za8sFoP+OnMcnWK5lngSzALgQYKMr9RJVOWLqQYuyn6ulqGWSXdwf6F80lQ==}

  micromark-util-character@2.1.1:
    resolution: {integrity: sha512-wv8tdUTJ3thSFFFJKtpYKOYiGP2+v96Hvk4Tu8KpCAsTMs6yi+nVmGh1syvSCsaxz45J6Jbw+9DD6g97+NV67Q==}

  micromark-util-chunked@2.0.1:
    resolution: {integrity: sha512-QUNFEOPELfmvv+4xiNg2sRYeS/P84pTW0TCgP5zc9FpXetHY0ab7SxKyAQCNCc1eK0459uoLI1y5oO5Vc1dbhA==}

  micromark-util-classify-character@2.0.1:
    resolution: {integrity: sha512-K0kHzM6afW/MbeWYWLjoHQv1sgg2Q9EccHEDzSkxiP/EaagNzCm7T/WMKZ3rjMbvIpvBiZgwR3dKMygtA4mG1Q==}

  micromark-util-combine-extensions@2.0.1:
    resolution: {integrity: sha512-OnAnH8Ujmy59JcyZw8JSbK9cGpdVY44NKgSM7E9Eh7DiLS2E9RNQf0dONaGDzEG9yjEl5hcqeIsj4hfRkLH/Bg==}

  micromark-util-decode-numeric-character-reference@2.0.2:
    resolution: {integrity: sha512-ccUbYk6CwVdkmCQMyr64dXz42EfHGkPQlBj5p7YVGzq8I7CtjXZJrubAYezf7Rp+bjPseiROqe7G6foFd+lEuw==}

  micromark-util-encode@2.0.1:
    resolution: {integrity: sha512-c3cVx2y4KqUnwopcO9b/SCdo2O67LwJJ/UyqGfbigahfegL9myoEFoDYZgkT7f36T0bLrM9hZTAaAyH+PCAXjw==}

  micromark-util-html-tag-name@2.0.1:
    resolution: {integrity: sha512-2cNEiYDhCWKI+Gs9T0Tiysk136SnR13hhO8yW6BGNyhOC4qYFnwF1nKfD3HFAIXA5c45RrIG1ub11GiXeYd1xA==}

  micromark-util-normalize-identifier@2.0.1:
    resolution: {integrity: sha512-sxPqmo70LyARJs0w2UclACPUUEqltCkJ6PhKdMIDuJ3gSf/Q+/GIe3WKl0Ijb/GyH9lOpUkRAO2wp0GVkLvS9Q==}

  micromark-util-resolve-all@2.0.1:
    resolution: {integrity: sha512-VdQyxFWFT2/FGJgwQnJYbe1jjQoNTS4RjglmSjTUlpUMa95Htx9NHeYW4rGDJzbjvCsl9eLjMQwGeElsqmzcHg==}

  micromark-util-sanitize-uri@2.0.1:
    resolution: {integrity: sha512-9N9IomZ/YuGGZZmQec1MbgxtlgougxTodVwDzzEouPKo3qFWvymFHWcnDi2vzV1ff6kas9ucW+o3yzJK9YB1AQ==}

  micromark-util-subtokenize@2.1.0:
    resolution: {integrity: sha512-XQLu552iSctvnEcgXw6+Sx75GflAPNED1qx7eBJ+wydBb2KCbRZe+NwvIEEMM83uml1+2WSXpBAcp9IUCgCYWA==}

  micromark-util-symbol@2.0.1:
    resolution: {integrity: sha512-vs5t8Apaud9N28kgCrRUdEed4UJ+wWNvicHLPxCa9ENlYuAY31M0ETy5y1vA33YoNPDFTghEbnh6efaE8h4x0Q==}

  micromark-util-types@2.0.1:
    resolution: {integrity: sha512-534m2WhVTddrcKVepwmVEVnUAmtrx9bfIjNoQHRqfnvdaHQiFytEhJoTgpWJvDEXCO5gLTQh3wYC1PgOJA4NSQ==}

  micromark@4.0.1:
    resolution: {integrity: sha512-eBPdkcoCNvYcxQOAKAlceo5SNdzZWfF+FcSupREAzdAh9rRmE239CEQAiTwIgblwnoM8zzj35sZ5ZwvSEOF6Kw==}

  micromatch@4.0.8:
    resolution: {integrity: sha512-PXwfBhYu0hBCPw8Dn0E+WDYb7af3dSLVWKi3HGv84IdF4TyFoC0ysxFd0Goxw7nSv4T/PzEJQxsYsEiFCKo2BA==}
    engines: {node: '>=8.6'}

  minimatch@3.1.2:
    resolution: {integrity: sha512-J7p63hRiAjw1NDEww1W7i37+ByIrOWO5XQQAzZ3VOcL0PNybwpfmV/N05zFAzwQ9USyEcX6t3UO+K5aqBQOIHw==}

  minimatch@9.0.5:
    resolution: {integrity: sha512-G6T0ZX48xgozx7587koeX9Ys2NYy6Gmv//P89sEte9V9whIapMNF4idKxnW2QtCcLiTWlb/wfCabAtAFWhhBow==}
    engines: {node: '>=16 || 14 >=14.17'}

  minimist@1.2.8:
    resolution: {integrity: sha512-2yyAR8qBkN3YuheJanUpWC5U3bb5osDywNB8RzDVlDwDHbocAJveqqj1u8+SVD7jkWT4yvsHCpWqqWqAxb0zCA==}

  moment@2.29.4:
    resolution: {integrity: sha512-5LC9SOxjSc2HF6vO2CyuTDNivEdoz2IvyJJGj6X8DJ0eFyfszE0QiEd+iXmBvUP3WHxSjFH/vIsA0EN00cgr8w==}

  moment@2.30.1:
    resolution: {integrity: sha512-uEmtNhbDOrWPFS+hdjFCBfy9f2YoyzRpwcl+DqpC6taX21FzsTLQVbMV/W7PzNSX6x/bhC1zA3c2UQ5NzH6how==}

  monkey-around@3.0.0:
    resolution: {integrity: sha512-jL6uY2lEAoaHxZep1cNRkCZjoIWY4g5VYCjriEWmcyHU7w8NU1+JH57xE251UVTohK0lCxMjv0ZV4ByDLIXEpw==}

  mri@1.2.0:
    resolution: {integrity: sha512-tzzskb3bG8LvYGFF/mDTpq3jpI6Q9wc3LEmBaghu+DdCssd1FakN7Bc0hVNmEyGq1bq3RgfkCb3cmQLpNPOroA==}
    engines: {node: '>=4'}

  ms@2.1.3:
    resolution: {integrity: sha512-6FlzubTLZG3J2a/NVCAleEhjzq5oxgHyaCU9yYXvcLsvoVaHJq/s5xXI6/XXP6tz7R9xAOtHnSO/tXtF3WRTlA==}

  nanoid@3.3.11:
    resolution: {integrity: sha512-N8SpfPUnUp1bK+PMYW8qSWdl9U+wwNWI4QKxOYDy9JAro3WMX7p2OeVRF9v+347pnakNevPmiHhNmZ2HbFA76w==}
    engines: {node: ^10 || ^12 || ^13.7 || ^14 || >=15.0.1}
    hasBin: true

  napi-postinstall@0.2.4:
    resolution: {integrity: sha512-ZEzHJwBhZ8qQSbknHqYcdtQVr8zUgGyM/q6h6qAyhtyVMNrSgDhrC4disf03dYW0e+czXyLnZINnCTEkWy0eJg==}
    engines: {node: ^12.20.0 || ^14.18.0 || >=16.0.0}
    hasBin: true

  natural-compare@1.4.0:
    resolution: {integrity: sha512-OWND8ei3VtNC9h7V60qff3SVobHr996CTwgxubgyQYEpg290h9J0buyECNNJexkFm5sOajh5G116RYA1c8ZMSw==}

  object-inspect@1.13.4:
    resolution: {integrity: sha512-W67iLl4J2EXEGTbfeHCffrjDfitvLANg0UlX3wFUUSTx92KXRFegMHUVgSqE+wvhAbi4WqjGg9czysTV2Epbew==}
    engines: {node: '>= 0.4'}

  object-is@1.1.6:
    resolution: {integrity: sha512-F8cZ+KfGlSGi09lJT7/Nd6KJZ9ygtvYC0/UYYLI9nmQKLMnydpB9yvbv9K1uSkEu7FU9vYPmVwLg328tX+ot3Q==}
    engines: {node: '>= 0.4'}

  object-keys@1.1.1:
    resolution: {integrity: sha512-NuAESUOUMrlIXOfHKzD6bpPu3tYt3xvjNdRIQ+FeT0lNb4K8WR70CaDxhuNguS2XG+GjkyMwOzsN5ZktImfhLA==}
    engines: {node: '>= 0.4'}

  object.assign@4.1.7:
    resolution: {integrity: sha512-nK28WOo+QIjBkDduTINE4JkF/UJJKyf2EJxvJKfblDpyg0Q+pkOHNTL0Qwy6NP6FhE/EnzV73BxxqcJaXY9anw==}
    engines: {node: '>= 0.4'}

  object.fromentries@2.0.8:
    resolution: {integrity: sha512-k6E21FzySsSK5a21KRADBd/NGneRegFO5pLHfdQLpRDETUNJueLXs3WCzyQ3tFRDYgbq3KHGXfTbi2bs8WQ6rQ==}
    engines: {node: '>= 0.4'}

  object.groupby@1.0.3:
    resolution: {integrity: sha512-+Lhy3TQTuzXI5hevh8sBGqbmurHbbIjAi0Z4S63nthVLmLxfbj4T54a4CfZrXIrt9iP4mVAPYMo/v99taj3wjQ==}
    engines: {node: '>= 0.4'}

  object.values@1.2.1:
    resolution: {integrity: sha512-gXah6aZrcUxjWg2zR2MwouP2eHlCBzdV4pygudehaKXSGW4v2AsRQUK+lwwXhii6KFZcunEnmSUoYp5CXibxtA==}
    engines: {node: '>= 0.4'}

  obsidian@1.4.11:
    resolution: {integrity: sha512-BCVYTvaXxElJMl6MMbDdY/CGK+aq18SdtDY/7vH8v6BxCBQ6KF4kKxL0vG9UZ0o5qh139KpUoJHNm+6O5dllKA==}
    peerDependencies:
      '@codemirror/state': ^6.0.0
      '@codemirror/view': ^6.0.0

  opentype.js@0.8.0:
    resolution: {integrity: sha512-FQHR4oGP+a0m/f6yHoRpBOIbn/5ZWxKd4D/djHVJu8+KpBTYrJda0b7mLcgDEMWXE9xBCJm+qb0yv6FcvPjukg==}
    hasBin: true

  optionator@0.9.4:
    resolution: {integrity: sha512-6IpQ7mKUxRcZNLIObR0hz7lxsapSSIYNZJwXPGeF0mTVqGKFIXj1DQcMoT22S3ROcLyY/rz0PWaWZ9ayWmad9g==}
    engines: {node: '>= 0.8.0'}

  os-tmpdir@1.0.2:
    resolution: {integrity: sha512-D2FR03Vir7FIu45XBY20mTb+/ZSWB00sjU9jdQXt83gDrI4Ztz5Fs7/yy74g2N5SVQY4xY1qDr4rNddwYRVX0g==}
    engines: {node: '>=0.10.0'}

  outdent@0.5.0:
    resolution: {integrity: sha512-/jHxFIzoMXdqPzTaCpFzAAWhpkSjZPF4Vsn6jAfNpmbH/ymsmd7Qc6VE9BGn0L6YMj6uwpQLxCECpus4ukKS9Q==}

  own-keys@1.0.1:
    resolution: {integrity: sha512-qFOyK5PjiWZd+QQIh+1jhdb9LpxTF0qs7Pm8o5QHYZ0M3vKqSqzsZaEB6oWlxZ+q2sJBMI/Ktgd2N5ZwQoRHfg==}
    engines: {node: '>= 0.4'}

  p-filter@2.1.0:
    resolution: {integrity: sha512-ZBxxZ5sL2HghephhpGAQdoskxplTwr7ICaehZwLIlfL6acuVgZPm8yBNuRAFBGEqtD/hmUeq9eqLg2ys9Xr/yw==}
    engines: {node: '>=8'}

  p-lazy@5.0.0:
    resolution: {integrity: sha512-C4xW5/wLGqswBx1xgu/t7fBaHMDKm7SXycgc0MEQvQ5KwzjT1E4MmE9cg0RXn9d0MTgUGJLUCb2EkLBevXi6eA==}
    engines: {node: '>=18'}

  p-limit@2.3.0:
    resolution: {integrity: sha512-//88mFWSJx8lxCzwdAABTJL2MyWB12+eIY7MDL2SqLmAkeKU9qxRvWuSyTjm3FUmpBEMuFfckAIqEaVGUDxb6w==}
    engines: {node: '>=6'}

  p-limit@3.1.0:
    resolution: {integrity: sha512-TYOanM3wGwNGsZN2cVTYPArw454xnXj5qmWF1bEoAc4+cU/ol7GVh7odevjp1FNHduHc3KZMcFduxU5Xc6uJRQ==}
    engines: {node: '>=10'}

  p-locate@4.1.0:
    resolution: {integrity: sha512-R79ZZ/0wAxKGu3oYMlz8jy/kbhsNrS7SKZ7PxEHBgJ5+F2mtFW2fK2cOtBh1cHYkQsbzFV7I+EoRKe6Yt0oK7A==}
    engines: {node: '>=8'}

  p-locate@5.0.0:
    resolution: {integrity: sha512-LaNjtRWUBY++zB5nE/NwcaoMylSPk+S+ZHNB1TzdbMJMny6dynpAGt7X/tl/QYq3TIeE6nxHppbo2LGymrG5Pw==}
    engines: {node: '>=10'}

  p-map@2.1.0:
    resolution: {integrity: sha512-y3b8Kpd8OAN444hxfBbFfj1FY/RjtTd8tzYwhUqNYXx0fXx2iX4maP4Qr6qhIKbQXI02wTLAda4fYUbDagTUFw==}
    engines: {node: '>=6'}

  p-try@2.2.0:
    resolution: {integrity: sha512-R4nPAVTAU0B9D35/Gk3uJf/7XYbQcyohSKdvAxIRSNghFl4e71hVoGnBNQz9cWaXxO2I10KTC+3jMdvvoKw6dQ==}
    engines: {node: '>=6'}

  package-manager-detector@0.2.11:
    resolution: {integrity: sha512-BEnLolu+yuz22S56CU1SUKq3XC3PkwD5wv4ikR4MfGvnRVcmzXR9DwSlW2fEamyTPyXHomBJRzgapeuBvRNzJQ==}

  parent-module@1.0.1:
    resolution: {integrity: sha512-GQ2EWRpQV8/o+Aw8YqtfZZPfNRWZYkbidE9k5rpl/hC3vtHHBfGm2Ifi6qWV+coDGkrUKZAxE3Lot5kcsRlh+g==}
    engines: {node: '>=6'}

  parse-entities@4.0.2:
    resolution: {integrity: sha512-GG2AQYWoLgL877gQIKeRPGO1xF9+eG1ujIb5soS5gPvLQ1y2o8FL90w2QWNdf9I361Mpp7726c+lj3U0qK1uGw==}

  path-exists@4.0.0:
    resolution: {integrity: sha512-ak9Qy5Q7jYb2Wwcey5Fpvg2KoAc/ZIhLSLOSBmRmygPsGwkVVt0fZa0qrtMz+m6tJTAHfZQ8FnmB4MG4LWy7/w==}
    engines: {node: '>=8'}

  path-key@3.1.1:
    resolution: {integrity: sha512-ojmeN0qd+y0jszEtoY48r0Peq5dwMEkIlCOu6Q5f41lfkswXuKtYrhgoTpLnyIcHm24Uhqx+5Tqm2InSwLhE6Q==}
    engines: {node: '>=8'}

  path-parse@1.0.7:
    resolution: {integrity: sha512-LDJzPVEEEPR+y48z93A0Ed0yXb8pAByGWo/k5YYdYgpY2/2EsOsksJrq7lOHxryrVOn1ejG6oAp8ahvOIQD8sw==}

  path-type@4.0.0:
    resolution: {integrity: sha512-gDKb8aZMDeD/tZWs9P6+q0J9Mwkdl6xMV8TjnGP3qJVJ06bdMgkbBlLU8IdfOsIsFz2BW1rNVT3XuNEl8zPAvw==}
    engines: {node: '>=8'}

  picocolors@1.1.1:
    resolution: {integrity: sha512-xceH2snhtb5M9liqDsmEw56le376mTZkEX/jEb/RxNFyegNul7eNslCXP9FDj/Lcu0X8KEyMceP2ntpaHrDEVA==}

  picomatch@2.3.1:
    resolution: {integrity: sha512-JU3teHTNjmE2VCGFzuY8EXzCDVwEqB2a8fsIvwaStHhAWJEeVd1o1QD80CU6+ZdEXXSLbSsuLwJjkCBWqRQUVA==}
    engines: {node: '>=8.6'}

  picomatch@4.0.2:
    resolution: {integrity: sha512-M7BAV6Rlcy5u+m6oPhAPFgJTzAioX/6B0DxyvDlo9l8+T3nLKbrczg2WLUyzd45L8RqfUMyGPzekbMvX2Ldkwg==}
    engines: {node: '>=12'}

  pify@4.0.1:
    resolution: {integrity: sha512-uB80kBFb/tfd68bVleG9T5GGsGPjJrLAUpR5PZIrhBnIaRTQRjqdJSsIKkOP6OAIFbj7GOrcudc5pNjZ+geV2g==}
    engines: {node: '>=6'}

  possible-typed-array-names@1.1.0:
    resolution: {integrity: sha512-/+5VFTchJDoVj3bhoqi6UeymcD00DAwb1nJwamzPvHEszJ4FpF6SNNbUbOS8yI56qHzdV8eK0qEfOSiodkTdxg==}
    engines: {node: '>= 0.4'}

  postcss-scss@4.0.9:
    resolution: {integrity: sha512-AjKOeiwAitL/MXxQW2DliT28EKukvvbEWx3LBmJIRN8KfBGZbRTxNYW0kSqi1COiTZ57nZ9NW06S6ux//N1c9A==}
    engines: {node: '>=12.0'}
    peerDependencies:
      postcss: ^8.4.29

  postcss-selector-parser@7.1.0:
    resolution: {integrity: sha512-8sLjZwK0R+JlxlYcTuVnyT2v+htpdrjDOKuMcOVdYjt52Lh8hWRYpxBPoKx/Zg+bcjc3wx6fmQevMmUztS/ccA==}
    engines: {node: '>=4'}

  postcss@8.5.5:
    resolution: {integrity: sha512-d/jtm+rdNT8tpXuHY5MMtcbJFBkhXE6593XVR9UoGCH8jSFGci7jGvMGH5RYd5PBJW+00NZQt6gf7CbagJCrhg==}
    engines: {node: ^10 || ^12 || >=14}

  prelude-ls@1.2.1:
    resolution: {integrity: sha512-vkcDPrRZo1QZLbn5RLGPpg/WmIQ65qoWWhcGKf/b5eplkkarX0m9z8ppCat4mlOqUsWpyNuYgO3VRyrYHSzX5g==}
    engines: {node: '>= 0.8.0'}

  prettier@2.8.8:
    resolution: {integrity: sha512-tdN8qQGvNjw4CHbY+XXk0JgCXn9QiF21a55rBe5LJAU+kDyC4WQn4+awm2Xfk2lQMk5fKup9XgzTZtGkjBdP9Q==}
    engines: {node: '>=10.13.0'}
    hasBin: true

  promise-stream-reader@1.0.1:
    resolution: {integrity: sha512-Tnxit5trUjBAqqZCGWwjyxhmgMN4hGrtpW3Oc/tRI4bpm/O2+ej72BB08l6JBnGQgVDGCLvHFGjGgQS6vzhwXg==}
    engines: {node: '>8.0.0'}

  punycode.js@2.3.1:
    resolution: {integrity: sha512-uxFIHU0YlHYhDQtV4R9J6a52SLx28BCjT+4ieh7IGbgwVJWO+km431c4yRlREUAsAmt/uMjQUyQHNEPf0M39CA==}
    engines: {node: '>=6'}

  punycode@2.3.1:
    resolution: {integrity: sha512-vYt7UD1U9Wg6138shLtLOvdAu+8DsC/ilFtEVHcH+wydcSpNE20AfSOduf6MkRFahL5FY7X1oU7nKVZFtfq8Fg==}
    engines: {node: '>=6'}

  quansync@0.2.10:
    resolution: {integrity: sha512-t41VRkMYbkHyCYmOvx/6URnN80H7k4X0lLdBMGsz+maAwrJQYB1djpV6vHrQIBE0WBSGqhtEHrK9U3DWWH8v7A==}

  queue-microtask@1.2.3:
    resolution: {integrity: sha512-NuaNSa6flKT5JaSYQzJok04JzTL1CA6aGhv5rfLW3PgqA+M2ChpZQnAC8h8i4ZFkBS8X5RqkDBHA7r4hej3K9A==}

  read-yaml-file@1.1.0:
    resolution: {integrity: sha512-VIMnQi/Z4HT2Fxuwg5KrY174U1VdUIASQVWXXyqtNRtxSr9IYkn1rsI6Tb6HsrHCmB7gVpNwX6JxPTHcH6IoTA==}
    engines: {node: '>=6'}

  reflect.getprototypeof@1.0.10:
    resolution: {integrity: sha512-00o4I+DVrefhv+nX0ulyi3biSHCPDe+yLv5o/p6d/UVlirijB8E16FtfwSAi4g3tcqrQ4lRAqQSoFEZJehYEcw==}
    engines: {node: '>= 0.4'}

  regexp.prototype.flags@1.5.4:
    resolution: {integrity: sha512-dYqgNSZbDwkaJ2ceRd9ojCGjBq+mOm9LmtXnAnEGyHhN/5R7iDW2TRw3h+o/jCFxus3P2LfWIIiwowAjANm7IA==}
    engines: {node: '>= 0.4'}

  resolve-from@4.0.0:
    resolution: {integrity: sha512-pb/MYmXstAkysRFx8piNI1tGFNQIFA3vkE3Gq4EuA1dF6gHp/+vgZqsCGJapvy8N3Q+4o7FwvquPJcnZ7RYy4g==}
    engines: {node: '>=4'}

  resolve-from@5.0.0:
    resolution: {integrity: sha512-qYg9KP24dD5qka9J47d0aVky0N+b4fTU89LN9iDnjB5waksiC49rvMB0PrUJQGoTmH50XPiqOvAjDfaijGxYZw==}
    engines: {node: '>=8'}

  resolve-pkg-maps@1.0.0:
    resolution: {integrity: sha512-seS2Tj26TBVOC2NIc2rOe2y2ZO7efxITtLZcGSOnHHNOQ7CkiUBfw0Iw2ck6xkIhPwLhKNLS8BO+hEpngQlqzw==}

  resolve@1.22.10:
    resolution: {integrity: sha512-NPRy+/ncIMeDlTAsuqwKIiferiawhefFJtkNSW0qZJEqMEb+qBt/77B/jGeeek+F0uOeN05CDa6HXbbIgtVX4w==}
    engines: {node: '>= 0.4'}
    hasBin: true

  reusify@1.1.0:
    resolution: {integrity: sha512-g6QUff04oZpHs0eG5p83rFLhHeV00ug/Yf9nZM6fLeUrPguBTkTQOdpAWWspMh55TZfVQDPaN3NQJfbVRAxdIw==}
    engines: {iojs: '>=1.0.0', node: '>=0.10.0'}

  run-parallel@1.2.0:
    resolution: {integrity: sha512-5l4VyZR86LZ/lDxZTR6jqL8AFE2S0IFLMP26AbjsLVADxHdhB/c0GUsH+y39UfCi3dzz8OlQuPmnaJOMoDHQBA==}

  safe-array-concat@1.1.3:
    resolution: {integrity: sha512-AURm5f0jYEOydBj7VQlVvDrjeFgthDdEF5H1dP+6mNpoXOMo1quQqJ4wvJDyRZ9+pO3kGWoOdmV08cSv2aJV6Q==}
    engines: {node: '>=0.4'}

  safe-push-apply@1.0.0:
    resolution: {integrity: sha512-iKE9w/Z7xCzUMIZqdBsp6pEQvwuEebH4vdpjcDWnyzaI6yl6O9FHvVpmGelvEHNsoY6wGblkxR6Zty/h00WiSA==}
    engines: {node: '>= 0.4'}

  safe-regex-test@1.1.0:
    resolution: {integrity: sha512-x/+Cz4YrimQxQccJf5mKEbIa1NzeCRNI5Ecl/ekmlYaampdNLPalVyIcCZNNH3MvmqBugV5TMYZXv0ljslUlaw==}
    engines: {node: '>= 0.4'}

  safer-buffer@2.1.2:
    resolution: {integrity: sha512-YZo3K82SD7Riyi0E1EQPojLz7kpepnSQI9IyPbHHg1XXXevb5dJI7tpyN2ADxGcQbHG7vcyRHk0cbwqcQriUtg==}

  semver@6.3.1:
    resolution: {integrity: sha512-BR7VvDCVHO+q2xBEWskxS6DJE1qRnb7DxzUrogb71CWoSficBxYsiAGd+Kl0mmq/MprG9yArRkyrQxTO6XjMzA==}
    hasBin: true

  semver@7.7.2:
    resolution: {integrity: sha512-RF0Fw+rO5AMf9MAyaRXI4AV0Ulj5lMHqVxxdSgiVbixSCXoEmmX/jk0CuJw4+3SqroYO9VoUh+HcuJivvtJemA==}
    engines: {node: '>=10'}
    hasBin: true

  set-function-length@1.2.2:
    resolution: {integrity: sha512-pgRc4hJ4/sNjWCSS9AmnS40x3bNMDTknHgL5UaMBTMyJnU90EgWh1Rz+MC9eFu4BuN/UwZjKQuY/1v3rM7HMfg==}
    engines: {node: '>= 0.4'}

  set-function-name@2.0.2:
    resolution: {integrity: sha512-7PGFlmtwsEADb0WYyvCMa1t+yke6daIG4Wirafur5kcf+MhUnPms1UeR0CKQdTZD81yESwMHbtn+TR+dMviakQ==}
    engines: {node: '>= 0.4'}

  set-proto@1.0.0:
    resolution: {integrity: sha512-RJRdvCo6IAnPdsvP/7m6bsQqNnn1FCBX5ZNtFL98MmFF/4xAIJTIg1YbHW5DC2W5SKZanrC6i4HsJqlajw/dZw==}
    engines: {node: '>= 0.4'}

  shebang-command@2.0.0:
    resolution: {integrity: sha512-kHxr2zZpYtdmrN1qDjrrX/Z1rR1kG8Dx+gkpK1G4eXmvXswmcE1hTWBWYUzlraYw1/yZp6YuDY77YtvbN0dmDA==}
    engines: {node: '>=8'}

  shebang-regex@3.0.0:
    resolution: {integrity: sha512-7++dFhtcx3353uBaq8DDR4NuxBetBzC7ZQOhmTQInHEd6bSrXdiEyzCvG07Z44UYdLShWUyXt5M/yhz8ekcb1A==}
    engines: {node: '>=8'}

  shq@1.0.3:
    resolution: {integrity: sha512-1XtfCjwPTIA7E/5gvoRbgVyHpeHcLGcleGrTZIaiqGKDelycbna9BYriq0vSmbRNuew94v83909xRvL/AMuoUw==}

  side-channel-list@1.0.0:
    resolution: {integrity: sha512-FCLHtRD/gnpCiCHEiJLOwdmFP+wzCmDEkc9y7NsYxeF4u7Btsn1ZuwgwJGxImImHicJArLP4R0yX4c2KCrMrTA==}
    engines: {node: '>= 0.4'}

  side-channel-map@1.0.1:
    resolution: {integrity: sha512-VCjCNfgMsby3tTdo02nbjtM/ewra6jPHmpThenkTYh8pG9ucZ/1P8So4u4FGBek/BjpOVsDCMoLA/iuBKIFXRA==}
    engines: {node: '>= 0.4'}

  side-channel-weakmap@1.0.2:
    resolution: {integrity: sha512-WPS/HvHQTYnHisLo9McqBHOJk2FkHO/tlpvldyrnem4aeQp4hai3gythswg6p01oSoTl58rcpiFAjF2br2Ak2A==}
    engines: {node: '>= 0.4'}

  side-channel@1.1.0:
    resolution: {integrity: sha512-ZX99e6tRweoUXqR+VBrslhda51Nh5MTQwou5tnUDgbtyM0dBgmhEDtWGP/xbKn6hqfPRHujUNwz5fy/wbbhnpw==}
    engines: {node: '>= 0.4'}

  signal-exit@4.1.0:
    resolution: {integrity: sha512-bzyZ1e88w9O1iNJbKnOlvYTrWPDl46O1bG0D3XInv+9tkPrxrN8jUUTiFlDkkmKWgn1M6CfIA13SuGqOa9Korw==}
    engines: {node: '>=14'}

  simple-icons@15.2.0:
    resolution: {integrity: sha512-g36ByZgkbd1VIP7RTGhBXVLqrPFtwfcKISA1r+sx3rEhrNJBAaEMrAVo/gOJm6DqlCd8YyKWl85g5z4nXngObA==}
    engines: {node: '>=0.12.18'}

  slash@3.0.0:
    resolution: {integrity: sha512-g9Q1haeby36OSStwb4ntCGGGaKsaVSjQ68fBxoQcutl5fS1vuY18H3wSt3jFyFtrkx+Kz0V1G85A4MyAdDMi2Q==}
    engines: {node: '>=8'}

  source-map-js@1.2.1:
    resolution: {integrity: sha512-UXWMKhLOwVKb728IUtQPXxfYU+usdybtUrK/8uGE8CQMvrhOpwvzDBwj0QhSL7MQc7vIsISBG8VQ8+IDQxpfQA==}
    engines: {node: '>=0.10.0'}

  source-map@0.7.4:
    resolution: {integrity: sha512-l3BikUxvPOcn5E74dZiq5BGsTb5yEwhaTSzccU6t4sDOH8NWJCstKO5QT2CvtFoK6F0saL7p9xHAqHOlCPJygA==}
    engines: {node: '>= 8'}

  spawndamnit@3.0.1:
    resolution: {integrity: sha512-MmnduQUuHCoFckZoWnXsTg7JaiLBJrKFj9UI2MbRPGaJeVpsLcVBu6P/IGZovziM/YBsellCmsprgNA+w0CzVg==}

  sprintf-js@1.0.3:
    resolution: {integrity: sha512-D9cPgkvLlV3t3IzL0D0YLvGA9Ahk4PcvVwUbN0dSGr1aP0Nrt4AEnTUbuGvquEC0mA64Gqt1fzirlRs5ibXx8g==}

  stable-hash-x@0.1.1:
    resolution: {integrity: sha512-l0x1D6vhnsNUGPFVDx45eif0y6eedVC8nm5uACTrVFJFtl2mLRW17aWtVyxFCpn5t94VUPkjU8vSLwIuwwqtJQ==}
    engines: {node: '>=12.0.0'}

  stable-hash-x@0.2.0:
    resolution: {integrity: sha512-o3yWv49B/o4QZk5ZcsALc6t0+eCelPc44zZsLtCQnZPDwFpDYSWcDnrv2TtMmMbQ7uKo3J0HTURCqckw23czNQ==}
    engines: {node: '>=12.0.0'}

  stop-iteration-iterator@1.1.0:
    resolution: {integrity: sha512-eLoXW/DHyl62zxY4SCaIgnRhuMr6ri4juEYARS8E6sCEqzKpOiE521Ucofdx+KnDZl5xmvGYaaKCk5FEOxJCoQ==}
    engines: {node: '>= 0.4'}

  string.prototype.trim@1.2.10:
    resolution: {integrity: sha512-Rs66F0P/1kedk5lyYyH9uBzuiI/kNRmwJAR9quK6VOtIpZ2G+hMZd+HQbbv25MgCA6gEffoMZYxlTod4WcdrKA==}
    engines: {node: '>= 0.4'}

  string.prototype.trimend@1.0.9:
    resolution: {integrity: sha512-G7Ok5C6E/j4SGfyLCloXTrngQIQU3PWtXGst3yM7Bea9FRURf1S42ZHlZZtsNque2FN2PoUhfZXYLNWwEr4dLQ==}
    engines: {node: '>= 0.4'}

  string.prototype.trimstart@1.0.8:
    resolution: {integrity: sha512-UXSH262CSZY1tfu3G3Secr6uGLCFVPMhIqHjlgCUtCCcgihYc/xKs9djMTMUOb2j1mVSeU8EU6NWc/iQKU6Gfg==}
    engines: {node: '>= 0.4'}

  strip-ansi@6.0.1:
    resolution: {integrity: sha512-Y38VPSHcqkFrCpFnQ9vuSXmquuv5oXOKpGeT6aGrr3o3Gc9AlVa6JBfUSOCnbxGGZF+/0ooI7KrPuUSztUdU5A==}
    engines: {node: '>=8'}

  strip-bom@3.0.0:
    resolution: {integrity: sha512-vavAMRXOgBVNF6nyEEmL3DBK19iRpDcoIwW+swQ+CbGiu7lju6t+JklA1MHweoWtadgt4ISVUsXLyDq34ddcwA==}
    engines: {node: '>=4'}

  strip-json-comments@3.1.1:
    resolution: {integrity: sha512-6fPc+R4ihwqP6N/aIv2f1gMH8lOVtWQHoqC4yK6oSDVVocumAsfCqjkXnqiYMhmMwS/mEHLp7Vehlt3ql6lEig==}
    engines: {node: '>=8'}

  style-mod@4.1.2:
    resolution: {integrity: sha512-wnD1HyVqpJUI2+eKZ+eo1UwghftP6yuFheBqqe+bWCotBjC2K1YnteJILRMs3SM4V/0dLEW1SC27MWP5y+mwmw==}

  supports-color@7.2.0:
    resolution: {integrity: sha512-qpCAvRl9stuOHveKsn7HncJRvv501qIacKzQlO/+Lwxc9+0q2wLyv4Dfvt80/DPn2pqOBsJdDiogXGR9+OvwRw==}
    engines: {node: '>=8'}

  supports-preserve-symlinks-flag@1.0.0:
    resolution: {integrity: sha512-ot0WnXS9fgdkgIcePe6RHNk1WA8+muPa6cSjeR3V8K27q9BB1rTE3R1p7Hv0z1ZyAc8s6Vvv8DIyWf681MAt0w==}
    engines: {node: '>= 0.4'}

  svelte-eslint-parser@1.2.0:
    resolution: {integrity: sha512-mbPtajIeuiyU80BEyGvwAktBeTX7KCr5/0l+uRGLq1dafwRNrjfM5kHGJScEBlPG3ipu6dJqfW/k0/fujvIEVw==}
    engines: {node: ^18.18.0 || ^20.9.0 || >=21.1.0}
    peerDependencies:
      svelte: ^3.37.0 || ^4.0.0 || ^5.0.0
    peerDependenciesMeta:
      svelte:
        optional: true

  svelte@5.34.3:
    resolution: {integrity: sha512-Y0QKP2rfWD+ARKe91c4JgZgc/nXa2BfOnVBUjYUMB819m7VyPszihkjdzXPIV0qlGRZYEukpgNq7hgbzTbopJw==}
    engines: {node: '>=18'}

  synckit@0.11.8:
    resolution: {integrity: sha512-+XZ+r1XGIJGeQk3VvXhT6xx/VpbHsRzsTkGgF6E5RX9TTXD0118l87puaEBZ566FhqblC6U0d4XnubznJDm30A==}
    engines: {node: ^14.18.0 || >=16.0.0}

  term-size@2.2.1:
    resolution: {integrity: sha512-wK0Ri4fOGjv/XPy8SBHZChl8CM7uMc5VML7SqiQ0zG7+J5Vr+RMQDoHa2CNT6KHUnTGIXH34UDMkPzAUyapBZg==}
    engines: {node: '>=8'}

  tiny-inflate@1.0.3:
    resolution: {integrity: sha512-pkY1fj1cKHb2seWDy0B16HeWyczlJA9/WW3u3c4z/NiWDsO3DOU5D7nhTLE9CF0yXv/QZFY7sEJmj24dK+Rrqw==}

  tinyglobby@0.2.14:
    resolution: {integrity: sha512-tX5e7OM1HnYr2+a2C/4V0htOcSQcoSTH9KgJnVvNm5zm/cyEWKJ7j7YutsH9CxMdtOkkLFy2AHrMci9IM8IPZQ==}
    engines: {node: '>=12.0.0'}

  tmp-promise@3.0.3:
    resolution: {integrity: sha512-RwM7MoPojPxsOBYnyd2hy0bxtIlVrihNs9pj5SUvY8Zz1sQcQG2tG1hSr8PDxfgEB8RNKDhqbIlroIarSNDNsQ==}

  tmp@0.0.33:
    resolution: {integrity: sha512-jRCJlojKnZ3addtTOjdIqoRuPEKBvNXcGYqzO6zWZX8KfKEpnGY5jfggJQ3EjKuu8D4bJRr0y+cYJFmYbImXGw==}
    engines: {node: '>=0.6.0'}

  tmp@0.2.3:
    resolution: {integrity: sha512-nZD7m9iCPC5g0pYmcaxogYKggSfLsdxl8of3Q/oIbqCqLLIO9IAF0GWjX1z9NZRHPiXv8Wex4yDCaZsgEw0Y8w==}
    engines: {node: '>=14.14'}

  to-regex-range@5.0.1:
    resolution: {integrity: sha512-65P7iz6X5yEr1cwcgvQxbbIw7Uk3gOy5dIdtZ4rDveLqhrdJP+Li/Hx6tyK0NEb+2GCyneCMJiGqrADCSNk8sQ==}
    engines: {node: '>=8.0'}

  ts-api-utils@2.1.0:
    resolution: {integrity: sha512-CUgTZL1irw8u29bzrOD/nH85jqyc74D6SshFgujOIA7osm2Rz7dYH77agkx7H4FBNxDq7Cjf+IjaX/8zwFW+ZQ==}
    engines: {node: '>=18.12'}
    peerDependencies:
      typescript: '>=4.8.4'

  ts-deepmerge@7.0.3:
    resolution: {integrity: sha512-Du/ZW2RfwV/D4cmA5rXafYjBQVuvu4qGiEEla4EmEHVHgRdx68Gftx7i66jn2bzHPwSVZY36Ae6OuDn9el4ZKA==}
    engines: {node: '>=14.13.1'}

  ts-essentials@10.1.1:
    resolution: {integrity: sha512-4aTB7KLHKmUvkjNj8V+EdnmuVTiECzn3K+zIbRthumvHu+j44x3w63xpfs0JL3NGIzGXqoQ7AV591xHO+XrOTw==}
    peerDependencies:
      typescript: '>=4.5.0'
    peerDependenciesMeta:
      typescript:
        optional: true

  ts-replace-all@1.0.0:
    resolution: {integrity: sha512-6uBtdkw3jHXkPtx/e9xB/5vcngMm17CyJYsS2YZeQ+9FdRnt6Ev5g931Sg2p+dxbtMGoCm13m3ax/obicTZIkQ==}

  tsconfig-paths@3.15.0:
    resolution: {integrity: sha512-2Ac2RgzDe/cn48GvOe3M+o82pEFewD3UPbyoUHHdKasHwJKjds4fLXWf/Ux5kATBKN20oaFGu+jbElp1pos0mg==}

  tslib@2.8.1:
    resolution: {integrity: sha512-oJFu94HQb+KVduSUQL7wnpmqnfmLsOA/nAh6b6EH0wCEoK0/mPeXU6c3wKDV83MkOuHPRHtSXKKU99IBazS/2w==}

  type-check@0.4.0:
    resolution: {integrity: sha512-XleUoc9uwGXqjWwXaUTZAmzMcFZ5858QA2vvx1Ur5xIcixXIP+8LnFDgRplU30us6teqdlskFfu+ae4K79Ooew==}
    engines: {node: '>= 0.8.0'}

  typed-array-buffer@1.0.3:
    resolution: {integrity: sha512-nAYYwfY3qnzX30IkA6AQZjVbtK6duGontcQm1WSG1MD94YLqK0515GNApXkoxKOWMusVssAHWLh9SeaoefYFGw==}
    engines: {node: '>= 0.4'}

  typed-array-byte-length@1.0.3:
    resolution: {integrity: sha512-BaXgOuIxz8n8pIq3e7Atg/7s+DpiYrxn4vdot3w9KbnBhcRQq6o3xemQdIfynqSeXeDrF32x+WvfzmOjPiY9lg==}
    engines: {node: '>= 0.4'}

  typed-array-byte-offset@1.0.4:
    resolution: {integrity: sha512-bTlAFB/FBYMcuX81gbL4OcpH5PmlFHqlCCpAl8AlEzMz5k53oNDvN8p1PNOWLEmI2x4orp3raOFB51tv9X+MFQ==}
    engines: {node: '>= 0.4'}

  typed-array-length@1.0.7:
    resolution: {integrity: sha512-3KS2b+kL7fsuk/eJZ7EQdnEmQoaho/r6KUef7hxvltNA5DR8NAUM+8wJMbJyZ4G9/7i3v5zPBIMN5aybAh2/Jg==}
    engines: {node: '>= 0.4'}

  typescript@5.8.3:
    resolution: {integrity: sha512-p1diW6TqL9L07nNxvRMM7hMMw4c5XOo/1ibL4aAIGmSAt9slTE1Xgw5KWuof2uTOvCg9BY7ZRi+GaF+7sfgPeQ==}
    engines: {node: '>=14.17'}
    hasBin: true

  uc.micro@2.1.0:
    resolution: {integrity: sha512-ARDJmphmdvUk6Glw7y9DQ2bFkKBHwQHLi2lsaH6PPmz/Ka9sFOBsBluozhDltWmnv9u/cF6Rt87znRTPV+yp/A==}

  unbox-primitive@1.1.0:
    resolution: {integrity: sha512-nWJ91DjeOkej/TA8pXQ3myruKpKEYgqvpw9lz4OPHj/NWFNluYrjbz9j01CJ8yKQd2g4jFoOkINCTW2I5LEEyw==}
    engines: {node: '>= 0.4'}

  undici-types@7.8.0:
    resolution: {integrity: sha512-9UJ2xGDvQ43tYyVMpuHlsgApydB8ZKfVYTsLDhXkFL/6gfkp+U8xTGdh8pMJv1SpZna0zxG1DwsKZsreLbXBxw==}

  universalify@0.1.2:
    resolution: {integrity: sha512-rBJeI5CXAlmy1pV+617WB9J63U6XcazHHF2f2dbJix4XzpUF0RS3Zbj0FGIOCAva5P/d/GBOYaACQ1w+0azUkg==}
    engines: {node: '>= 4.0.0'}

  unrs-resolver@1.9.0:
    resolution: {integrity: sha512-wqaRu4UnzBD2ABTC1kLfBjAqIDZ5YUTr/MLGa7By47JV1bJDSW7jq/ZSLigB7enLe7ubNaJhtnBXgrc/50cEhg==}

  uri-js@4.4.1:
    resolution: {integrity: sha512-7rKUyy33Q1yc98pQ1DAmLtwX109F7TIfWlW1Ydo8Wl1ii1SeHieeh0HHfPeL2fMXK6z0s8ecKs9frCuLJvndBg==}

  util-deprecate@1.0.2:
    resolution: {integrity: sha512-EPD5q1uXyFxJpCrLnCc1nHnq3gOa6DZBocAIiI2TaSCA7VCJ1UJDMagCzIkXNsUYfD1daK//LTEQ8xiIbrHtcw==}

  w3c-keyname@2.2.8:
    resolution: {integrity: sha512-dpojBhNsCNN7T82Tm7k26A6G9ML3NkhDsnw9n/eoxSRlVBB4CEtIQ/KTCLI2Fwf3ataSXRhYFkQi3SlnFwPvPQ==}

  which-boxed-primitive@1.1.1:
    resolution: {integrity: sha512-TbX3mj8n0odCBFVlY8AxkqcHASw3L60jIuF8jFP78az3C2YhmGvqbHBpAjTRH2/xqYunrJ9g1jSyjCjpoWzIAA==}
    engines: {node: '>= 0.4'}

  which-builtin-type@1.2.1:
    resolution: {integrity: sha512-6iBczoX+kDQ7a3+YJBnh3T+KZRxM/iYNPXicqk66/Qfm1b93iu+yOImkg0zHbj5LNOcNv1TEADiZ0xa34B4q6Q==}
    engines: {node: '>= 0.4'}

  which-collection@1.0.2:
    resolution: {integrity: sha512-K4jVyjnBdgvc86Y6BkaLZEN933SwYOuBFkdmBu9ZfkcAbdVbpITnDmjvZ/aQjRXQrv5EPkTnD1s39GiiqbngCw==}
    engines: {node: '>= 0.4'}

  which-typed-array@1.1.19:
    resolution: {integrity: sha512-rEvr90Bck4WZt9HHFC4DJMsjvu7x+r6bImz0/BrbWb7A2djJ8hnZMrWnHo9F8ssv0OMErasDhftrfROTyqSDrw==}
    engines: {node: '>= 0.4'}

  which@2.0.2:
    resolution: {integrity: sha512-BLI3Tl1TW3Pvl70l3yq3Y64i+awpwXqsGBYWkkqMtnbXgrMD+yj7rhW0kuEDxzJaYXGjEW5ogapKNMEKNMjibA==}
    engines: {node: '>= 8'}
    hasBin: true

  word-wrap@1.2.5:
    resolution: {integrity: sha512-BN22B5eaMMI9UMtjrGd5g5eCYPpCPDUy0FJXbYsaT5zYxjFOckS53SQDE3pWkVoWpHXVb3BrYcEN4Twa55B5cA==}
    engines: {node: '>=0.10.0'}

  yallist@4.0.0:
    resolution: {integrity: sha512-3wdGidZyq5PB084XLES5TpOSRA3wjXAlIWMhum2kRcv/41Sn2emQ0dycQW4uZXLejwKvg6EsvbdlVL+FYEct7A==}

  yocto-queue@0.1.0:
    resolution: {integrity: sha512-rVksvsnNCdJ/ohGc6xgPwyN8eheCxsiLM8mxuE/t/mOVqJewPuO1miLpTHQiRgTKCLexL4MeAFVagts7HmNZ2Q==}
    engines: {node: '>=10'}

  zimmerframe@1.1.2:
    resolution: {integrity: sha512-rAbqEGa8ovJy4pyBxZM70hg4pE6gDgaQ0Sl9M3enG3I0d6H4XSAM3GeNGLKnsBpuijUow064sf7ww1nutC5/3w==}

snapshots:

  '@ampproject/remapping@2.3.0':
    dependencies:
      '@jridgewell/gen-mapping': 0.3.8
      '@jridgewell/trace-mapping': 0.3.25

  '@babel/runtime@7.27.6': {}

  '@capacitor/core@7.3.0':
    dependencies:
      tslib: 2.8.1

  '@capacitor/filesystem@7.1.1(@capacitor/core@7.3.0)':
    dependencies:
      '@capacitor/core': 7.3.0
      '@capacitor/synapse': 1.0.2

  '@capacitor/synapse@1.0.2': {}

  '@changesets/apply-release-plan@7.0.12':
    dependencies:
      '@changesets/config': 3.1.1
      '@changesets/get-version-range-type': 0.4.0
      '@changesets/git': 3.0.4
      '@changesets/should-skip-package': 0.1.2
      '@changesets/types': 6.1.0
      '@manypkg/get-packages': 1.1.3
      detect-indent: 6.1.0
      fs-extra: 7.0.1
      lodash.startcase: 4.4.0
      outdent: 0.5.0
      prettier: 2.8.8
      resolve-from: 5.0.0
      semver: 7.7.2

  '@changesets/assemble-release-plan@6.0.9':
    dependencies:
      '@changesets/errors': 0.2.0
      '@changesets/get-dependents-graph': 2.1.3
      '@changesets/should-skip-package': 0.1.2
      '@changesets/types': 6.1.0
      '@manypkg/get-packages': 1.1.3
      semver: 7.7.2

  '@changesets/changelog-git@0.2.1':
    dependencies:
      '@changesets/types': 6.1.0

  '@changesets/cli@2.29.5':
    dependencies:
      '@changesets/apply-release-plan': 7.0.12
      '@changesets/assemble-release-plan': 6.0.9
      '@changesets/changelog-git': 0.2.1
      '@changesets/config': 3.1.1
      '@changesets/errors': 0.2.0
      '@changesets/get-dependents-graph': 2.1.3
      '@changesets/get-release-plan': 4.0.13
      '@changesets/git': 3.0.4
      '@changesets/logger': 0.1.1
      '@changesets/pre': 2.0.2
      '@changesets/read': 0.6.5
      '@changesets/should-skip-package': 0.1.2
      '@changesets/types': 6.1.0
      '@changesets/write': 0.4.0
      '@manypkg/get-packages': 1.1.3
      ansi-colors: 4.1.3
      ci-info: 3.9.0
      enquirer: 2.4.1
      external-editor: 3.1.0
      fs-extra: 7.0.1
      mri: 1.2.0
      p-limit: 2.3.0
      package-manager-detector: 0.2.11
      picocolors: 1.1.1
      resolve-from: 5.0.0
      semver: 7.7.2
      spawndamnit: 3.0.1
      term-size: 2.2.1

  '@changesets/config@3.1.1':
    dependencies:
      '@changesets/errors': 0.2.0
      '@changesets/get-dependents-graph': 2.1.3
      '@changesets/logger': 0.1.1
      '@changesets/types': 6.1.0
      '@manypkg/get-packages': 1.1.3
      fs-extra: 7.0.1
      micromatch: 4.0.8

  '@changesets/errors@0.2.0':
    dependencies:
      extendable-error: 0.1.7

  '@changesets/get-dependents-graph@2.1.3':
    dependencies:
      '@changesets/types': 6.1.0
      '@manypkg/get-packages': 1.1.3
      picocolors: 1.1.1
      semver: 7.7.2

  '@changesets/get-release-plan@4.0.13':
    dependencies:
      '@changesets/assemble-release-plan': 6.0.9
      '@changesets/config': 3.1.1
      '@changesets/pre': 2.0.2
      '@changesets/read': 0.6.5
      '@changesets/types': 6.1.0
      '@manypkg/get-packages': 1.1.3

  '@changesets/get-version-range-type@0.4.0': {}

  '@changesets/git@3.0.4':
    dependencies:
      '@changesets/errors': 0.2.0
      '@manypkg/get-packages': 1.1.3
      is-subdir: 1.2.0
      micromatch: 4.0.8
      spawndamnit: 3.0.1

  '@changesets/logger@0.1.1':
    dependencies:
      picocolors: 1.1.1

  '@changesets/parse@0.4.1':
    dependencies:
      '@changesets/types': 6.1.0
      js-yaml: 3.14.1

  '@changesets/pre@2.0.2':
    dependencies:
      '@changesets/errors': 0.2.0
      '@changesets/types': 6.1.0
      '@manypkg/get-packages': 1.1.3
      fs-extra: 7.0.1

  '@changesets/read@0.6.5':
    dependencies:
      '@changesets/git': 3.0.4
      '@changesets/logger': 0.1.1
      '@changesets/parse': 0.4.1
      '@changesets/types': 6.1.0
      fs-extra: 7.0.1
      p-filter: 2.1.0
      picocolors: 1.1.1

  '@changesets/should-skip-package@0.1.2':
    dependencies:
      '@changesets/types': 6.1.0
      '@manypkg/get-packages': 1.1.3

  '@changesets/types@4.1.0': {}

  '@changesets/types@6.1.0': {}

  '@changesets/write@0.4.0':
    dependencies:
      '@changesets/types': 6.1.0
      fs-extra: 7.0.1
      human-id: 4.1.1
      prettier: 2.8.8

  '@codemirror/state@6.5.2':
    dependencies:
      '@marijn/find-cluster-break': 1.0.2

  '@codemirror/view@6.37.1':
    dependencies:
      '@codemirror/state': 6.5.2
      crelt: 1.0.6
      style-mod: 4.1.2
      w3c-keyname: 2.2.8

  '@emnapi/core@1.4.3':
    dependencies:
      '@emnapi/wasi-threads': 1.0.2
      tslib: 2.8.1
    optional: true

  '@emnapi/runtime@1.4.3':
    dependencies:
      tslib: 2.8.1
    optional: true

  '@emnapi/wasi-threads@1.0.2':
    dependencies:
      tslib: 2.8.1
    optional: true

  '@esbuild/aix-ppc64@0.25.8':
    optional: true

  '@esbuild/android-arm64@0.25.8':
    optional: true

  '@esbuild/android-arm@0.25.8':
    optional: true

  '@esbuild/android-x64@0.25.8':
    optional: true

  '@esbuild/darwin-arm64@0.25.8':
    optional: true

  '@esbuild/darwin-x64@0.25.8':
    optional: true

  '@esbuild/freebsd-arm64@0.25.8':
    optional: true

  '@esbuild/freebsd-x64@0.25.8':
    optional: true

  '@esbuild/linux-arm64@0.25.8':
    optional: true

  '@esbuild/linux-arm@0.25.8':
    optional: true

  '@esbuild/linux-ia32@0.25.8':
    optional: true

  '@esbuild/linux-loong64@0.25.8':
    optional: true

  '@esbuild/linux-mips64el@0.25.8':
    optional: true

  '@esbuild/linux-ppc64@0.25.8':
    optional: true

  '@esbuild/linux-riscv64@0.25.8':
    optional: true

  '@esbuild/linux-s390x@0.25.8':
    optional: true

  '@esbuild/linux-x64@0.25.8':
    optional: true

  '@esbuild/netbsd-arm64@0.25.8':
    optional: true

  '@esbuild/netbsd-x64@0.25.8':
    optional: true

  '@esbuild/openbsd-arm64@0.25.8':
    optional: true

  '@esbuild/openbsd-x64@0.25.8':
    optional: true

  '@esbuild/openharmony-arm64@0.25.8':
    optional: true

  '@esbuild/sunos-x64@0.25.8':
    optional: true

  '@esbuild/win32-arm64@0.25.8':
    optional: true

  '@esbuild/win32-ia32@0.25.8':
    optional: true

<<<<<<< HEAD
  '@eslint-community/eslint-utils@4.7.0(eslint@9.29.0)':
    dependencies:
      eslint: 9.29.0
=======
  '@esbuild/win32-x64@0.25.8':
    optional: true

  '@eslint-community/eslint-utils@4.7.0(eslint@9.32.0)':
    dependencies:
      eslint: 9.32.0
>>>>>>> 47a09fa6
      eslint-visitor-keys: 3.4.3

  '@eslint-community/regexpp@4.12.1': {}

<<<<<<< HEAD
  '@eslint/compat@1.3.0(eslint@9.29.0)':
    optionalDependencies:
      eslint: 9.29.0
=======
  '@eslint/compat@1.3.1(eslint@9.32.0)':
    optionalDependencies:
      eslint: 9.32.0
>>>>>>> 47a09fa6

  '@eslint/config-array@0.21.0':
    dependencies:
      '@eslint/object-schema': 2.1.6
      debug: 4.4.1
      minimatch: 3.1.2
    transitivePeerDependencies:
      - supports-color

  '@eslint/config-helpers@0.3.0': {}

  '@eslint/core@0.15.1':
    dependencies:
      '@types/json-schema': 7.0.15

  '@eslint/eslintrc@3.3.1':
    dependencies:
      ajv: 6.12.6
      debug: 4.4.1
      espree: 10.4.0
      globals: 14.0.0
      ignore: 5.3.2
      import-fresh: 3.3.1
      js-yaml: 4.1.0
      minimatch: 3.1.2
      strip-json-comments: 3.1.1
    transitivePeerDependencies:
      - supports-color

<<<<<<< HEAD
  '@eslint/js@9.29.0': {}
=======
  '@eslint/js@9.32.0': {}
>>>>>>> 47a09fa6

  '@eslint/object-schema@2.1.6': {}

  '@eslint/plugin-kit@0.3.4':
    dependencies:
      '@eslint/core': 0.15.1
      levn: 0.4.1

  '@humanfs/core@0.19.1': {}

  '@humanfs/node@0.16.6':
    dependencies:
      '@humanfs/core': 0.19.1
      '@humanwhocodes/retry': 0.3.1

  '@humanwhocodes/module-importer@1.0.1': {}

  '@humanwhocodes/retry@0.3.1': {}

  '@humanwhocodes/retry@0.4.3': {}

  '@jridgewell/gen-mapping@0.3.8':
    dependencies:
      '@jridgewell/set-array': 1.2.1
      '@jridgewell/sourcemap-codec': 1.5.0
      '@jridgewell/trace-mapping': 0.3.25

  '@jridgewell/resolve-uri@3.1.2': {}

  '@jridgewell/set-array@1.2.1': {}

  '@jridgewell/sourcemap-codec@1.5.0': {}

  '@jridgewell/trace-mapping@0.3.25':
    dependencies:
      '@jridgewell/resolve-uri': 3.1.2
      '@jridgewell/sourcemap-codec': 1.5.0

  '@manypkg/find-root@1.1.0':
    dependencies:
      '@babel/runtime': 7.27.6
      '@types/node': 12.20.55
      find-up: 4.1.0
      fs-extra: 8.1.0

  '@manypkg/get-packages@1.1.3':
    dependencies:
      '@babel/runtime': 7.27.6
      '@changesets/types': 4.1.0
      '@manypkg/find-root': 1.1.0
      fs-extra: 8.1.0
      globby: 11.1.0
      read-yaml-file: 1.1.0

  '@marijn/find-cluster-break@1.0.2': {}

  '@napi-rs/wasm-runtime@0.2.11':
    dependencies:
      '@emnapi/core': 1.4.3
      '@emnapi/runtime': 1.4.3
      '@tybys/wasm-util': 0.9.0
    optional: true

  '@nodelib/fs.scandir@2.1.5':
    dependencies:
      '@nodelib/fs.stat': 2.0.5
      run-parallel: 1.2.0

  '@nodelib/fs.stat@2.0.5': {}

  '@nodelib/fs.walk@1.2.8':
    dependencies:
      '@nodelib/fs.scandir': 2.1.5
      fastq: 1.19.1

  '@pkgr/core@0.2.7': {}

<<<<<<< HEAD
  '@polyipseity/obsidian-plugin-library@1.32.0(@codemirror/state@6.5.2)(@codemirror/view@6.37.1)(esbuild@0.25.5)(typescript@5.8.3)':
=======
  '@polyipseity/obsidian-plugin-library@1.32.0(@codemirror/state@6.5.2)(@codemirror/view@6.37.1)(esbuild@0.25.8)(typescript@5.8.3)':
>>>>>>> 47a09fa6
    dependencies:
      '@capacitor/core': 7.3.0
      '@capacitor/filesystem': 7.1.1(@capacitor/core@7.3.0)
      '@jridgewell/trace-mapping': 0.3.25
      async-lock: 1.4.1
      browser-util-inspect: 0.2.0
      convert-source-map: 2.0.0
      deep-equal: 2.2.3
      espree: 10.4.0
      file-saver: 2.0.5
<<<<<<< HEAD
      i18next: 25.2.1(typescript@5.8.3)
=======
      i18next: 25.3.2(typescript@5.8.3)
>>>>>>> 47a09fa6
      i18next-resources-to-backend: 1.2.1
      import-meta-resolve: 4.1.0
      lodash-es: 4.17.21
      lucide: 0.514.0
      lz-string: 1.5.0
      moment: 2.30.1
      monkey-around: 3.0.0
      obsidian: 1.4.11(@codemirror/state@6.5.2)(@codemirror/view@6.37.1)
      p-lazy: 5.0.0
      semver: 7.7.2
      shq: 1.0.3
      source-map: 0.7.4
      svelte: 5.34.3
      svelte-eslint-parser: 1.2.0(svelte@5.34.3)
      ts-deepmerge: 7.0.3
      ts-essentials: 10.1.1(typescript@5.8.3)
    optionalDependencies:
      esbuild: 0.25.8
    transitivePeerDependencies:
      - '@codemirror/state'
      - '@codemirror/view'
      - typescript

  '@polyipseity/obsidian@1.4.11(@codemirror/state@6.5.2)(@codemirror/view@6.37.1)':
    dependencies:
      '@codemirror/state': 6.5.2
      '@codemirror/view': 6.37.1
      '@types/codemirror': 5.60.8
      moment: 2.29.4

  '@rtsao/scc@1.1.0': {}

  '@sveltejs/acorn-typescript@1.0.5(acorn@8.15.0)':
    dependencies:
      acorn: 8.15.0

  '@tsconfig/node16@16.1.4': {}

  '@tsconfig/recommended@1.0.10': {}

  '@tsconfig/strictest@2.0.5': {}

  '@tybys/wasm-util@0.9.0':
    dependencies:
      tslib: 2.8.1
    optional: true

  '@types/ansi-escape-sequences@4.0.4': {}

  '@types/async-lock@1.4.2': {}

  '@types/browser-util-inspect@0.2.4': {}

  '@types/codemirror@5.60.8':
    dependencies:
      '@types/tern': 0.23.9

  '@types/debug@4.1.12':
    dependencies:
      '@types/ms': 2.1.0

  '@types/estree@1.0.8': {}

  '@types/json-schema@7.0.15': {}

  '@types/json5@0.0.29': {}

  '@types/katex@0.16.7': {}

  '@types/lodash-es@4.17.12':
    dependencies:
      '@types/lodash': 4.17.17

  '@types/lodash@4.17.17': {}

  '@types/ms@2.1.0': {}

  '@types/node@12.20.55': {}

  '@types/node@24.1.0':
    dependencies:
      undici-types: 7.8.0

  '@types/semver@7.7.0': {}

  '@types/tern@0.23.9':
    dependencies:
      '@types/estree': 1.0.8

  '@types/unist@2.0.11': {}

<<<<<<< HEAD
  '@typescript-eslint/eslint-plugin@8.34.0(@typescript-eslint/parser@8.34.0(eslint@9.29.0)(typescript@5.8.3))(eslint@9.29.0)(typescript@5.8.3)':
    dependencies:
      '@eslint-community/regexpp': 4.12.1
      '@typescript-eslint/parser': 8.34.0(eslint@9.29.0)(typescript@5.8.3)
      '@typescript-eslint/scope-manager': 8.34.0
      '@typescript-eslint/type-utils': 8.34.0(eslint@9.29.0)(typescript@5.8.3)
      '@typescript-eslint/utils': 8.34.0(eslint@9.29.0)(typescript@5.8.3)
      '@typescript-eslint/visitor-keys': 8.34.0
      eslint: 9.29.0
=======
  '@typescript-eslint/eslint-plugin@8.38.0(@typescript-eslint/parser@8.38.0(eslint@9.32.0)(typescript@5.8.3))(eslint@9.32.0)(typescript@5.8.3)':
    dependencies:
      '@eslint-community/regexpp': 4.12.1
      '@typescript-eslint/parser': 8.38.0(eslint@9.32.0)(typescript@5.8.3)
      '@typescript-eslint/scope-manager': 8.38.0
      '@typescript-eslint/type-utils': 8.38.0(eslint@9.32.0)(typescript@5.8.3)
      '@typescript-eslint/utils': 8.38.0(eslint@9.32.0)(typescript@5.8.3)
      '@typescript-eslint/visitor-keys': 8.38.0
      eslint: 9.32.0
>>>>>>> 47a09fa6
      graphemer: 1.4.0
      ignore: 7.0.5
      natural-compare: 1.4.0
      ts-api-utils: 2.1.0(typescript@5.8.3)
      typescript: 5.8.3
    transitivePeerDependencies:
      - supports-color

<<<<<<< HEAD
  '@typescript-eslint/parser@8.34.0(eslint@9.29.0)(typescript@5.8.3)':
=======
  '@typescript-eslint/parser@8.38.0(eslint@9.32.0)(typescript@5.8.3)':
>>>>>>> 47a09fa6
    dependencies:
      '@typescript-eslint/scope-manager': 8.38.0
      '@typescript-eslint/types': 8.38.0
      '@typescript-eslint/typescript-estree': 8.38.0(typescript@5.8.3)
      '@typescript-eslint/visitor-keys': 8.38.0
      debug: 4.4.1
<<<<<<< HEAD
      eslint: 9.29.0
=======
      eslint: 9.32.0
>>>>>>> 47a09fa6
      typescript: 5.8.3
    transitivePeerDependencies:
      - supports-color

  '@typescript-eslint/project-service@8.38.0(typescript@5.8.3)':
    dependencies:
      '@typescript-eslint/tsconfig-utils': 8.38.0(typescript@5.8.3)
      '@typescript-eslint/types': 8.38.0
      debug: 4.4.1
      typescript: 5.8.3
    transitivePeerDependencies:
      - supports-color

  '@typescript-eslint/scope-manager@8.38.0':
    dependencies:
      '@typescript-eslint/types': 8.38.0
      '@typescript-eslint/visitor-keys': 8.38.0

  '@typescript-eslint/tsconfig-utils@8.38.0(typescript@5.8.3)':
    dependencies:
      typescript: 5.8.3

<<<<<<< HEAD
  '@typescript-eslint/type-utils@8.34.0(eslint@9.29.0)(typescript@5.8.3)':
    dependencies:
      '@typescript-eslint/typescript-estree': 8.34.0(typescript@5.8.3)
      '@typescript-eslint/utils': 8.34.0(eslint@9.29.0)(typescript@5.8.3)
      debug: 4.4.1
      eslint: 9.29.0
=======
  '@typescript-eslint/type-utils@8.38.0(eslint@9.32.0)(typescript@5.8.3)':
    dependencies:
      '@typescript-eslint/types': 8.38.0
      '@typescript-eslint/typescript-estree': 8.38.0(typescript@5.8.3)
      '@typescript-eslint/utils': 8.38.0(eslint@9.32.0)(typescript@5.8.3)
      debug: 4.4.1
      eslint: 9.32.0
>>>>>>> 47a09fa6
      ts-api-utils: 2.1.0(typescript@5.8.3)
      typescript: 5.8.3
    transitivePeerDependencies:
      - supports-color

  '@typescript-eslint/types@8.38.0': {}

  '@typescript-eslint/typescript-estree@8.38.0(typescript@5.8.3)':
    dependencies:
      '@typescript-eslint/project-service': 8.38.0(typescript@5.8.3)
      '@typescript-eslint/tsconfig-utils': 8.38.0(typescript@5.8.3)
      '@typescript-eslint/types': 8.38.0
      '@typescript-eslint/visitor-keys': 8.38.0
      debug: 4.4.1
      fast-glob: 3.3.3
      is-glob: 4.0.3
      minimatch: 9.0.5
      semver: 7.7.2
      ts-api-utils: 2.1.0(typescript@5.8.3)
      typescript: 5.8.3
    transitivePeerDependencies:
      - supports-color

<<<<<<< HEAD
  '@typescript-eslint/utils@8.34.0(eslint@9.29.0)(typescript@5.8.3)':
    dependencies:
      '@eslint-community/eslint-utils': 4.7.0(eslint@9.29.0)
      '@typescript-eslint/scope-manager': 8.34.0
      '@typescript-eslint/types': 8.34.0
      '@typescript-eslint/typescript-estree': 8.34.0(typescript@5.8.3)
      eslint: 9.29.0
=======
  '@typescript-eslint/utils@8.38.0(eslint@9.32.0)(typescript@5.8.3)':
    dependencies:
      '@eslint-community/eslint-utils': 4.7.0(eslint@9.32.0)
      '@typescript-eslint/scope-manager': 8.38.0
      '@typescript-eslint/types': 8.38.0
      '@typescript-eslint/typescript-estree': 8.38.0(typescript@5.8.3)
      eslint: 9.32.0
>>>>>>> 47a09fa6
      typescript: 5.8.3
    transitivePeerDependencies:
      - supports-color

  '@typescript-eslint/visitor-keys@8.38.0':
    dependencies:
      '@typescript-eslint/types': 8.38.0
      eslint-visitor-keys: 4.2.1

  '@unrs/resolver-binding-android-arm-eabi@1.9.0':
    optional: true

  '@unrs/resolver-binding-android-arm64@1.9.0':
    optional: true

  '@unrs/resolver-binding-darwin-arm64@1.9.0':
    optional: true

  '@unrs/resolver-binding-darwin-x64@1.9.0':
    optional: true

  '@unrs/resolver-binding-freebsd-x64@1.9.0':
    optional: true

  '@unrs/resolver-binding-linux-arm-gnueabihf@1.9.0':
    optional: true

  '@unrs/resolver-binding-linux-arm-musleabihf@1.9.0':
    optional: true

  '@unrs/resolver-binding-linux-arm64-gnu@1.9.0':
    optional: true

  '@unrs/resolver-binding-linux-arm64-musl@1.9.0':
    optional: true

  '@unrs/resolver-binding-linux-ppc64-gnu@1.9.0':
    optional: true

  '@unrs/resolver-binding-linux-riscv64-gnu@1.9.0':
    optional: true

  '@unrs/resolver-binding-linux-riscv64-musl@1.9.0':
    optional: true

  '@unrs/resolver-binding-linux-s390x-gnu@1.9.0':
    optional: true

  '@unrs/resolver-binding-linux-x64-gnu@1.9.0':
    optional: true

  '@unrs/resolver-binding-linux-x64-musl@1.9.0':
    optional: true

  '@unrs/resolver-binding-wasm32-wasi@1.9.0':
    dependencies:
      '@napi-rs/wasm-runtime': 0.2.11
    optional: true

  '@unrs/resolver-binding-win32-arm64-msvc@1.9.0':
    optional: true

  '@unrs/resolver-binding-win32-ia32-msvc@1.9.0':
    optional: true

  '@unrs/resolver-binding-win32-x64-msvc@1.9.0':
    optional: true

  '@xterm/addon-canvas@0.7.0(@xterm/xterm@5.5.0)':
    dependencies:
      '@xterm/xterm': 5.5.0

  '@xterm/addon-fit@0.10.0(@xterm/xterm@5.5.0)':
    dependencies:
      '@xterm/xterm': 5.5.0

  '@xterm/addon-ligatures@0.9.0(@xterm/xterm@5.5.0)':
    dependencies:
      '@xterm/xterm': 5.5.0
      font-finder: 1.1.0
      font-ligatures: 1.4.1

  '@xterm/addon-search@0.15.0(@xterm/xterm@5.5.0)':
    dependencies:
      '@xterm/xterm': 5.5.0

  '@xterm/addon-serialize@0.13.0(@xterm/xterm@5.5.0)':
    dependencies:
      '@xterm/xterm': 5.5.0

  '@xterm/addon-unicode11@0.8.0(@xterm/xterm@5.5.0)':
    dependencies:
      '@xterm/xterm': 5.5.0

  '@xterm/addon-web-links@0.11.0(@xterm/xterm@5.5.0)':
    dependencies:
      '@xterm/xterm': 5.5.0

  '@xterm/addon-webgl@0.18.0(@xterm/xterm@5.5.0)':
    dependencies:
      '@xterm/xterm': 5.5.0

  '@xterm/xterm@5.5.0': {}

  acorn-jsx@5.3.2(acorn@8.15.0):
    dependencies:
      acorn: 8.15.0

  acorn@8.15.0: {}

  ajv@6.12.6:
    dependencies:
      fast-deep-equal: 3.1.3
      fast-json-stable-stringify: 2.1.0
      json-schema-traverse: 0.4.1
      uri-js: 4.4.1

  ansi-colors@4.1.3: {}

  ansi-escape-sequences@6.2.4:
    dependencies:
      array-back: 6.2.2

  ansi-regex@5.0.1: {}

  ansi-styles@4.3.0:
    dependencies:
      color-convert: 2.0.1

  argparse@1.0.10:
    dependencies:
      sprintf-js: 1.0.3

  argparse@2.0.1: {}

  aria-query@5.3.2: {}

  array-back@6.2.2: {}

  array-buffer-byte-length@1.0.2:
    dependencies:
      call-bound: 1.0.4
      is-array-buffer: 3.0.5

  array-includes@3.1.9:
    dependencies:
      call-bind: 1.0.8
      call-bound: 1.0.4
      define-properties: 1.2.1
      es-abstract: 1.24.0
      es-object-atoms: 1.1.1
      get-intrinsic: 1.3.0
      is-string: 1.1.1
      math-intrinsics: 1.1.0

  array-union@2.1.0: {}

  array.prototype.findlastindex@1.2.6:
    dependencies:
      call-bind: 1.0.8
      call-bound: 1.0.4
      define-properties: 1.2.1
      es-abstract: 1.24.0
      es-errors: 1.3.0
      es-object-atoms: 1.1.1
      es-shim-unscopables: 1.1.0

  array.prototype.flat@1.3.3:
    dependencies:
      call-bind: 1.0.8
      define-properties: 1.2.1
      es-abstract: 1.24.0
      es-shim-unscopables: 1.1.0

  array.prototype.flatmap@1.3.3:
    dependencies:
      call-bind: 1.0.8
      define-properties: 1.2.1
      es-abstract: 1.24.0
      es-shim-unscopables: 1.1.0

  arraybuffer.prototype.slice@1.0.4:
    dependencies:
      array-buffer-byte-length: 1.0.2
      call-bind: 1.0.8
      define-properties: 1.2.1
      es-abstract: 1.24.0
      es-errors: 1.3.0
      get-intrinsic: 1.3.0
      is-array-buffer: 3.0.5

  async-function@1.0.0: {}

  async-lock@1.4.1: {}

  available-typed-arrays@1.0.7:
    dependencies:
      possible-typed-array-names: 1.1.0

  axobject-query@4.1.0: {}

  balanced-match@1.0.2: {}

  better-path-resolve@1.0.0:
    dependencies:
      is-windows: 1.0.2

  brace-expansion@1.1.12:
    dependencies:
      balanced-match: 1.0.2
      concat-map: 0.0.1

  brace-expansion@2.0.2:
    dependencies:
      balanced-match: 1.0.2

  braces@3.0.3:
    dependencies:
      fill-range: 7.1.1

  browser-util-inspect@0.2.0: {}

  builtin-modules@5.0.0: {}

  call-bind-apply-helpers@1.0.2:
    dependencies:
      es-errors: 1.3.0
      function-bind: 1.1.2

  call-bind@1.0.8:
    dependencies:
      call-bind-apply-helpers: 1.0.2
      es-define-property: 1.0.1
      get-intrinsic: 1.3.0
      set-function-length: 1.2.2

  call-bound@1.0.4:
    dependencies:
      call-bind-apply-helpers: 1.0.2
      get-intrinsic: 1.3.0

  callsites@3.1.0: {}

  chalk@4.1.2:
    dependencies:
      ansi-styles: 4.3.0
      supports-color: 7.2.0

  character-entities-legacy@3.0.0: {}

  character-entities@2.0.2: {}

  character-reference-invalid@2.0.1: {}

  chardet@0.7.0: {}

  ci-info@3.9.0: {}

  clsx@2.1.1: {}

  color-convert@2.0.1:
    dependencies:
      color-name: 1.1.4

  color-name@1.1.4: {}

  commander@8.3.0: {}

  concat-map@0.0.1: {}

  convert-source-map@2.0.0: {}

  core-js@3.43.0: {}

  crelt@1.0.6: {}

  cross-spawn@7.0.6:
    dependencies:
      path-key: 3.1.1
      shebang-command: 2.0.0
      which: 2.0.2

  cssesc@3.0.0: {}

  data-view-buffer@1.0.2:
    dependencies:
      call-bound: 1.0.4
      es-errors: 1.3.0
      is-data-view: 1.0.2

  data-view-byte-length@1.0.2:
    dependencies:
      call-bound: 1.0.4
      es-errors: 1.3.0
      is-data-view: 1.0.2

  data-view-byte-offset@1.0.1:
    dependencies:
      call-bound: 1.0.4
      es-errors: 1.3.0
      is-data-view: 1.0.2

  debug@3.2.7:
    dependencies:
      ms: 2.1.3

  debug@4.4.1:
    dependencies:
      ms: 2.1.3

  decode-named-character-reference@1.1.0:
    dependencies:
      character-entities: 2.0.2

  deep-equal@2.2.3:
    dependencies:
      array-buffer-byte-length: 1.0.2
      call-bind: 1.0.8
      es-get-iterator: 1.1.3
      get-intrinsic: 1.3.0
      is-arguments: 1.2.0
      is-array-buffer: 3.0.5
      is-date-object: 1.1.0
      is-regex: 1.2.1
      is-shared-array-buffer: 1.0.4
      isarray: 2.0.5
      object-is: 1.1.6
      object-keys: 1.1.1
      object.assign: 4.1.7
      regexp.prototype.flags: 1.5.4
      side-channel: 1.1.0
      which-boxed-primitive: 1.1.1
      which-collection: 1.0.2
      which-typed-array: 1.1.19

  deep-is@0.1.4: {}

  define-data-property@1.1.4:
    dependencies:
      es-define-property: 1.0.1
      es-errors: 1.3.0
      gopd: 1.2.0

  define-properties@1.2.1:
    dependencies:
      define-data-property: 1.1.4
      has-property-descriptors: 1.0.2
      object-keys: 1.1.1

  dequal@2.0.3: {}

  detect-indent@6.1.0: {}

  devlop@1.1.0:
    dependencies:
      dequal: 2.0.3

  dir-glob@3.0.1:
    dependencies:
      path-type: 4.0.0

  doctrine@2.1.0:
    dependencies:
      esutils: 2.0.3

  dunder-proto@1.0.1:
    dependencies:
      call-bind-apply-helpers: 1.0.2
      es-errors: 1.3.0
      gopd: 1.2.0

  enquirer@2.4.1:
    dependencies:
      ansi-colors: 4.1.3
      strip-ansi: 6.0.1

  entities@4.5.0: {}

  es-abstract@1.24.0:
    dependencies:
      array-buffer-byte-length: 1.0.2
      arraybuffer.prototype.slice: 1.0.4
      available-typed-arrays: 1.0.7
      call-bind: 1.0.8
      call-bound: 1.0.4
      data-view-buffer: 1.0.2
      data-view-byte-length: 1.0.2
      data-view-byte-offset: 1.0.1
      es-define-property: 1.0.1
      es-errors: 1.3.0
      es-object-atoms: 1.1.1
      es-set-tostringtag: 2.1.0
      es-to-primitive: 1.3.0
      function.prototype.name: 1.1.8
      get-intrinsic: 1.3.0
      get-proto: 1.0.1
      get-symbol-description: 1.1.0
      globalthis: 1.0.4
      gopd: 1.2.0
      has-property-descriptors: 1.0.2
      has-proto: 1.2.0
      has-symbols: 1.1.0
      hasown: 2.0.2
      internal-slot: 1.1.0
      is-array-buffer: 3.0.5
      is-callable: 1.2.7
      is-data-view: 1.0.2
      is-negative-zero: 2.0.3
      is-regex: 1.2.1
      is-set: 2.0.3
      is-shared-array-buffer: 1.0.4
      is-string: 1.1.1
      is-typed-array: 1.1.15
      is-weakref: 1.1.1
      math-intrinsics: 1.1.0
      object-inspect: 1.13.4
      object-keys: 1.1.1
      object.assign: 4.1.7
      own-keys: 1.0.1
      regexp.prototype.flags: 1.5.4
      safe-array-concat: 1.1.3
      safe-push-apply: 1.0.0
      safe-regex-test: 1.1.0
      set-proto: 1.0.0
      stop-iteration-iterator: 1.1.0
      string.prototype.trim: 1.2.10
      string.prototype.trimend: 1.0.9
      string.prototype.trimstart: 1.0.8
      typed-array-buffer: 1.0.3
      typed-array-byte-length: 1.0.3
      typed-array-byte-offset: 1.0.4
      typed-array-length: 1.0.7
      unbox-primitive: 1.1.0
      which-typed-array: 1.1.19

  es-define-property@1.0.1: {}

  es-errors@1.3.0: {}

  es-get-iterator@1.1.3:
    dependencies:
      call-bind: 1.0.8
      get-intrinsic: 1.3.0
      has-symbols: 1.1.0
      is-arguments: 1.2.0
      is-map: 2.0.3
      is-set: 2.0.3
      is-string: 1.1.1
      isarray: 2.0.5
      stop-iteration-iterator: 1.1.0

  es-object-atoms@1.1.1:
    dependencies:
      es-errors: 1.3.0

  es-set-tostringtag@2.1.0:
    dependencies:
      es-errors: 1.3.0
      get-intrinsic: 1.3.0
      has-tostringtag: 1.0.2
      hasown: 2.0.2

  es-shim-unscopables@1.1.0:
    dependencies:
      hasown: 2.0.2

  es-to-primitive@1.3.0:
    dependencies:
      is-callable: 1.2.7
      is-date-object: 1.1.0
      is-symbol: 1.1.1

  esbuild-compress@2.0.2(esbuild@0.25.8):
    dependencies:
      esbuild: 0.25.8
      import-meta-resolve: 4.1.0
      lodash-es: 4.17.21
      lz-string: 1.5.0
      p-lazy: 5.0.0

  esbuild-plugin-globals@0.2.0: {}

  esbuild-plugin-text-replace@1.3.0:
    dependencies:
      ts-replace-all: 1.0.0

  esbuild@0.25.8:
    optionalDependencies:
      '@esbuild/aix-ppc64': 0.25.8
      '@esbuild/android-arm': 0.25.8
      '@esbuild/android-arm64': 0.25.8
      '@esbuild/android-x64': 0.25.8
      '@esbuild/darwin-arm64': 0.25.8
      '@esbuild/darwin-x64': 0.25.8
      '@esbuild/freebsd-arm64': 0.25.8
      '@esbuild/freebsd-x64': 0.25.8
      '@esbuild/linux-arm': 0.25.8
      '@esbuild/linux-arm64': 0.25.8
      '@esbuild/linux-ia32': 0.25.8
      '@esbuild/linux-loong64': 0.25.8
      '@esbuild/linux-mips64el': 0.25.8
      '@esbuild/linux-ppc64': 0.25.8
      '@esbuild/linux-riscv64': 0.25.8
      '@esbuild/linux-s390x': 0.25.8
      '@esbuild/linux-x64': 0.25.8
      '@esbuild/netbsd-arm64': 0.25.8
      '@esbuild/netbsd-x64': 0.25.8
      '@esbuild/openbsd-arm64': 0.25.8
      '@esbuild/openbsd-x64': 0.25.8
      '@esbuild/openharmony-arm64': 0.25.8
      '@esbuild/sunos-x64': 0.25.8
      '@esbuild/win32-arm64': 0.25.8
      '@esbuild/win32-ia32': 0.25.8
      '@esbuild/win32-x64': 0.25.8

  escape-string-regexp@4.0.0: {}

  eslint-import-context@0.1.8(unrs-resolver@1.9.0):
    dependencies:
      get-tsconfig: 4.10.1
      stable-hash-x: 0.1.1
    optionalDependencies:
      unrs-resolver: 1.9.0

  eslint-import-resolver-node@0.3.9:
    dependencies:
      debug: 3.2.7
      is-core-module: 2.16.1
      resolve: 1.22.10
    transitivePeerDependencies:
      - supports-color

<<<<<<< HEAD
  eslint-import-resolver-typescript@4.4.3(eslint-plugin-import@2.31.0)(eslint@9.29.0):
    dependencies:
      debug: 4.4.1
      eslint: 9.29.0
=======
  eslint-import-resolver-typescript@4.4.4(eslint-plugin-import@2.32.0)(eslint@9.32.0):
    dependencies:
      debug: 4.4.1
      eslint: 9.32.0
>>>>>>> 47a09fa6
      eslint-import-context: 0.1.8(unrs-resolver@1.9.0)
      get-tsconfig: 4.10.1
      is-bun-module: 2.0.0
      stable-hash-x: 0.2.0
      tinyglobby: 0.2.14
      unrs-resolver: 1.9.0
    optionalDependencies:
<<<<<<< HEAD
      eslint-plugin-import: 2.31.0(@typescript-eslint/parser@8.34.0(eslint@9.29.0)(typescript@5.8.3))(eslint-import-resolver-typescript@4.4.3)(eslint@9.29.0)
    transitivePeerDependencies:
      - supports-color

  eslint-module-utils@2.12.0(@typescript-eslint/parser@8.34.0(eslint@9.29.0)(typescript@5.8.3))(eslint-import-resolver-node@0.3.9)(eslint-import-resolver-typescript@4.4.3)(eslint@9.29.0):
    dependencies:
      debug: 3.2.7
    optionalDependencies:
      '@typescript-eslint/parser': 8.34.0(eslint@9.29.0)(typescript@5.8.3)
      eslint: 9.29.0
      eslint-import-resolver-node: 0.3.9
      eslint-import-resolver-typescript: 4.4.3(eslint-plugin-import@2.31.0)(eslint@9.29.0)
    transitivePeerDependencies:
      - supports-color

  eslint-plugin-import@2.31.0(@typescript-eslint/parser@8.34.0(eslint@9.29.0)(typescript@5.8.3))(eslint-import-resolver-typescript@4.4.3)(eslint@9.29.0):
=======
      eslint-plugin-import: 2.32.0(@typescript-eslint/parser@8.38.0(eslint@9.32.0)(typescript@5.8.3))(eslint-import-resolver-typescript@4.4.4)(eslint@9.32.0)
    transitivePeerDependencies:
      - supports-color

  eslint-module-utils@2.12.1(@typescript-eslint/parser@8.38.0(eslint@9.32.0)(typescript@5.8.3))(eslint-import-resolver-node@0.3.9)(eslint-import-resolver-typescript@4.4.4)(eslint@9.32.0):
    dependencies:
      debug: 3.2.7
    optionalDependencies:
      '@typescript-eslint/parser': 8.38.0(eslint@9.32.0)(typescript@5.8.3)
      eslint: 9.32.0
      eslint-import-resolver-node: 0.3.9
      eslint-import-resolver-typescript: 4.4.4(eslint-plugin-import@2.32.0)(eslint@9.32.0)
    transitivePeerDependencies:
      - supports-color

  eslint-plugin-import@2.32.0(@typescript-eslint/parser@8.38.0(eslint@9.32.0)(typescript@5.8.3))(eslint-import-resolver-typescript@4.4.4)(eslint@9.32.0):
>>>>>>> 47a09fa6
    dependencies:
      '@rtsao/scc': 1.1.0
      array-includes: 3.1.9
      array.prototype.findlastindex: 1.2.6
      array.prototype.flat: 1.3.3
      array.prototype.flatmap: 1.3.3
      debug: 3.2.7
      doctrine: 2.1.0
<<<<<<< HEAD
      eslint: 9.29.0
      eslint-import-resolver-node: 0.3.9
      eslint-module-utils: 2.12.0(@typescript-eslint/parser@8.34.0(eslint@9.29.0)(typescript@5.8.3))(eslint-import-resolver-node@0.3.9)(eslint-import-resolver-typescript@4.4.3)(eslint@9.29.0)
=======
      eslint: 9.32.0
      eslint-import-resolver-node: 0.3.9
      eslint-module-utils: 2.12.1(@typescript-eslint/parser@8.38.0(eslint@9.32.0)(typescript@5.8.3))(eslint-import-resolver-node@0.3.9)(eslint-import-resolver-typescript@4.4.4)(eslint@9.32.0)
>>>>>>> 47a09fa6
      hasown: 2.0.2
      is-core-module: 2.16.1
      is-glob: 4.0.3
      minimatch: 3.1.2
      object.fromentries: 2.0.8
      object.groupby: 1.0.3
      object.values: 1.2.1
      semver: 6.3.1
      string.prototype.trimend: 1.0.9
      tsconfig-paths: 3.15.0
    optionalDependencies:
<<<<<<< HEAD
      '@typescript-eslint/parser': 8.34.0(eslint@9.29.0)(typescript@5.8.3)
=======
      '@typescript-eslint/parser': 8.38.0(eslint@9.32.0)(typescript@5.8.3)
>>>>>>> 47a09fa6
    transitivePeerDependencies:
      - eslint-import-resolver-typescript
      - eslint-import-resolver-webpack
      - supports-color

<<<<<<< HEAD
  eslint-plugin-markdownlint@0.9.0(eslint@9.29.0):
    dependencies:
      eslint: 9.29.0
=======
  eslint-plugin-markdownlint@0.9.0(eslint@9.32.0):
    dependencies:
      eslint: 9.32.0
>>>>>>> 47a09fa6
      markdownlint: 0.37.0
      synckit: 0.11.8
    transitivePeerDependencies:
      - supports-color

  eslint-scope@8.4.0:
    dependencies:
      esrecurse: 4.3.0
      estraverse: 5.3.0

  eslint-visitor-keys@3.4.3: {}

  eslint-visitor-keys@4.2.1: {}

<<<<<<< HEAD
  eslint@9.29.0:
    dependencies:
      '@eslint-community/eslint-utils': 4.7.0(eslint@9.29.0)
=======
  eslint@9.32.0:
    dependencies:
      '@eslint-community/eslint-utils': 4.7.0(eslint@9.32.0)
>>>>>>> 47a09fa6
      '@eslint-community/regexpp': 4.12.1
      '@eslint/config-array': 0.21.0
      '@eslint/config-helpers': 0.3.0
      '@eslint/core': 0.15.1
      '@eslint/eslintrc': 3.3.1
<<<<<<< HEAD
      '@eslint/js': 9.29.0
      '@eslint/plugin-kit': 0.3.3
=======
      '@eslint/js': 9.32.0
      '@eslint/plugin-kit': 0.3.4
>>>>>>> 47a09fa6
      '@humanfs/node': 0.16.6
      '@humanwhocodes/module-importer': 1.0.1
      '@humanwhocodes/retry': 0.4.3
      '@types/estree': 1.0.8
      '@types/json-schema': 7.0.15
      ajv: 6.12.6
      chalk: 4.1.2
      cross-spawn: 7.0.6
      debug: 4.4.1
      escape-string-regexp: 4.0.0
      eslint-scope: 8.4.0
      eslint-visitor-keys: 4.2.1
      espree: 10.4.0
      esquery: 1.6.0
      esutils: 2.0.3
      fast-deep-equal: 3.1.3
      file-entry-cache: 8.0.0
      find-up: 5.0.0
      glob-parent: 6.0.2
      ignore: 5.3.2
      imurmurhash: 0.1.4
      is-glob: 4.0.3
      json-stable-stringify-without-jsonify: 1.0.1
      lodash.merge: 4.6.2
      minimatch: 3.1.2
      natural-compare: 1.4.0
      optionator: 0.9.4
    transitivePeerDependencies:
      - supports-color

  esm-env@1.2.2: {}

  espree@10.4.0:
    dependencies:
      acorn: 8.15.0
      acorn-jsx: 5.3.2(acorn@8.15.0)
      eslint-visitor-keys: 4.2.1

  esprima@4.0.1: {}

  esquery@1.6.0:
    dependencies:
      estraverse: 5.3.0

  esrap@1.4.9:
    dependencies:
      '@jridgewell/sourcemap-codec': 1.5.0

  esrecurse@4.3.0:
    dependencies:
      estraverse: 5.3.0

  estraverse@5.3.0: {}

  esutils@2.0.3: {}

  extendable-error@0.1.7: {}

  external-editor@3.1.0:
    dependencies:
      chardet: 0.7.0
      iconv-lite: 0.4.24
      tmp: 0.0.33

  fast-deep-equal@3.1.3: {}

  fast-glob@3.3.3:
    dependencies:
      '@nodelib/fs.stat': 2.0.5
      '@nodelib/fs.walk': 1.2.8
      glob-parent: 5.1.2
      merge2: 1.4.1
      micromatch: 4.0.8

  fast-json-stable-stringify@2.1.0: {}

  fast-levenshtein@2.0.6: {}

  fastq@1.19.1:
    dependencies:
      reusify: 1.1.0

  fdir@6.4.6(picomatch@4.0.2):
    optionalDependencies:
      picomatch: 4.0.2

  file-entry-cache@8.0.0:
    dependencies:
      flat-cache: 4.0.1

  file-saver@2.0.5: {}

  fill-range@7.1.1:
    dependencies:
      to-regex-range: 5.0.1

  find-up@4.1.0:
    dependencies:
      locate-path: 5.0.0
      path-exists: 4.0.0

  find-up@5.0.0:
    dependencies:
      locate-path: 6.0.0
      path-exists: 4.0.0

  flat-cache@4.0.1:
    dependencies:
      flatted: 3.3.3
      keyv: 4.5.4

  flatted@3.3.3: {}

  font-finder@1.1.0:
    dependencies:
      get-system-fonts: 2.0.2
      promise-stream-reader: 1.0.1

  font-ligatures@1.4.1:
    dependencies:
      font-finder: 1.1.0
      lru-cache: 6.0.0
      opentype.js: 0.8.0

  for-each@0.3.5:
    dependencies:
      is-callable: 1.2.7

  fs-extra@7.0.1:
    dependencies:
      graceful-fs: 4.2.11
      jsonfile: 4.0.0
      universalify: 0.1.2

  fs-extra@8.1.0:
    dependencies:
      graceful-fs: 4.2.11
      jsonfile: 4.0.0
      universalify: 0.1.2

  function-bind@1.1.2: {}

  function.prototype.name@1.1.8:
    dependencies:
      call-bind: 1.0.8
      call-bound: 1.0.4
      define-properties: 1.2.1
      functions-have-names: 1.2.3
      hasown: 2.0.2
      is-callable: 1.2.7

  functions-have-names@1.2.3: {}

  get-intrinsic@1.3.0:
    dependencies:
      call-bind-apply-helpers: 1.0.2
      es-define-property: 1.0.1
      es-errors: 1.3.0
      es-object-atoms: 1.1.1
      function-bind: 1.1.2
      get-proto: 1.0.1
      gopd: 1.2.0
      has-symbols: 1.1.0
      hasown: 2.0.2
      math-intrinsics: 1.1.0

  get-proto@1.0.1:
    dependencies:
      dunder-proto: 1.0.1
      es-object-atoms: 1.1.1

  get-symbol-description@1.1.0:
    dependencies:
      call-bound: 1.0.4
      es-errors: 1.3.0
      get-intrinsic: 1.3.0

  get-system-fonts@2.0.2: {}

  get-tsconfig@4.10.1:
    dependencies:
      resolve-pkg-maps: 1.0.0

  glob-parent@5.1.2:
    dependencies:
      is-glob: 4.0.3

  glob-parent@6.0.2:
    dependencies:
      is-glob: 4.0.3

  globals@14.0.0: {}

  globals@16.3.0: {}

  globalthis@1.0.4:
    dependencies:
      define-properties: 1.2.1
      gopd: 1.2.0

  globby@11.1.0:
    dependencies:
      array-union: 2.1.0
      dir-glob: 3.0.1
      fast-glob: 3.3.3
      ignore: 5.3.2
      merge2: 1.4.1
      slash: 3.0.0

  gopd@1.2.0: {}

  graceful-fs@4.2.11: {}

  graphemer@1.4.0: {}

  has-bigints@1.1.0: {}

  has-flag@4.0.0: {}

  has-property-descriptors@1.0.2:
    dependencies:
      es-define-property: 1.0.1

  has-proto@1.2.0:
    dependencies:
      dunder-proto: 1.0.1

  has-symbols@1.1.0: {}

  has-tostringtag@1.0.2:
    dependencies:
      has-symbols: 1.1.0

  hasown@2.0.2:
    dependencies:
      function-bind: 1.1.2

  human-id@4.1.1: {}

  i18next-resources-to-backend@1.2.1:
    dependencies:
      '@babel/runtime': 7.27.6

<<<<<<< HEAD
  i18next@25.2.1(typescript@5.8.3):
=======
  i18next@25.3.2(typescript@5.8.3):
>>>>>>> 47a09fa6
    dependencies:
      '@babel/runtime': 7.27.6
    optionalDependencies:
      typescript: 5.8.3

  iconv-lite@0.4.24:
    dependencies:
      safer-buffer: 2.1.2

  ignore@5.3.2: {}

  ignore@7.0.5: {}

  immutable@5.1.3: {}

  import-fresh@3.3.1:
    dependencies:
      parent-module: 1.0.1
      resolve-from: 4.0.0

  import-meta-resolve@4.1.0: {}

  imurmurhash@0.1.4: {}

  internal-slot@1.1.0:
    dependencies:
      es-errors: 1.3.0
      hasown: 2.0.2
      side-channel: 1.1.0

  is-alphabetical@2.0.1: {}

  is-alphanumerical@2.0.1:
    dependencies:
      is-alphabetical: 2.0.1
      is-decimal: 2.0.1

  is-arguments@1.2.0:
    dependencies:
      call-bound: 1.0.4
      has-tostringtag: 1.0.2

  is-array-buffer@3.0.5:
    dependencies:
      call-bind: 1.0.8
      call-bound: 1.0.4
      get-intrinsic: 1.3.0

  is-async-function@2.1.1:
    dependencies:
      async-function: 1.0.0
      call-bound: 1.0.4
      get-proto: 1.0.1
      has-tostringtag: 1.0.2
      safe-regex-test: 1.1.0

  is-bigint@1.1.0:
    dependencies:
      has-bigints: 1.1.0

  is-boolean-object@1.2.2:
    dependencies:
      call-bound: 1.0.4
      has-tostringtag: 1.0.2

  is-bun-module@2.0.0:
    dependencies:
      semver: 7.7.2

  is-callable@1.2.7: {}

  is-core-module@2.16.1:
    dependencies:
      hasown: 2.0.2

  is-data-view@1.0.2:
    dependencies:
      call-bound: 1.0.4
      get-intrinsic: 1.3.0
      is-typed-array: 1.1.15

  is-date-object@1.1.0:
    dependencies:
      call-bound: 1.0.4
      has-tostringtag: 1.0.2

  is-decimal@2.0.1: {}

  is-extglob@2.1.1: {}

  is-finalizationregistry@1.1.1:
    dependencies:
      call-bound: 1.0.4

  is-generator-function@1.1.0:
    dependencies:
      call-bound: 1.0.4
      get-proto: 1.0.1
      has-tostringtag: 1.0.2
      safe-regex-test: 1.1.0

  is-glob@4.0.3:
    dependencies:
      is-extglob: 2.1.1

  is-hexadecimal@2.0.1: {}

  is-map@2.0.3: {}

  is-negative-zero@2.0.3: {}

  is-number-object@1.1.1:
    dependencies:
      call-bound: 1.0.4
      has-tostringtag: 1.0.2

  is-number@7.0.0: {}

  is-reference@3.0.3:
    dependencies:
      '@types/estree': 1.0.8

  is-regex@1.2.1:
    dependencies:
      call-bound: 1.0.4
      gopd: 1.2.0
      has-tostringtag: 1.0.2
      hasown: 2.0.2

  is-set@2.0.3: {}

  is-shared-array-buffer@1.0.4:
    dependencies:
      call-bound: 1.0.4

  is-string@1.1.1:
    dependencies:
      call-bound: 1.0.4
      has-tostringtag: 1.0.2

  is-subdir@1.2.0:
    dependencies:
      better-path-resolve: 1.0.0

  is-symbol@1.1.1:
    dependencies:
      call-bound: 1.0.4
      has-symbols: 1.1.0
      safe-regex-test: 1.1.0

  is-typed-array@1.1.15:
    dependencies:
      which-typed-array: 1.1.19

  is-weakmap@2.0.2: {}

  is-weakref@1.1.1:
    dependencies:
      call-bound: 1.0.4

  is-weakset@2.0.4:
    dependencies:
      call-bound: 1.0.4
      get-intrinsic: 1.3.0

  is-windows@1.0.2: {}

  isarray@2.0.5: {}

  isexe@2.0.0: {}

  js-yaml@3.14.1:
    dependencies:
      argparse: 1.0.10
      esprima: 4.0.1

  js-yaml@4.1.0:
    dependencies:
      argparse: 2.0.1

  json-buffer@3.0.1: {}

  json-schema-traverse@0.4.1: {}

  json-stable-stringify-without-jsonify@1.0.1: {}

  json5@1.0.2:
    dependencies:
      minimist: 1.2.8

  jsonfile@4.0.0:
    optionalDependencies:
      graceful-fs: 4.2.11

  katex@0.16.22:
    dependencies:
      commander: 8.3.0

  keyv@4.5.4:
    dependencies:
      json-buffer: 3.0.1

  levn@0.4.1:
    dependencies:
      prelude-ls: 1.2.1
      type-check: 0.4.0

  linkify-it@5.0.0:
    dependencies:
      uc.micro: 2.1.0

  locate-character@3.0.0: {}

  locate-path@5.0.0:
    dependencies:
      p-locate: 4.1.0

  locate-path@6.0.0:
    dependencies:
      p-locate: 5.0.0

  lodash-es@4.17.21: {}

  lodash.merge@4.6.2: {}

  lodash.startcase@4.4.0: {}

<<<<<<< HEAD
  lru-cache@6.0.0:
    dependencies:
      yallist: 4.0.0

=======
>>>>>>> 47a09fa6
  lucide@0.514.0: {}

  lz-string@1.5.0: {}

  magic-string@0.30.17:
    dependencies:
      '@jridgewell/sourcemap-codec': 1.5.0

  markdown-it@14.1.0:
    dependencies:
      argparse: 2.0.1
      entities: 4.5.0
      linkify-it: 5.0.0
      mdurl: 2.0.0
      punycode.js: 2.3.1
      uc.micro: 2.1.0

  markdownlint@0.37.0:
    dependencies:
      markdown-it: 14.1.0
      micromark: 4.0.1
      micromark-extension-directive: 3.0.2
      micromark-extension-gfm-autolink-literal: 2.1.0
      micromark-extension-gfm-footnote: 2.1.0
      micromark-extension-gfm-table: 2.1.0
      micromark-extension-math: 3.1.0
      micromark-util-types: 2.0.1
    transitivePeerDependencies:
      - supports-color

  math-intrinsics@1.1.0: {}

  mdurl@2.0.0: {}

  merge2@1.4.1: {}

  micromark-core-commonmark@2.0.3:
    dependencies:
      decode-named-character-reference: 1.1.0
      devlop: 1.1.0
      micromark-factory-destination: 2.0.1
      micromark-factory-label: 2.0.1
      micromark-factory-space: 2.0.1
      micromark-factory-title: 2.0.1
      micromark-factory-whitespace: 2.0.1
      micromark-util-character: 2.1.1
      micromark-util-chunked: 2.0.1
      micromark-util-classify-character: 2.0.1
      micromark-util-html-tag-name: 2.0.1
      micromark-util-normalize-identifier: 2.0.1
      micromark-util-resolve-all: 2.0.1
      micromark-util-subtokenize: 2.1.0
      micromark-util-symbol: 2.0.1
      micromark-util-types: 2.0.1

  micromark-extension-directive@3.0.2:
    dependencies:
      devlop: 1.1.0
      micromark-factory-space: 2.0.1
      micromark-factory-whitespace: 2.0.1
      micromark-util-character: 2.1.1
      micromark-util-symbol: 2.0.1
      micromark-util-types: 2.0.1
      parse-entities: 4.0.2

  micromark-extension-gfm-autolink-literal@2.1.0:
    dependencies:
      micromark-util-character: 2.1.1
      micromark-util-sanitize-uri: 2.0.1
      micromark-util-symbol: 2.0.1
      micromark-util-types: 2.0.1

  micromark-extension-gfm-footnote@2.1.0:
    dependencies:
      devlop: 1.1.0
      micromark-core-commonmark: 2.0.3
      micromark-factory-space: 2.0.1
      micromark-util-character: 2.1.1
      micromark-util-normalize-identifier: 2.0.1
      micromark-util-sanitize-uri: 2.0.1
      micromark-util-symbol: 2.0.1
      micromark-util-types: 2.0.1

  micromark-extension-gfm-table@2.1.0:
    dependencies:
      devlop: 1.1.0
      micromark-factory-space: 2.0.1
      micromark-util-character: 2.1.1
      micromark-util-symbol: 2.0.1
      micromark-util-types: 2.0.1

  micromark-extension-math@3.1.0:
    dependencies:
      '@types/katex': 0.16.7
      devlop: 1.1.0
      katex: 0.16.22
      micromark-factory-space: 2.0.1
      micromark-util-character: 2.1.1
      micromark-util-symbol: 2.0.1
      micromark-util-types: 2.0.1

  micromark-factory-destination@2.0.1:
    dependencies:
      micromark-util-character: 2.1.1
      micromark-util-symbol: 2.0.1
      micromark-util-types: 2.0.1

  micromark-factory-label@2.0.1:
    dependencies:
      devlop: 1.1.0
      micromark-util-character: 2.1.1
      micromark-util-symbol: 2.0.1
      micromark-util-types: 2.0.1

  micromark-factory-space@2.0.1:
    dependencies:
      micromark-util-character: 2.1.1
      micromark-util-types: 2.0.1

  micromark-factory-title@2.0.1:
    dependencies:
      micromark-factory-space: 2.0.1
      micromark-util-character: 2.1.1
      micromark-util-symbol: 2.0.1
      micromark-util-types: 2.0.1

  micromark-factory-whitespace@2.0.1:
    dependencies:
      micromark-factory-space: 2.0.1
      micromark-util-character: 2.1.1
      micromark-util-symbol: 2.0.1
      micromark-util-types: 2.0.1

  micromark-util-character@2.1.1:
    dependencies:
      micromark-util-symbol: 2.0.1
      micromark-util-types: 2.0.1

  micromark-util-chunked@2.0.1:
    dependencies:
      micromark-util-symbol: 2.0.1

  micromark-util-classify-character@2.0.1:
    dependencies:
      micromark-util-character: 2.1.1
      micromark-util-symbol: 2.0.1
      micromark-util-types: 2.0.1

  micromark-util-combine-extensions@2.0.1:
    dependencies:
      micromark-util-chunked: 2.0.1
      micromark-util-types: 2.0.1

  micromark-util-decode-numeric-character-reference@2.0.2:
    dependencies:
      micromark-util-symbol: 2.0.1

  micromark-util-encode@2.0.1: {}

  micromark-util-html-tag-name@2.0.1: {}

  micromark-util-normalize-identifier@2.0.1:
    dependencies:
      micromark-util-symbol: 2.0.1

  micromark-util-resolve-all@2.0.1:
    dependencies:
      micromark-util-types: 2.0.1

  micromark-util-sanitize-uri@2.0.1:
    dependencies:
      micromark-util-character: 2.1.1
      micromark-util-encode: 2.0.1
      micromark-util-symbol: 2.0.1

  micromark-util-subtokenize@2.1.0:
    dependencies:
      devlop: 1.1.0
      micromark-util-chunked: 2.0.1
      micromark-util-symbol: 2.0.1
      micromark-util-types: 2.0.1

  micromark-util-symbol@2.0.1: {}

  micromark-util-types@2.0.1: {}

  micromark@4.0.1:
    dependencies:
      '@types/debug': 4.1.12
      debug: 4.4.1
      decode-named-character-reference: 1.1.0
      devlop: 1.1.0
      micromark-core-commonmark: 2.0.3
      micromark-factory-space: 2.0.1
      micromark-util-character: 2.1.1
      micromark-util-chunked: 2.0.1
      micromark-util-combine-extensions: 2.0.1
      micromark-util-decode-numeric-character-reference: 2.0.2
      micromark-util-encode: 2.0.1
      micromark-util-normalize-identifier: 2.0.1
      micromark-util-resolve-all: 2.0.1
      micromark-util-sanitize-uri: 2.0.1
      micromark-util-subtokenize: 2.1.0
      micromark-util-symbol: 2.0.1
      micromark-util-types: 2.0.1
    transitivePeerDependencies:
      - supports-color

  micromatch@4.0.8:
    dependencies:
      braces: 3.0.3
      picomatch: 2.3.1

  minimatch@3.1.2:
    dependencies:
      brace-expansion: 1.1.12

  minimatch@9.0.5:
    dependencies:
      brace-expansion: 2.0.2

  minimist@1.2.8: {}

  moment@2.29.4: {}

  moment@2.30.1: {}

  monkey-around@3.0.0: {}

  mri@1.2.0: {}

  ms@2.1.3: {}

  nanoid@3.3.11: {}

  napi-postinstall@0.2.4: {}

  natural-compare@1.4.0: {}

  object-inspect@1.13.4: {}

  object-is@1.1.6:
    dependencies:
      call-bind: 1.0.8
      define-properties: 1.2.1

  object-keys@1.1.1: {}

  object.assign@4.1.7:
    dependencies:
      call-bind: 1.0.8
      call-bound: 1.0.4
      define-properties: 1.2.1
      es-object-atoms: 1.1.1
      has-symbols: 1.1.0
      object-keys: 1.1.1

  object.fromentries@2.0.8:
    dependencies:
      call-bind: 1.0.8
      define-properties: 1.2.1
      es-abstract: 1.24.0
      es-object-atoms: 1.1.1

  object.groupby@1.0.3:
    dependencies:
      call-bind: 1.0.8
      define-properties: 1.2.1
      es-abstract: 1.24.0

  object.values@1.2.1:
    dependencies:
      call-bind: 1.0.8
      call-bound: 1.0.4
      define-properties: 1.2.1
      es-object-atoms: 1.1.1

  obsidian@1.4.11(@codemirror/state@6.5.2)(@codemirror/view@6.37.1):
    dependencies:
      '@codemirror/state': 6.5.2
      '@codemirror/view': 6.37.1
      '@types/codemirror': 5.60.8
      moment: 2.29.4

  opentype.js@0.8.0:
    dependencies:
      tiny-inflate: 1.0.3

  optionator@0.9.4:
    dependencies:
      deep-is: 0.1.4
      fast-levenshtein: 2.0.6
      levn: 0.4.1
      prelude-ls: 1.2.1
      type-check: 0.4.0
      word-wrap: 1.2.5

  os-tmpdir@1.0.2: {}

  outdent@0.5.0: {}

  own-keys@1.0.1:
    dependencies:
      get-intrinsic: 1.3.0
      object-keys: 1.1.1
      safe-push-apply: 1.0.0

  p-filter@2.1.0:
    dependencies:
      p-map: 2.1.0

  p-lazy@5.0.0: {}

  p-limit@2.3.0:
    dependencies:
      p-try: 2.2.0

  p-limit@3.1.0:
    dependencies:
      yocto-queue: 0.1.0

  p-locate@4.1.0:
    dependencies:
      p-limit: 2.3.0

  p-locate@5.0.0:
    dependencies:
      p-limit: 3.1.0

  p-map@2.1.0: {}

  p-try@2.2.0: {}

  package-manager-detector@0.2.11:
    dependencies:
      quansync: 0.2.10

  parent-module@1.0.1:
    dependencies:
      callsites: 3.1.0

  parse-entities@4.0.2:
    dependencies:
      '@types/unist': 2.0.11
      character-entities-legacy: 3.0.0
      character-reference-invalid: 2.0.1
      decode-named-character-reference: 1.1.0
      is-alphanumerical: 2.0.1
      is-decimal: 2.0.1
      is-hexadecimal: 2.0.1

  path-exists@4.0.0: {}

  path-key@3.1.1: {}

  path-parse@1.0.7: {}

  path-type@4.0.0: {}

  picocolors@1.1.1: {}

  picomatch@2.3.1: {}

  picomatch@4.0.2: {}

  pify@4.0.1: {}

  possible-typed-array-names@1.1.0: {}

  postcss-scss@4.0.9(postcss@8.5.5):
    dependencies:
      postcss: 8.5.5

  postcss-selector-parser@7.1.0:
    dependencies:
      cssesc: 3.0.0
      util-deprecate: 1.0.2

  postcss@8.5.5:
    dependencies:
      nanoid: 3.3.11
      picocolors: 1.1.1
      source-map-js: 1.2.1

  prelude-ls@1.2.1: {}

  prettier@2.8.8: {}

  promise-stream-reader@1.0.1: {}

  punycode.js@2.3.1: {}

  punycode@2.3.1: {}

  quansync@0.2.10: {}

  queue-microtask@1.2.3: {}

  read-yaml-file@1.1.0:
    dependencies:
      graceful-fs: 4.2.11
      js-yaml: 3.14.1
      pify: 4.0.1
      strip-bom: 3.0.0

  reflect.getprototypeof@1.0.10:
    dependencies:
      call-bind: 1.0.8
      define-properties: 1.2.1
      es-abstract: 1.24.0
      es-errors: 1.3.0
      es-object-atoms: 1.1.1
      get-intrinsic: 1.3.0
      get-proto: 1.0.1
      which-builtin-type: 1.2.1

  regexp.prototype.flags@1.5.4:
    dependencies:
      call-bind: 1.0.8
      define-properties: 1.2.1
      es-errors: 1.3.0
      get-proto: 1.0.1
      gopd: 1.2.0
      set-function-name: 2.0.2

  resolve-from@4.0.0: {}

  resolve-from@5.0.0: {}

  resolve-pkg-maps@1.0.0: {}

  resolve@1.22.10:
    dependencies:
      is-core-module: 2.16.1
      path-parse: 1.0.7
      supports-preserve-symlinks-flag: 1.0.0

  reusify@1.1.0: {}

  run-parallel@1.2.0:
    dependencies:
      queue-microtask: 1.2.3

  safe-array-concat@1.1.3:
    dependencies:
      call-bind: 1.0.8
      call-bound: 1.0.4
      get-intrinsic: 1.3.0
      has-symbols: 1.1.0
      isarray: 2.0.5

  safe-push-apply@1.0.0:
    dependencies:
      es-errors: 1.3.0
      isarray: 2.0.5

  safe-regex-test@1.1.0:
    dependencies:
      call-bound: 1.0.4
      es-errors: 1.3.0
      is-regex: 1.2.1

  safer-buffer@2.1.2: {}

  semver@6.3.1: {}

  semver@7.7.2: {}

  set-function-length@1.2.2:
    dependencies:
      define-data-property: 1.1.4
      es-errors: 1.3.0
      function-bind: 1.1.2
      get-intrinsic: 1.3.0
      gopd: 1.2.0
      has-property-descriptors: 1.0.2

  set-function-name@2.0.2:
    dependencies:
      define-data-property: 1.1.4
      es-errors: 1.3.0
      functions-have-names: 1.2.3
      has-property-descriptors: 1.0.2

  set-proto@1.0.0:
    dependencies:
      dunder-proto: 1.0.1
      es-errors: 1.3.0
      es-object-atoms: 1.1.1

  shebang-command@2.0.0:
    dependencies:
      shebang-regex: 3.0.0

  shebang-regex@3.0.0: {}

  shq@1.0.3: {}

  side-channel-list@1.0.0:
    dependencies:
      es-errors: 1.3.0
      object-inspect: 1.13.4

  side-channel-map@1.0.1:
    dependencies:
      call-bound: 1.0.4
      es-errors: 1.3.0
      get-intrinsic: 1.3.0
      object-inspect: 1.13.4

  side-channel-weakmap@1.0.2:
    dependencies:
      call-bound: 1.0.4
      es-errors: 1.3.0
      get-intrinsic: 1.3.0
      object-inspect: 1.13.4
      side-channel-map: 1.0.1

  side-channel@1.1.0:
    dependencies:
      es-errors: 1.3.0
      object-inspect: 1.13.4
      side-channel-list: 1.0.0
      side-channel-map: 1.0.1
      side-channel-weakmap: 1.0.2

  signal-exit@4.1.0: {}

  simple-icons@15.2.0: {}

  slash@3.0.0: {}

  source-map-js@1.2.1: {}

  source-map@0.7.4: {}

  spawndamnit@3.0.1:
    dependencies:
      cross-spawn: 7.0.6
      signal-exit: 4.1.0

  sprintf-js@1.0.3: {}

  stable-hash-x@0.1.1: {}

  stable-hash-x@0.2.0: {}

  stop-iteration-iterator@1.1.0:
    dependencies:
      es-errors: 1.3.0
      internal-slot: 1.1.0

  string.prototype.trim@1.2.10:
    dependencies:
      call-bind: 1.0.8
      call-bound: 1.0.4
      define-data-property: 1.1.4
      define-properties: 1.2.1
      es-abstract: 1.24.0
      es-object-atoms: 1.1.1
      has-property-descriptors: 1.0.2

  string.prototype.trimend@1.0.9:
    dependencies:
      call-bind: 1.0.8
      call-bound: 1.0.4
      define-properties: 1.2.1
      es-object-atoms: 1.1.1

  string.prototype.trimstart@1.0.8:
    dependencies:
      call-bind: 1.0.8
      define-properties: 1.2.1
      es-object-atoms: 1.1.1

  strip-ansi@6.0.1:
    dependencies:
      ansi-regex: 5.0.1

  strip-bom@3.0.0: {}

  strip-json-comments@3.1.1: {}

  style-mod@4.1.2: {}

  supports-color@7.2.0:
    dependencies:
      has-flag: 4.0.0

  supports-preserve-symlinks-flag@1.0.0: {}

  svelte-eslint-parser@1.2.0(svelte@5.34.3):
    dependencies:
      eslint-scope: 8.4.0
      eslint-visitor-keys: 4.2.1
      espree: 10.4.0
      postcss: 8.5.5
      postcss-scss: 4.0.9(postcss@8.5.5)
      postcss-selector-parser: 7.1.0
    optionalDependencies:
      svelte: 5.34.3

  svelte@5.34.3:
    dependencies:
      '@ampproject/remapping': 2.3.0
      '@jridgewell/sourcemap-codec': 1.5.0
      '@sveltejs/acorn-typescript': 1.0.5(acorn@8.15.0)
      '@types/estree': 1.0.8
      acorn: 8.15.0
      aria-query: 5.3.2
      axobject-query: 4.1.0
      clsx: 2.1.1
      esm-env: 1.2.2
      esrap: 1.4.9
      is-reference: 3.0.3
      locate-character: 3.0.0
      magic-string: 0.30.17
      zimmerframe: 1.1.2

  synckit@0.11.8:
    dependencies:
      '@pkgr/core': 0.2.7

  term-size@2.2.1: {}

  tiny-inflate@1.0.3: {}

  tinyglobby@0.2.14:
    dependencies:
      fdir: 6.4.6(picomatch@4.0.2)
      picomatch: 4.0.2

  tmp-promise@3.0.3:
    dependencies:
      tmp: 0.2.3

  tmp@0.0.33:
    dependencies:
      os-tmpdir: 1.0.2

  tmp@0.2.3: {}

  to-regex-range@5.0.1:
    dependencies:
      is-number: 7.0.0

  ts-api-utils@2.1.0(typescript@5.8.3):
    dependencies:
      typescript: 5.8.3

  ts-deepmerge@7.0.3: {}

  ts-essentials@10.1.1(typescript@5.8.3):
    optionalDependencies:
      typescript: 5.8.3

  ts-replace-all@1.0.0:
    dependencies:
      core-js: 3.43.0

  tsconfig-paths@3.15.0:
    dependencies:
      '@types/json5': 0.0.29
      json5: 1.0.2
      minimist: 1.2.8
      strip-bom: 3.0.0

  tslib@2.8.1: {}

  type-check@0.4.0:
    dependencies:
      prelude-ls: 1.2.1

  typed-array-buffer@1.0.3:
    dependencies:
      call-bound: 1.0.4
      es-errors: 1.3.0
      is-typed-array: 1.1.15

  typed-array-byte-length@1.0.3:
    dependencies:
      call-bind: 1.0.8
      for-each: 0.3.5
      gopd: 1.2.0
      has-proto: 1.2.0
      is-typed-array: 1.1.15

  typed-array-byte-offset@1.0.4:
    dependencies:
      available-typed-arrays: 1.0.7
      call-bind: 1.0.8
      for-each: 0.3.5
      gopd: 1.2.0
      has-proto: 1.2.0
      is-typed-array: 1.1.15
      reflect.getprototypeof: 1.0.10

  typed-array-length@1.0.7:
    dependencies:
      call-bind: 1.0.8
      for-each: 0.3.5
      gopd: 1.2.0
      is-typed-array: 1.1.15
      possible-typed-array-names: 1.1.0
      reflect.getprototypeof: 1.0.10

  typescript@5.8.3: {}

  uc.micro@2.1.0: {}

  unbox-primitive@1.1.0:
    dependencies:
      call-bound: 1.0.4
      has-bigints: 1.1.0
      has-symbols: 1.1.0
      which-boxed-primitive: 1.1.1

  undici-types@7.8.0: {}

  universalify@0.1.2: {}

  unrs-resolver@1.9.0:
    dependencies:
      napi-postinstall: 0.2.4
    optionalDependencies:
      '@unrs/resolver-binding-android-arm-eabi': 1.9.0
      '@unrs/resolver-binding-android-arm64': 1.9.0
      '@unrs/resolver-binding-darwin-arm64': 1.9.0
      '@unrs/resolver-binding-darwin-x64': 1.9.0
      '@unrs/resolver-binding-freebsd-x64': 1.9.0
      '@unrs/resolver-binding-linux-arm-gnueabihf': 1.9.0
      '@unrs/resolver-binding-linux-arm-musleabihf': 1.9.0
      '@unrs/resolver-binding-linux-arm64-gnu': 1.9.0
      '@unrs/resolver-binding-linux-arm64-musl': 1.9.0
      '@unrs/resolver-binding-linux-ppc64-gnu': 1.9.0
      '@unrs/resolver-binding-linux-riscv64-gnu': 1.9.0
      '@unrs/resolver-binding-linux-riscv64-musl': 1.9.0
      '@unrs/resolver-binding-linux-s390x-gnu': 1.9.0
      '@unrs/resolver-binding-linux-x64-gnu': 1.9.0
      '@unrs/resolver-binding-linux-x64-musl': 1.9.0
      '@unrs/resolver-binding-wasm32-wasi': 1.9.0
      '@unrs/resolver-binding-win32-arm64-msvc': 1.9.0
      '@unrs/resolver-binding-win32-ia32-msvc': 1.9.0
      '@unrs/resolver-binding-win32-x64-msvc': 1.9.0

  uri-js@4.4.1:
    dependencies:
      punycode: 2.3.1

  util-deprecate@1.0.2: {}

  w3c-keyname@2.2.8: {}

  which-boxed-primitive@1.1.1:
    dependencies:
      is-bigint: 1.1.0
      is-boolean-object: 1.2.2
      is-number-object: 1.1.1
      is-string: 1.1.1
      is-symbol: 1.1.1

  which-builtin-type@1.2.1:
    dependencies:
      call-bound: 1.0.4
      function.prototype.name: 1.1.8
      has-tostringtag: 1.0.2
      is-async-function: 2.1.1
      is-date-object: 1.1.0
      is-finalizationregistry: 1.1.1
      is-generator-function: 1.1.0
      is-regex: 1.2.1
      is-weakref: 1.1.1
      isarray: 2.0.5
      which-boxed-primitive: 1.1.1
      which-collection: 1.0.2
      which-typed-array: 1.1.19

  which-collection@1.0.2:
    dependencies:
      is-map: 2.0.3
      is-set: 2.0.3
      is-weakmap: 2.0.2
      is-weakset: 2.0.4

  which-typed-array@1.1.19:
    dependencies:
      available-typed-arrays: 1.0.7
      call-bind: 1.0.8
      call-bound: 1.0.4
      for-each: 0.3.5
      get-proto: 1.0.1
      gopd: 1.2.0
      has-tostringtag: 1.0.2

  which@2.0.2:
    dependencies:
      isexe: 2.0.0

  word-wrap@1.2.5: {}

  yallist@4.0.0: {}

  yocto-queue@0.1.0: {}

  zimmerframe@1.1.2: {}<|MERGE_RESOLUTION|>--- conflicted
+++ resolved
@@ -10,8 +10,7 @@
     dependencies:
       '@polyipseity/obsidian-plugin-library':
         specifier: ^1.32.0
-<<<<<<< HEAD
-        version: 1.32.0(@codemirror/state@6.5.2)(@codemirror/view@6.37.1)(esbuild@0.25.5)(typescript@5.8.3)
+        version: 1.32.0(@codemirror/state@6.5.2)(@codemirror/view@6.37.1)(esbuild@0.25.8)(typescript@5.8.3)
       '@xterm/addon-canvas':
         specifier: ^0.7.0
         version: 0.7.0(@xterm/xterm@5.5.0)
@@ -51,23 +50,15 @@
       browser-util-inspect:
         specifier: ^0.2.0
         version: 0.2.0
-=======
-        version: 1.32.0(@codemirror/state@6.5.2)(@codemirror/view@6.37.1)(esbuild@0.25.8)(typescript@5.8.3)
->>>>>>> 47a09fa6
       espree:
         specifier: ^10.4.0
         version: 10.4.0
       i18next:
-<<<<<<< HEAD
-        specifier: ^25.2.1
-        version: 25.2.1(typescript@5.8.3)
+        specifier: ^25.3.2
+        version: 25.3.2(typescript@5.8.3)
       immutable:
         specifier: ^5.1.3
         version: 5.1.3
-=======
-        specifier: ^25.3.2
-        version: 25.3.2(typescript@5.8.3)
->>>>>>> 47a09fa6
       lodash-es:
         specifier: ^4.17.21
         version: 4.17.21
@@ -100,24 +91,14 @@
         specifier: ^2.29.5
         version: 2.29.5
       '@eslint/compat':
-<<<<<<< HEAD
-        specifier: ^1.3.0
-        version: 1.3.0(eslint@9.29.0)
-=======
         specifier: ^1.3.1
         version: 1.3.1(eslint@9.32.0)
->>>>>>> 47a09fa6
       '@eslint/eslintrc':
         specifier: ^3.3.1
         version: 3.3.1
       '@eslint/js':
-<<<<<<< HEAD
-        specifier: ^9.29.0
-        version: 9.29.0
-=======
         specifier: ^9.32.0
         version: 9.32.0
->>>>>>> 47a09fa6
       '@polyipseity/obsidian':
         specifier: ~1.4.11
         version: 1.4.11(@codemirror/state@6.5.2)(@codemirror/view@6.37.1)
@@ -149,19 +130,11 @@
         specifier: ^7.7.0
         version: 7.7.0
       '@typescript-eslint/eslint-plugin':
-<<<<<<< HEAD
-        specifier: ^8.34.0
-        version: 8.34.0(@typescript-eslint/parser@8.34.0(eslint@9.29.0)(typescript@5.8.3))(eslint@9.29.0)(typescript@5.8.3)
-      '@typescript-eslint/parser':
-        specifier: ^8.34.0
-        version: 8.34.0(eslint@9.29.0)(typescript@5.8.3)
-=======
         specifier: ^8.38.0
         version: 8.38.0(@typescript-eslint/parser@8.38.0(eslint@9.32.0)(typescript@5.8.3))(eslint@9.32.0)(typescript@5.8.3)
       '@typescript-eslint/parser':
         specifier: ^8.38.0
         version: 8.38.0(eslint@9.32.0)(typescript@5.8.3)
->>>>>>> 47a09fa6
       builtin-modules:
         specifier: ^5.0.0
         version: 5.0.0
@@ -178,19 +151,6 @@
         specifier: ^1.3.0
         version: 1.3.0
       eslint:
-<<<<<<< HEAD
-        specifier: ^9.29.0
-        version: 9.29.0
-      eslint-import-resolver-typescript:
-        specifier: ^4.4.3
-        version: 4.4.3(eslint-plugin-import@2.31.0)(eslint@9.29.0)
-      eslint-plugin-import:
-        specifier: ^2.31.0
-        version: 2.31.0(@typescript-eslint/parser@8.34.0(eslint@9.29.0)(typescript@5.8.3))(eslint-import-resolver-typescript@4.4.3)(eslint@9.29.0)
-      eslint-plugin-markdownlint:
-        specifier: ^0.9.0
-        version: 0.9.0(eslint@9.29.0)
-=======
         specifier: ^9.32.0
         version: 9.32.0
       eslint-import-resolver-typescript:
@@ -202,7 +162,6 @@
       eslint-plugin-markdownlint:
         specifier: ^0.9.0
         version: 0.9.0(eslint@9.32.0)
->>>>>>> 47a09fa6
       globals:
         specifier: ^16.3.0
         version: 16.3.0
@@ -498,13 +457,8 @@
     resolution: {integrity: sha512-gtF186CXhIl1p4pJNGZw8Yc6RlshoePRvE0X91oPGb3vZ8pM3qOS9W9NGPat9LziaBV7XrJWGylNQXkGcnM3IQ==}
     engines: {node: ^18.18.0 || ^20.9.0 || >=21.1.0}
 
-<<<<<<< HEAD
-  '@eslint/js@9.29.0':
-    resolution: {integrity: sha512-3PIF4cBw/y+1u2EazflInpV+lYsSG0aByVIQzAgb1m1MhHFSbqTyNqtBKHgWf/9Ykud+DhILS9EGkmekVhbKoQ==}
-=======
   '@eslint/js@9.32.0':
     resolution: {integrity: sha512-BBpRFZK3eX6uMLKz8WxFOBIFFcGFJ/g8XuwjTHCqHROSIsopI+ddn/d5Cfh36+7+e5edVS8dbSHnBNhrLEX0zg==}
->>>>>>> 47a09fa6
     engines: {node: ^18.18.0 || ^20.9.0 || >=21.1.0}
 
   '@eslint/object-schema@2.1.6':
@@ -1256,13 +1210,8 @@
     resolution: {integrity: sha512-Uhdk5sfqcee/9H/rCOJikYz67o0a2Tw2hGRPOG2Y1R2dg7brRe1uG0yaNQDHu+TO/uQPF/5eCapvYSmHUjt7JQ==}
     engines: {node: ^18.18.0 || ^20.9.0 || >=21.1.0}
 
-<<<<<<< HEAD
-  eslint@9.29.0:
-    resolution: {integrity: sha512-GsGizj2Y1rCWDu6XoEekL3RLilp0voSePurjZIkxL3wlm5o5EC9VpgaP7lrCvjnkuLvzFBQWB3vWB3K5KQTveQ==}
-=======
   eslint@9.32.0:
     resolution: {integrity: sha512-LSehfdpgMeWcTZkWZVIJl+tkZ2nuSkyyB9C27MZqFWXuph7DvaowgcTvKqxvpLW1JZIk8PN7hFY3Rj9LQ7m7lg==}
->>>>>>> 47a09fa6
     engines: {node: ^18.18.0 || ^20.9.0 || >=21.1.0}
     hasBin: true
     peerDependencies:
@@ -1476,13 +1425,8 @@
   i18next-resources-to-backend@1.2.1:
     resolution: {integrity: sha512-okHbVA+HZ7n1/76MsfhPqDou0fptl2dAlhRDu2ideXloRRduzHsqDOznJBef+R3DFZnbvWoBW+KxJ7fnFjd6Yw==}
 
-<<<<<<< HEAD
-  i18next@25.2.1:
-    resolution: {integrity: sha512-+UoXK5wh+VlE1Zy5p6MjcvctHXAhRwQKCxiJD8noKZzIXmnAX8gdHX5fLPA3MEVxEN4vbZkQFy8N0LyD9tUqPw==}
-=======
   i18next@25.3.2:
     resolution: {integrity: sha512-JSnbZDxRVbphc5jiptxr3o2zocy5dEqpVm9qCGdJwRNO+9saUJS0/u4LnM/13C23fUEWxAylPqKU/NpMV/IjqA==}
->>>>>>> 47a09fa6
     peerDependencies:
       typescript: ^5
     peerDependenciesMeta:
@@ -1713,13 +1657,10 @@
   lodash.startcase@4.4.0:
     resolution: {integrity: sha512-+WKqsK294HMSc2jEbNgpHpd0JfIBhp7rEV4aqXWqFr6AlXov+SlcgB1Fv01y2kGe3Gc8nMW7VA0SrGuSkRfIEg==}
 
-<<<<<<< HEAD
   lru-cache@6.0.0:
     resolution: {integrity: sha512-Jo6dJ04CmSjuznwJSS3pUeWmd/H0ffTlkXXgwZi+eq1UCmqQwCh+eLsYOYCwY991i2Fah4h1BEMCx4qThGbsiA==}
     engines: {node: '>=10'}
 
-=======
->>>>>>> 47a09fa6
   lucide@0.514.0:
     resolution: {integrity: sha512-GQ3Rzj1qFANBvTmhe8RM3vR491RGnSjHsivA5wSuEj5taLwH1Sv4N7n6ae3ENGsYRzdrkVXZo4ieUbD1WOXmoA==}
 
@@ -2628,31 +2569,19 @@
   '@esbuild/win32-ia32@0.25.8':
     optional: true
 
-<<<<<<< HEAD
-  '@eslint-community/eslint-utils@4.7.0(eslint@9.29.0)':
-    dependencies:
-      eslint: 9.29.0
-=======
   '@esbuild/win32-x64@0.25.8':
     optional: true
 
   '@eslint-community/eslint-utils@4.7.0(eslint@9.32.0)':
     dependencies:
       eslint: 9.32.0
->>>>>>> 47a09fa6
       eslint-visitor-keys: 3.4.3
 
   '@eslint-community/regexpp@4.12.1': {}
 
-<<<<<<< HEAD
-  '@eslint/compat@1.3.0(eslint@9.29.0)':
-    optionalDependencies:
-      eslint: 9.29.0
-=======
   '@eslint/compat@1.3.1(eslint@9.32.0)':
     optionalDependencies:
       eslint: 9.32.0
->>>>>>> 47a09fa6
 
   '@eslint/config-array@0.21.0':
     dependencies:
@@ -2682,11 +2611,7 @@
     transitivePeerDependencies:
       - supports-color
 
-<<<<<<< HEAD
-  '@eslint/js@9.29.0': {}
-=======
   '@eslint/js@9.32.0': {}
->>>>>>> 47a09fa6
 
   '@eslint/object-schema@2.1.6': {}
 
@@ -2764,11 +2689,7 @@
 
   '@pkgr/core@0.2.7': {}
 
-<<<<<<< HEAD
-  '@polyipseity/obsidian-plugin-library@1.32.0(@codemirror/state@6.5.2)(@codemirror/view@6.37.1)(esbuild@0.25.5)(typescript@5.8.3)':
-=======
   '@polyipseity/obsidian-plugin-library@1.32.0(@codemirror/state@6.5.2)(@codemirror/view@6.37.1)(esbuild@0.25.8)(typescript@5.8.3)':
->>>>>>> 47a09fa6
     dependencies:
       '@capacitor/core': 7.3.0
       '@capacitor/filesystem': 7.1.1(@capacitor/core@7.3.0)
@@ -2779,11 +2700,7 @@
       deep-equal: 2.2.3
       espree: 10.4.0
       file-saver: 2.0.5
-<<<<<<< HEAD
-      i18next: 25.2.1(typescript@5.8.3)
-=======
       i18next: 25.3.2(typescript@5.8.3)
->>>>>>> 47a09fa6
       i18next-resources-to-backend: 1.2.1
       import-meta-resolve: 4.1.0
       lodash-es: 4.17.21
@@ -2875,17 +2792,6 @@
 
   '@types/unist@2.0.11': {}
 
-<<<<<<< HEAD
-  '@typescript-eslint/eslint-plugin@8.34.0(@typescript-eslint/parser@8.34.0(eslint@9.29.0)(typescript@5.8.3))(eslint@9.29.0)(typescript@5.8.3)':
-    dependencies:
-      '@eslint-community/regexpp': 4.12.1
-      '@typescript-eslint/parser': 8.34.0(eslint@9.29.0)(typescript@5.8.3)
-      '@typescript-eslint/scope-manager': 8.34.0
-      '@typescript-eslint/type-utils': 8.34.0(eslint@9.29.0)(typescript@5.8.3)
-      '@typescript-eslint/utils': 8.34.0(eslint@9.29.0)(typescript@5.8.3)
-      '@typescript-eslint/visitor-keys': 8.34.0
-      eslint: 9.29.0
-=======
   '@typescript-eslint/eslint-plugin@8.38.0(@typescript-eslint/parser@8.38.0(eslint@9.32.0)(typescript@5.8.3))(eslint@9.32.0)(typescript@5.8.3)':
     dependencies:
       '@eslint-community/regexpp': 4.12.1
@@ -2895,7 +2801,6 @@
       '@typescript-eslint/utils': 8.38.0(eslint@9.32.0)(typescript@5.8.3)
       '@typescript-eslint/visitor-keys': 8.38.0
       eslint: 9.32.0
->>>>>>> 47a09fa6
       graphemer: 1.4.0
       ignore: 7.0.5
       natural-compare: 1.4.0
@@ -2904,22 +2809,14 @@
     transitivePeerDependencies:
       - supports-color
 
-<<<<<<< HEAD
-  '@typescript-eslint/parser@8.34.0(eslint@9.29.0)(typescript@5.8.3)':
-=======
   '@typescript-eslint/parser@8.38.0(eslint@9.32.0)(typescript@5.8.3)':
->>>>>>> 47a09fa6
     dependencies:
       '@typescript-eslint/scope-manager': 8.38.0
       '@typescript-eslint/types': 8.38.0
       '@typescript-eslint/typescript-estree': 8.38.0(typescript@5.8.3)
       '@typescript-eslint/visitor-keys': 8.38.0
       debug: 4.4.1
-<<<<<<< HEAD
-      eslint: 9.29.0
-=======
       eslint: 9.32.0
->>>>>>> 47a09fa6
       typescript: 5.8.3
     transitivePeerDependencies:
       - supports-color
@@ -2942,14 +2839,6 @@
     dependencies:
       typescript: 5.8.3
 
-<<<<<<< HEAD
-  '@typescript-eslint/type-utils@8.34.0(eslint@9.29.0)(typescript@5.8.3)':
-    dependencies:
-      '@typescript-eslint/typescript-estree': 8.34.0(typescript@5.8.3)
-      '@typescript-eslint/utils': 8.34.0(eslint@9.29.0)(typescript@5.8.3)
-      debug: 4.4.1
-      eslint: 9.29.0
-=======
   '@typescript-eslint/type-utils@8.38.0(eslint@9.32.0)(typescript@5.8.3)':
     dependencies:
       '@typescript-eslint/types': 8.38.0
@@ -2957,7 +2846,6 @@
       '@typescript-eslint/utils': 8.38.0(eslint@9.32.0)(typescript@5.8.3)
       debug: 4.4.1
       eslint: 9.32.0
->>>>>>> 47a09fa6
       ts-api-utils: 2.1.0(typescript@5.8.3)
       typescript: 5.8.3
     transitivePeerDependencies:
@@ -2981,15 +2869,6 @@
     transitivePeerDependencies:
       - supports-color
 
-<<<<<<< HEAD
-  '@typescript-eslint/utils@8.34.0(eslint@9.29.0)(typescript@5.8.3)':
-    dependencies:
-      '@eslint-community/eslint-utils': 4.7.0(eslint@9.29.0)
-      '@typescript-eslint/scope-manager': 8.34.0
-      '@typescript-eslint/types': 8.34.0
-      '@typescript-eslint/typescript-estree': 8.34.0(typescript@5.8.3)
-      eslint: 9.29.0
-=======
   '@typescript-eslint/utils@8.38.0(eslint@9.32.0)(typescript@5.8.3)':
     dependencies:
       '@eslint-community/eslint-utils': 4.7.0(eslint@9.32.0)
@@ -2997,7 +2876,6 @@
       '@typescript-eslint/types': 8.38.0
       '@typescript-eslint/typescript-estree': 8.38.0(typescript@5.8.3)
       eslint: 9.32.0
->>>>>>> 47a09fa6
       typescript: 5.8.3
     transitivePeerDependencies:
       - supports-color
@@ -3530,17 +3408,10 @@
     transitivePeerDependencies:
       - supports-color
 
-<<<<<<< HEAD
-  eslint-import-resolver-typescript@4.4.3(eslint-plugin-import@2.31.0)(eslint@9.29.0):
-    dependencies:
-      debug: 4.4.1
-      eslint: 9.29.0
-=======
   eslint-import-resolver-typescript@4.4.4(eslint-plugin-import@2.32.0)(eslint@9.32.0):
     dependencies:
       debug: 4.4.1
       eslint: 9.32.0
->>>>>>> 47a09fa6
       eslint-import-context: 0.1.8(unrs-resolver@1.9.0)
       get-tsconfig: 4.10.1
       is-bun-module: 2.0.0
@@ -3548,24 +3419,6 @@
       tinyglobby: 0.2.14
       unrs-resolver: 1.9.0
     optionalDependencies:
-<<<<<<< HEAD
-      eslint-plugin-import: 2.31.0(@typescript-eslint/parser@8.34.0(eslint@9.29.0)(typescript@5.8.3))(eslint-import-resolver-typescript@4.4.3)(eslint@9.29.0)
-    transitivePeerDependencies:
-      - supports-color
-
-  eslint-module-utils@2.12.0(@typescript-eslint/parser@8.34.0(eslint@9.29.0)(typescript@5.8.3))(eslint-import-resolver-node@0.3.9)(eslint-import-resolver-typescript@4.4.3)(eslint@9.29.0):
-    dependencies:
-      debug: 3.2.7
-    optionalDependencies:
-      '@typescript-eslint/parser': 8.34.0(eslint@9.29.0)(typescript@5.8.3)
-      eslint: 9.29.0
-      eslint-import-resolver-node: 0.3.9
-      eslint-import-resolver-typescript: 4.4.3(eslint-plugin-import@2.31.0)(eslint@9.29.0)
-    transitivePeerDependencies:
-      - supports-color
-
-  eslint-plugin-import@2.31.0(@typescript-eslint/parser@8.34.0(eslint@9.29.0)(typescript@5.8.3))(eslint-import-resolver-typescript@4.4.3)(eslint@9.29.0):
-=======
       eslint-plugin-import: 2.32.0(@typescript-eslint/parser@8.38.0(eslint@9.32.0)(typescript@5.8.3))(eslint-import-resolver-typescript@4.4.4)(eslint@9.32.0)
     transitivePeerDependencies:
       - supports-color
@@ -3582,7 +3435,6 @@
       - supports-color
 
   eslint-plugin-import@2.32.0(@typescript-eslint/parser@8.38.0(eslint@9.32.0)(typescript@5.8.3))(eslint-import-resolver-typescript@4.4.4)(eslint@9.32.0):
->>>>>>> 47a09fa6
     dependencies:
       '@rtsao/scc': 1.1.0
       array-includes: 3.1.9
@@ -3591,15 +3443,9 @@
       array.prototype.flatmap: 1.3.3
       debug: 3.2.7
       doctrine: 2.1.0
-<<<<<<< HEAD
-      eslint: 9.29.0
-      eslint-import-resolver-node: 0.3.9
-      eslint-module-utils: 2.12.0(@typescript-eslint/parser@8.34.0(eslint@9.29.0)(typescript@5.8.3))(eslint-import-resolver-node@0.3.9)(eslint-import-resolver-typescript@4.4.3)(eslint@9.29.0)
-=======
       eslint: 9.32.0
       eslint-import-resolver-node: 0.3.9
       eslint-module-utils: 2.12.1(@typescript-eslint/parser@8.38.0(eslint@9.32.0)(typescript@5.8.3))(eslint-import-resolver-node@0.3.9)(eslint-import-resolver-typescript@4.4.4)(eslint@9.32.0)
->>>>>>> 47a09fa6
       hasown: 2.0.2
       is-core-module: 2.16.1
       is-glob: 4.0.3
@@ -3611,25 +3457,15 @@
       string.prototype.trimend: 1.0.9
       tsconfig-paths: 3.15.0
     optionalDependencies:
-<<<<<<< HEAD
-      '@typescript-eslint/parser': 8.34.0(eslint@9.29.0)(typescript@5.8.3)
-=======
       '@typescript-eslint/parser': 8.38.0(eslint@9.32.0)(typescript@5.8.3)
->>>>>>> 47a09fa6
     transitivePeerDependencies:
       - eslint-import-resolver-typescript
       - eslint-import-resolver-webpack
       - supports-color
 
-<<<<<<< HEAD
-  eslint-plugin-markdownlint@0.9.0(eslint@9.29.0):
-    dependencies:
-      eslint: 9.29.0
-=======
   eslint-plugin-markdownlint@0.9.0(eslint@9.32.0):
     dependencies:
       eslint: 9.32.0
->>>>>>> 47a09fa6
       markdownlint: 0.37.0
       synckit: 0.11.8
     transitivePeerDependencies:
@@ -3644,27 +3480,16 @@
 
   eslint-visitor-keys@4.2.1: {}
 
-<<<<<<< HEAD
-  eslint@9.29.0:
-    dependencies:
-      '@eslint-community/eslint-utils': 4.7.0(eslint@9.29.0)
-=======
   eslint@9.32.0:
     dependencies:
       '@eslint-community/eslint-utils': 4.7.0(eslint@9.32.0)
->>>>>>> 47a09fa6
       '@eslint-community/regexpp': 4.12.1
       '@eslint/config-array': 0.21.0
       '@eslint/config-helpers': 0.3.0
       '@eslint/core': 0.15.1
       '@eslint/eslintrc': 3.3.1
-<<<<<<< HEAD
-      '@eslint/js': 9.29.0
-      '@eslint/plugin-kit': 0.3.3
-=======
       '@eslint/js': 9.32.0
       '@eslint/plugin-kit': 0.3.4
->>>>>>> 47a09fa6
       '@humanfs/node': 0.16.6
       '@humanwhocodes/module-importer': 1.0.1
       '@humanwhocodes/retry': 0.4.3
@@ -3908,11 +3733,7 @@
     dependencies:
       '@babel/runtime': 7.27.6
 
-<<<<<<< HEAD
-  i18next@25.2.1(typescript@5.8.3):
-=======
   i18next@25.3.2(typescript@5.8.3):
->>>>>>> 47a09fa6
     dependencies:
       '@babel/runtime': 7.27.6
     optionalDependencies:
@@ -4140,13 +3961,10 @@
 
   lodash.startcase@4.4.0: {}
 
-<<<<<<< HEAD
   lru-cache@6.0.0:
     dependencies:
       yallist: 4.0.0
 
-=======
->>>>>>> 47a09fa6
   lucide@0.514.0: {}
 
   lz-string@1.5.0: {}
