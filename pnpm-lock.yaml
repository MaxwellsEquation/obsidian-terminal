lockfileVersion: '9.0'

settings:
  autoInstallPeers: true
  excludeLinksFromLockfile: false

overrides:
  tmp: ^0.2.5

importers:

  .:
    dependencies:
      '@polyipseity/obsidian-plugin-library':
        specifier: ^1.32.0
<<<<<<< HEAD
        version: 1.32.0(@codemirror/state@6.5.2)(@codemirror/view@6.37.1)(esbuild@0.25.8)(typescript@5.8.3)
      '@xterm/addon-canvas':
        specifier: ^0.7.0
        version: 0.7.0(@xterm/xterm@5.5.0)
      '@xterm/addon-fit':
        specifier: ^0.10.0
        version: 0.10.0(@xterm/xterm@5.5.0)
      '@xterm/addon-ligatures':
        specifier: ^0.9.0
        version: 0.9.0(@xterm/xterm@5.5.0)
      '@xterm/addon-search':
        specifier: ^0.15.0
        version: 0.15.0(@xterm/xterm@5.5.0)
      '@xterm/addon-serialize':
        specifier: ^0.13.0
        version: 0.13.0(@xterm/xterm@5.5.0)
      '@xterm/addon-unicode11':
        specifier: ^0.8.0
        version: 0.8.0(@xterm/xterm@5.5.0)
      '@xterm/addon-web-links':
        specifier: ^0.11.0
        version: 0.11.0(@xterm/xterm@5.5.0)
      '@xterm/addon-webgl':
        specifier: ^0.18.0
        version: 0.18.0(@xterm/xterm@5.5.0)
      '@xterm/xterm':
        specifier: ^5.5.0
        version: 5.5.0
      acorn:
        specifier: ^8.15.0
        version: 8.15.0
      ansi-escape-sequences:
        specifier: ^6.2.4
        version: 6.2.4
      async-lock:
        specifier: ^1.4.1
        version: 1.4.1
      browser-util-inspect:
        specifier: ^0.2.0
        version: 0.2.0
=======
        version: 1.32.0(@codemirror/state@6.5.2)(@codemirror/view@6.37.1)(esbuild@0.25.8)(typescript@5.9.2)
>>>>>>> 5febd958
      espree:
        specifier: ^10.4.0
        version: 10.4.0
      i18next:
        specifier: ^25.3.2
<<<<<<< HEAD
        version: 25.3.2(typescript@5.8.3)
      immutable:
        specifier: ^5.1.3
        version: 5.1.3
=======
        version: 25.3.2(typescript@5.9.2)
>>>>>>> 5febd958
      lodash-es:
        specifier: ^4.17.21
        version: 4.17.21
      monkey-around:
        specifier: ^3.0.0
        version: 3.0.0
      obsidian:
        specifier: ~1.4.11
        version: 1.4.11(@codemirror/state@6.5.2)(@codemirror/view@6.37.1)
      semver:
        specifier: ^7.7.2
        version: 7.7.2
      simple-icons:
        specifier: ^15.2.0
        version: 15.2.0
      source-map:
        specifier: ^0.7.4
        version: 0.7.4
      svelte:
        specifier: ^5.34.3
        version: 5.34.3
      tmp-promise:
        specifier: ^3.0.3
        version: 3.0.3
      ts-essentials:
        specifier: ^10.1.1
        version: 10.1.1(typescript@5.9.2)
    devDependencies:
      '@changesets/cli':
        specifier: ^2.29.5
        version: 2.29.5
      '@eslint/compat':
        specifier: ^1.3.2
        version: 1.3.2(eslint@9.33.0)
      '@eslint/eslintrc':
        specifier: ^3.3.1
        version: 3.3.1
      '@eslint/js':
        specifier: ^9.33.0
        version: 9.33.0
      '@polyipseity/obsidian':
        specifier: ~1.4.11
        version: 1.4.11(@codemirror/state@6.5.2)(@codemirror/view@6.37.1)
      '@tsconfig/node16':
        specifier: ^16.1.4
        version: 16.1.4
      '@tsconfig/recommended':
        specifier: ^1.0.10
        version: 1.0.10
      '@tsconfig/strictest':
        specifier: ^2.0.5
        version: 2.0.5
      '@types/ansi-escape-sequences':
        specifier: ^4.0.4
        version: 4.0.4
      '@types/async-lock':
        specifier: ^1.4.2
        version: 1.4.2
      '@types/browser-util-inspect':
        specifier: ^0.2.4
        version: 0.2.4
      '@types/lodash-es':
        specifier: ^4.17.12
        version: 4.17.12
      '@types/node':
        specifier: ^24.2.1
        version: 24.2.1
      '@types/semver':
        specifier: ^7.7.0
        version: 7.7.0
      '@typescript-eslint/eslint-plugin':
        specifier: ^8.39.0
        version: 8.39.0(@typescript-eslint/parser@8.39.0(eslint@9.33.0)(typescript@5.9.2))(eslint@9.33.0)(typescript@5.9.2)
      '@typescript-eslint/parser':
        specifier: ^8.39.0
        version: 8.39.0(eslint@9.33.0)(typescript@5.9.2)
      builtin-modules:
        specifier: ^5.0.0
        version: 5.0.0
      esbuild:
        specifier: ^0.25.8
        version: 0.25.8
      esbuild-compress:
        specifier: ^2.0.2
        version: 2.0.2(esbuild@0.25.8)
      esbuild-plugin-globals:
        specifier: ^0.2.0
        version: 0.2.0
      esbuild-plugin-text-replace:
        specifier: ^1.3.0
        version: 1.3.0
      eslint:
        specifier: ^9.33.0
        version: 9.33.0
      eslint-import-resolver-typescript:
        specifier: ^4.4.4
        version: 4.4.4(eslint-plugin-import@2.32.0)(eslint@9.33.0)
      eslint-plugin-import:
        specifier: ^2.32.0
        version: 2.32.0(@typescript-eslint/parser@8.39.0(eslint@9.33.0)(typescript@5.9.2))(eslint-import-resolver-typescript@4.4.4)(eslint@9.33.0)
      eslint-plugin-markdownlint:
        specifier: ^0.9.0
        version: 0.9.0(eslint@9.33.0)
      globals:
        specifier: ^16.3.0
        version: 16.3.0
      p-lazy:
        specifier: ^5.0.0
        version: 5.0.0
      tslib:
        specifier: ^2.8.1
        version: 2.8.1
      typescript:
        specifier: ^5.9.2
        version: 5.9.2

packages:

  '@ampproject/remapping@2.3.0':
    resolution: {integrity: sha512-30iZtAPgz+LTIYoeivqYo853f02jBYSd5uGnGpkFV0M3xOt9aN73erkgYAmZU43x4VfqcnLxW9Kpg3R5LC4YYw==}
    engines: {node: '>=6.0.0'}

  '@babel/runtime@7.27.6':
    resolution: {integrity: sha512-vbavdySgbTTrmFE+EsiqUTzlOr5bzlnJtUv9PynGCAKvfQqjIXbvFdumPM/GxMDfyuGMJaJAU6TO4zc1Jf1i8Q==}
    engines: {node: '>=6.9.0'}

  '@capacitor/core@7.3.0':
    resolution: {integrity: sha512-t/DdTyBchQ2eAZuCmAARlqQsrEm0WyeNwh5zeRuv+cR6gnAsw+86/EWvJ/em5dTnZyaqEy8vlmOMdWarrUbnuQ==}

  '@capacitor/filesystem@7.1.1':
    resolution: {integrity: sha512-xAQvurZlfKOO7I8d98GFRymS/Dd25sw0L1weF4dKR59nXloWEeagoFv+xtaNlDfolJHo4/uKVvxsLzM0xSmiUQ==}
    peerDependencies:
      '@capacitor/core': '>=7.0.0'

  '@capacitor/synapse@1.0.2':
    resolution: {integrity: sha512-ynq39s4D2rhk+aVLWKfKfMCz9SHPKijL9tq8aFL5dG7ik7/+PvBHmg9cPHbqdvFEUSMmaGzL6cIjzkOruW7vGA==}

  '@changesets/apply-release-plan@7.0.12':
    resolution: {integrity: sha512-EaET7As5CeuhTzvXTQCRZeBUcisoYPDDcXvgTE/2jmmypKp0RC7LxKj/yzqeh/1qFTZI7oDGFcL1PHRuQuketQ==}

  '@changesets/assemble-release-plan@6.0.9':
    resolution: {integrity: sha512-tPgeeqCHIwNo8sypKlS3gOPmsS3wP0zHt67JDuL20P4QcXiw/O4Hl7oXiuLnP9yg+rXLQ2sScdV1Kkzde61iSQ==}

  '@changesets/changelog-git@0.2.1':
    resolution: {integrity: sha512-x/xEleCFLH28c3bQeQIyeZf8lFXyDFVn1SgcBiR2Tw/r4IAWlk1fzxCEZ6NxQAjF2Nwtczoen3OA2qR+UawQ8Q==}

  '@changesets/cli@2.29.5':
    resolution: {integrity: sha512-0j0cPq3fgxt2dPdFsg4XvO+6L66RC0pZybT9F4dG5TBrLA3jA/1pNkdTXH9IBBVHkgsKrNKenI3n1mPyPlIydg==}
    hasBin: true

  '@changesets/config@3.1.1':
    resolution: {integrity: sha512-bd+3Ap2TKXxljCggI0mKPfzCQKeV/TU4yO2h2C6vAihIo8tzseAn2e7klSuiyYYXvgu53zMN1OeYMIQkaQoWnA==}

  '@changesets/errors@0.2.0':
    resolution: {integrity: sha512-6BLOQUscTpZeGljvyQXlWOItQyU71kCdGz7Pi8H8zdw6BI0g3m43iL4xKUVPWtG+qrrL9DTjpdn8eYuCQSRpow==}

  '@changesets/get-dependents-graph@2.1.3':
    resolution: {integrity: sha512-gphr+v0mv2I3Oxt19VdWRRUxq3sseyUpX9DaHpTUmLj92Y10AGy+XOtV+kbM6L/fDcpx7/ISDFK6T8A/P3lOdQ==}

  '@changesets/get-release-plan@4.0.13':
    resolution: {integrity: sha512-DWG1pus72FcNeXkM12tx+xtExyH/c9I1z+2aXlObH3i9YA7+WZEVaiHzHl03thpvAgWTRaH64MpfHxozfF7Dvg==}

  '@changesets/get-version-range-type@0.4.0':
    resolution: {integrity: sha512-hwawtob9DryoGTpixy1D3ZXbGgJu1Rhr+ySH2PvTLHvkZuQ7sRT4oQwMh0hbqZH1weAooedEjRsbrWcGLCeyVQ==}

  '@changesets/git@3.0.4':
    resolution: {integrity: sha512-BXANzRFkX+XcC1q/d27NKvlJ1yf7PSAgi8JG6dt8EfbHFHi4neau7mufcSca5zRhwOL8j9s6EqsxmT+s+/E6Sw==}

  '@changesets/logger@0.1.1':
    resolution: {integrity: sha512-OQtR36ZlnuTxKqoW4Sv6x5YIhOmClRd5pWsjZsddYxpWs517R0HkyiefQPIytCVh4ZcC5x9XaG8KTdd5iRQUfg==}

  '@changesets/parse@0.4.1':
    resolution: {integrity: sha512-iwksMs5Bf/wUItfcg+OXrEpravm5rEd9Bf4oyIPL4kVTmJQ7PNDSd6MDYkpSJR1pn7tz/k8Zf2DhTCqX08Ou+Q==}

  '@changesets/pre@2.0.2':
    resolution: {integrity: sha512-HaL/gEyFVvkf9KFg6484wR9s0qjAXlZ8qWPDkTyKF6+zqjBe/I2mygg3MbpZ++hdi0ToqNUF8cjj7fBy0dg8Ug==}

  '@changesets/read@0.6.5':
    resolution: {integrity: sha512-UPzNGhsSjHD3Veb0xO/MwvasGe8eMyNrR/sT9gR8Q3DhOQZirgKhhXv/8hVsI0QpPjR004Z9iFxoJU6in3uGMg==}

  '@changesets/should-skip-package@0.1.2':
    resolution: {integrity: sha512-qAK/WrqWLNCP22UDdBTMPH5f41elVDlsNyat180A33dWxuUDyNpg6fPi/FyTZwRriVjg0L8gnjJn2F9XAoF0qw==}

  '@changesets/types@4.1.0':
    resolution: {integrity: sha512-LDQvVDv5Kb50ny2s25Fhm3d9QSZimsoUGBsUioj6MC3qbMUCuC8GPIvk/M6IvXx3lYhAs0lwWUQLb+VIEUCECw==}

  '@changesets/types@6.1.0':
    resolution: {integrity: sha512-rKQcJ+o1nKNgeoYRHKOS07tAMNd3YSN0uHaJOZYjBAgxfV7TUE7JE+z4BzZdQwb5hKaYbayKN5KrYV7ODb2rAA==}

  '@changesets/write@0.4.0':
    resolution: {integrity: sha512-CdTLvIOPiCNuH71pyDu3rA+Q0n65cmAbXnwWH84rKGiFumFzkmHNT8KHTMEchcxN+Kl8I54xGUhJ7l3E7X396Q==}

  '@codemirror/state@6.5.2':
    resolution: {integrity: sha512-FVqsPqtPWKVVL3dPSxy8wEF/ymIEuVzF1PK3VbUgrxXpJUSHQWWZz4JMToquRxnkw+36LTamCZG2iua2Ptq0fA==}

  '@codemirror/view@6.37.1':
    resolution: {integrity: sha512-Qy4CAUwngy/VQkEz0XzMKVRcckQuqLYWKqVpDDDghBe5FSXSqfVrJn49nw3ePZHxRUz4nRmb05Lgi+9csWo4eg==}

  '@emnapi/core@1.4.3':
    resolution: {integrity: sha512-4m62DuCE07lw01soJwPiBGC0nAww0Q+RY70VZ+n49yDIO13yyinhbWCeNnaob0lakDtWQzSdtNWzJeOJt2ma+g==}

  '@emnapi/runtime@1.4.3':
    resolution: {integrity: sha512-pBPWdu6MLKROBX05wSNKcNb++m5Er+KQ9QkB+WVM+pW2Kx9hoSrVTnu3BdkI5eBLZoKu/J6mW/B6i6bJB2ytXQ==}

  '@emnapi/wasi-threads@1.0.2':
    resolution: {integrity: sha512-5n3nTJblwRi8LlXkJ9eBzu+kZR8Yxcc7ubakyQTFzPMtIhFpUBRbsnc2Dv88IZDIbCDlBiWrknhB4Lsz7mg6BA==}

  '@esbuild/aix-ppc64@0.25.8':
    resolution: {integrity: sha512-urAvrUedIqEiFR3FYSLTWQgLu5tb+m0qZw0NBEasUeo6wuqatkMDaRT+1uABiGXEu5vqgPd7FGE1BhsAIy9QVA==}
    engines: {node: '>=18'}
    cpu: [ppc64]
    os: [aix]

  '@esbuild/android-arm64@0.25.8':
    resolution: {integrity: sha512-OD3p7LYzWpLhZEyATcTSJ67qB5D+20vbtr6vHlHWSQYhKtzUYrETuWThmzFpZtFsBIxRvhO07+UgVA9m0i/O1w==}
    engines: {node: '>=18'}
    cpu: [arm64]
    os: [android]

  '@esbuild/android-arm@0.25.8':
    resolution: {integrity: sha512-RONsAvGCz5oWyePVnLdZY/HHwA++nxYWIX1atInlaW6SEkwq6XkP3+cb825EUcRs5Vss/lGh/2YxAb5xqc07Uw==}
    engines: {node: '>=18'}
    cpu: [arm]
    os: [android]

  '@esbuild/android-x64@0.25.8':
    resolution: {integrity: sha512-yJAVPklM5+4+9dTeKwHOaA+LQkmrKFX96BM0A/2zQrbS6ENCmxc4OVoBs5dPkCCak2roAD+jKCdnmOqKszPkjA==}
    engines: {node: '>=18'}
    cpu: [x64]
    os: [android]

  '@esbuild/darwin-arm64@0.25.8':
    resolution: {integrity: sha512-Jw0mxgIaYX6R8ODrdkLLPwBqHTtYHJSmzzd+QeytSugzQ0Vg4c5rDky5VgkoowbZQahCbsv1rT1KW72MPIkevw==}
    engines: {node: '>=18'}
    cpu: [arm64]
    os: [darwin]

  '@esbuild/darwin-x64@0.25.8':
    resolution: {integrity: sha512-Vh2gLxxHnuoQ+GjPNvDSDRpoBCUzY4Pu0kBqMBDlK4fuWbKgGtmDIeEC081xi26PPjn+1tct+Bh8FjyLlw1Zlg==}
    engines: {node: '>=18'}
    cpu: [x64]
    os: [darwin]

  '@esbuild/freebsd-arm64@0.25.8':
    resolution: {integrity: sha512-YPJ7hDQ9DnNe5vxOm6jaie9QsTwcKedPvizTVlqWG9GBSq+BuyWEDazlGaDTC5NGU4QJd666V0yqCBL2oWKPfA==}
    engines: {node: '>=18'}
    cpu: [arm64]
    os: [freebsd]

  '@esbuild/freebsd-x64@0.25.8':
    resolution: {integrity: sha512-MmaEXxQRdXNFsRN/KcIimLnSJrk2r5H8v+WVafRWz5xdSVmWLoITZQXcgehI2ZE6gioE6HirAEToM/RvFBeuhw==}
    engines: {node: '>=18'}
    cpu: [x64]
    os: [freebsd]

  '@esbuild/linux-arm64@0.25.8':
    resolution: {integrity: sha512-WIgg00ARWv/uYLU7lsuDK00d/hHSfES5BzdWAdAig1ioV5kaFNrtK8EqGcUBJhYqotlUByUKz5Qo6u8tt7iD/w==}
    engines: {node: '>=18'}
    cpu: [arm64]
    os: [linux]

  '@esbuild/linux-arm@0.25.8':
    resolution: {integrity: sha512-FuzEP9BixzZohl1kLf76KEVOsxtIBFwCaLupVuk4eFVnOZfU+Wsn+x5Ryam7nILV2pkq2TqQM9EZPsOBuMC+kg==}
    engines: {node: '>=18'}
    cpu: [arm]
    os: [linux]

  '@esbuild/linux-ia32@0.25.8':
    resolution: {integrity: sha512-A1D9YzRX1i+1AJZuFFUMP1E9fMaYY+GnSQil9Tlw05utlE86EKTUA7RjwHDkEitmLYiFsRd9HwKBPEftNdBfjg==}
    engines: {node: '>=18'}
    cpu: [ia32]
    os: [linux]

  '@esbuild/linux-loong64@0.25.8':
    resolution: {integrity: sha512-O7k1J/dwHkY1RMVvglFHl1HzutGEFFZ3kNiDMSOyUrB7WcoHGf96Sh+64nTRT26l3GMbCW01Ekh/ThKM5iI7hQ==}
    engines: {node: '>=18'}
    cpu: [loong64]
    os: [linux]

  '@esbuild/linux-mips64el@0.25.8':
    resolution: {integrity: sha512-uv+dqfRazte3BzfMp8PAQXmdGHQt2oC/y2ovwpTteqrMx2lwaksiFZ/bdkXJC19ttTvNXBuWH53zy/aTj1FgGw==}
    engines: {node: '>=18'}
    cpu: [mips64el]
    os: [linux]

  '@esbuild/linux-ppc64@0.25.8':
    resolution: {integrity: sha512-GyG0KcMi1GBavP5JgAkkstMGyMholMDybAf8wF5A70CALlDM2p/f7YFE7H92eDeH/VBtFJA5MT4nRPDGg4JuzQ==}
    engines: {node: '>=18'}
    cpu: [ppc64]
    os: [linux]

  '@esbuild/linux-riscv64@0.25.8':
    resolution: {integrity: sha512-rAqDYFv3yzMrq7GIcen3XP7TUEG/4LK86LUPMIz6RT8A6pRIDn0sDcvjudVZBiiTcZCY9y2SgYX2lgK3AF+1eg==}
    engines: {node: '>=18'}
    cpu: [riscv64]
    os: [linux]

  '@esbuild/linux-s390x@0.25.8':
    resolution: {integrity: sha512-Xutvh6VjlbcHpsIIbwY8GVRbwoviWT19tFhgdA7DlenLGC/mbc3lBoVb7jxj9Z+eyGqvcnSyIltYUrkKzWqSvg==}
    engines: {node: '>=18'}
    cpu: [s390x]
    os: [linux]

  '@esbuild/linux-x64@0.25.8':
    resolution: {integrity: sha512-ASFQhgY4ElXh3nDcOMTkQero4b1lgubskNlhIfJrsH5OKZXDpUAKBlNS0Kx81jwOBp+HCeZqmoJuihTv57/jvQ==}
    engines: {node: '>=18'}
    cpu: [x64]
    os: [linux]

  '@esbuild/netbsd-arm64@0.25.8':
    resolution: {integrity: sha512-d1KfruIeohqAi6SA+gENMuObDbEjn22olAR7egqnkCD9DGBG0wsEARotkLgXDu6c4ncgWTZJtN5vcgxzWRMzcw==}
    engines: {node: '>=18'}
    cpu: [arm64]
    os: [netbsd]

  '@esbuild/netbsd-x64@0.25.8':
    resolution: {integrity: sha512-nVDCkrvx2ua+XQNyfrujIG38+YGyuy2Ru9kKVNyh5jAys6n+l44tTtToqHjino2My8VAY6Lw9H7RI73XFi66Cg==}
    engines: {node: '>=18'}
    cpu: [x64]
    os: [netbsd]

  '@esbuild/openbsd-arm64@0.25.8':
    resolution: {integrity: sha512-j8HgrDuSJFAujkivSMSfPQSAa5Fxbvk4rgNAS5i3K+r8s1X0p1uOO2Hl2xNsGFppOeHOLAVgYwDVlmxhq5h+SQ==}
    engines: {node: '>=18'}
    cpu: [arm64]
    os: [openbsd]

  '@esbuild/openbsd-x64@0.25.8':
    resolution: {integrity: sha512-1h8MUAwa0VhNCDp6Af0HToI2TJFAn1uqT9Al6DJVzdIBAd21m/G0Yfc77KDM3uF3T/YaOgQq3qTJHPbTOInaIQ==}
    engines: {node: '>=18'}
    cpu: [x64]
    os: [openbsd]

  '@esbuild/openharmony-arm64@0.25.8':
    resolution: {integrity: sha512-r2nVa5SIK9tSWd0kJd9HCffnDHKchTGikb//9c7HX+r+wHYCpQrSgxhlY6KWV1nFo1l4KFbsMlHk+L6fekLsUg==}
    engines: {node: '>=18'}
    cpu: [arm64]
    os: [openharmony]

  '@esbuild/sunos-x64@0.25.8':
    resolution: {integrity: sha512-zUlaP2S12YhQ2UzUfcCuMDHQFJyKABkAjvO5YSndMiIkMimPmxA+BYSBikWgsRpvyxuRnow4nS5NPnf9fpv41w==}
    engines: {node: '>=18'}
    cpu: [x64]
    os: [sunos]

  '@esbuild/win32-arm64@0.25.8':
    resolution: {integrity: sha512-YEGFFWESlPva8hGL+zvj2z/SaK+pH0SwOM0Nc/d+rVnW7GSTFlLBGzZkuSU9kFIGIo8q9X3ucpZhu8PDN5A2sQ==}
    engines: {node: '>=18'}
    cpu: [arm64]
    os: [win32]

  '@esbuild/win32-ia32@0.25.8':
    resolution: {integrity: sha512-hiGgGC6KZ5LZz58OL/+qVVoZiuZlUYlYHNAmczOm7bs2oE1XriPFi5ZHHrS8ACpV5EjySrnoCKmcbQMN+ojnHg==}
    engines: {node: '>=18'}
    cpu: [ia32]
    os: [win32]

  '@esbuild/win32-x64@0.25.8':
    resolution: {integrity: sha512-cn3Yr7+OaaZq1c+2pe+8yxC8E144SReCQjN6/2ynubzYjvyqZjTXfQJpAcQpsdJq3My7XADANiYGHoFC69pLQw==}
    engines: {node: '>=18'}
    cpu: [x64]
    os: [win32]

  '@eslint-community/eslint-utils@4.7.0':
    resolution: {integrity: sha512-dyybb3AcajC7uha6CvhdVRJqaKyn7w2YKqKyAN37NKYgZT36w+iRb0Dymmc5qEJ549c/S31cMMSFd75bteCpCw==}
    engines: {node: ^12.22.0 || ^14.17.0 || >=16.0.0}
    peerDependencies:
      eslint: ^6.0.0 || ^7.0.0 || >=8.0.0

  '@eslint-community/regexpp@4.12.1':
    resolution: {integrity: sha512-CCZCDJuduB9OUkFkY2IgppNZMi2lBQgD2qzwXkEia16cge2pijY/aXi96CJMquDMn3nJdlPV1A5KrJEXwfLNzQ==}
    engines: {node: ^12.0.0 || ^14.0.0 || >=16.0.0}

  '@eslint/compat@1.3.2':
    resolution: {integrity: sha512-jRNwzTbd6p2Rw4sZ1CgWRS8YMtqG15YyZf7zvb6gY2rB2u6n+2Z+ELW0GtL0fQgyl0pr4Y/BzBfng/BdsereRA==}
    engines: {node: ^18.18.0 || ^20.9.0 || >=21.1.0}
    peerDependencies:
      eslint: ^8.40 || 9
    peerDependenciesMeta:
      eslint:
        optional: true

  '@eslint/config-array@0.21.0':
    resolution: {integrity: sha512-ENIdc4iLu0d93HeYirvKmrzshzofPw6VkZRKQGe9Nv46ZnWUzcF1xV01dcvEg/1wXUR61OmmlSfyeyO7EvjLxQ==}
    engines: {node: ^18.18.0 || ^20.9.0 || >=21.1.0}

  '@eslint/config-helpers@0.3.1':
    resolution: {integrity: sha512-xR93k9WhrDYpXHORXpxVL5oHj3Era7wo6k/Wd8/IsQNnZUTzkGS29lyn3nAT05v6ltUuTFVCCYDEGfy2Or/sPA==}
    engines: {node: ^18.18.0 || ^20.9.0 || >=21.1.0}

  '@eslint/core@0.15.2':
    resolution: {integrity: sha512-78Md3/Rrxh83gCxoUc0EiciuOHsIITzLy53m3d9UyiW8y9Dj2D29FeETqyKA+BRK76tnTp6RXWb3pCay8Oyomg==}
    engines: {node: ^18.18.0 || ^20.9.0 || >=21.1.0}

  '@eslint/eslintrc@3.3.1':
    resolution: {integrity: sha512-gtF186CXhIl1p4pJNGZw8Yc6RlshoePRvE0X91oPGb3vZ8pM3qOS9W9NGPat9LziaBV7XrJWGylNQXkGcnM3IQ==}
    engines: {node: ^18.18.0 || ^20.9.0 || >=21.1.0}

  '@eslint/js@9.33.0':
    resolution: {integrity: sha512-5K1/mKhWaMfreBGJTwval43JJmkip0RmM+3+IuqupeSKNC/Th2Kc7ucaq5ovTSra/OOKB9c58CGSz3QMVbWt0A==}
    engines: {node: ^18.18.0 || ^20.9.0 || >=21.1.0}

  '@eslint/object-schema@2.1.6':
    resolution: {integrity: sha512-RBMg5FRL0I0gs51M/guSAj5/e14VQ4tpZnQNWwuDT66P14I43ItmPfIZRhO9fUVIPOAQXU47atlywZ/czoqFPA==}
    engines: {node: ^18.18.0 || ^20.9.0 || >=21.1.0}

  '@eslint/plugin-kit@0.3.5':
    resolution: {integrity: sha512-Z5kJ+wU3oA7MMIqVR9tyZRtjYPr4OC004Q4Rw7pgOKUOKkJfZ3O24nz3WYfGRpMDNmcOi3TwQOmgm7B7Tpii0w==}
    engines: {node: ^18.18.0 || ^20.9.0 || >=21.1.0}

  '@humanfs/core@0.19.1':
    resolution: {integrity: sha512-5DyQ4+1JEUzejeK1JGICcideyfUbGixgS9jNgex5nqkW+cY7WZhxBigmieN5Qnw9ZosSNVC9KQKyb+GUaGyKUA==}
    engines: {node: '>=18.18.0'}

  '@humanfs/node@0.16.6':
    resolution: {integrity: sha512-YuI2ZHQL78Q5HbhDiBA1X4LmYdXCKCMQIfw0pw7piHJwyREFebJUvrQN4cMssyES6x+vfUbx1CIpaQUKYdQZOw==}
    engines: {node: '>=18.18.0'}

  '@humanwhocodes/module-importer@1.0.1':
    resolution: {integrity: sha512-bxveV4V8v5Yb4ncFTT3rPSgZBOpCkjfK0y4oVVVJwIuDVBRMDXrPyXRL988i5ap9m9bnyEEjWfm5WkBmtffLfA==}
    engines: {node: '>=12.22'}

  '@humanwhocodes/retry@0.3.1':
    resolution: {integrity: sha512-JBxkERygn7Bv/GbN5Rv8Ul6LVknS+5Bp6RgDC/O8gEBU/yeH5Ui5C/OlWrTb6qct7LjjfT6Re2NxB0ln0yYybA==}
    engines: {node: '>=18.18'}

  '@humanwhocodes/retry@0.4.3':
    resolution: {integrity: sha512-bV0Tgo9K4hfPCek+aMAn81RppFKv2ySDQeMoSZuvTASywNTnVJCArCZE2FWqpvIatKu7VMRLWlR1EazvVhDyhQ==}
    engines: {node: '>=18.18'}

  '@jridgewell/gen-mapping@0.3.8':
    resolution: {integrity: sha512-imAbBGkb+ebQyxKgzv5Hu2nmROxoDOXHh80evxdoXNOrvAnVx7zimzc1Oo5h9RlfV4vPXaE2iM5pOFbvOCClWA==}
    engines: {node: '>=6.0.0'}

  '@jridgewell/resolve-uri@3.1.2':
    resolution: {integrity: sha512-bRISgCIjP20/tbWSPWMEi54QVPRZExkuD9lJL+UIxUKtwVJA8wW1Trb1jMs1RFXo1CBTNZ/5hpC9QvmKWdopKw==}
    engines: {node: '>=6.0.0'}

  '@jridgewell/set-array@1.2.1':
    resolution: {integrity: sha512-R8gLRTZeyp03ymzP/6Lil/28tGeGEzhx1q2k703KGWRAI1VdvPIXdG70VJc2pAMw3NA6JKL5hhFu1sJX0Mnn/A==}
    engines: {node: '>=6.0.0'}

  '@jridgewell/sourcemap-codec@1.5.0':
    resolution: {integrity: sha512-gv3ZRaISU3fjPAgNsriBRqGWQL6quFx04YMPW/zD8XMLsU32mhCCbfbO6KZFLjvYpCZ8zyDEgqsgf+PwPaM7GQ==}

  '@jridgewell/trace-mapping@0.3.25':
    resolution: {integrity: sha512-vNk6aEwybGtawWmy/PzwnGDOjCkLWSD2wqvjGGAgOAwCGWySYXfYoxt00IJkTF+8Lb57DwOb3Aa0o9CApepiYQ==}

  '@manypkg/find-root@1.1.0':
    resolution: {integrity: sha512-mki5uBvhHzO8kYYix/WRy2WX8S3B5wdVSc9D6KcU5lQNglP2yt58/VfLuAK49glRXChosY8ap2oJ1qgma3GUVA==}

  '@manypkg/get-packages@1.1.3':
    resolution: {integrity: sha512-fo+QhuU3qE/2TQMQmbVMqaQ6EWbMhi4ABWP+O4AM1NqPBuy0OrApV5LO6BrrgnhtAHS2NH6RrVk9OL181tTi8A==}

  '@marijn/find-cluster-break@1.0.2':
    resolution: {integrity: sha512-l0h88YhZFyKdXIFNfSWpyjStDjGHwZ/U7iobcK1cQQD8sejsONdQtTVU+1wVN1PBw40PiiHB1vA5S7VTfQiP9g==}

  '@napi-rs/wasm-runtime@0.2.11':
    resolution: {integrity: sha512-9DPkXtvHydrcOsopiYpUgPHpmj0HWZKMUnL2dZqpvC42lsratuBG06V5ipyno0fUek5VlFsNQ+AcFATSrJXgMA==}

  '@nodelib/fs.scandir@2.1.5':
    resolution: {integrity: sha512-vq24Bq3ym5HEQm2NKCr3yXDwjc7vTsEThRDnkp2DK9p1uqLR+DHurm/NOTo0KG7HYHU7eppKZj3MyqYuMBf62g==}
    engines: {node: '>= 8'}

  '@nodelib/fs.stat@2.0.5':
    resolution: {integrity: sha512-RkhPPp2zrqDAQA/2jNhnztcPAlv64XdhIp7a7454A5ovI7Bukxgt7MX7udwAu3zg1DcpPU0rz3VV1SeaqvY4+A==}
    engines: {node: '>= 8'}

  '@nodelib/fs.walk@1.2.8':
    resolution: {integrity: sha512-oGB+UxlgWcgQkgwo8GcEGwemoTFt3FIO9ababBmaGwXIoBKZ+GTy0pP185beGg7Llih/NSHSV2XAs1lnznocSg==}
    engines: {node: '>= 8'}

  '@pkgr/core@0.2.7':
    resolution: {integrity: sha512-YLT9Zo3oNPJoBjBc4q8G2mjU4tqIbf5CEOORbUUr48dCD9q3umJ3IPlVqOqDakPfd2HuwccBaqlGhN4Gmr5OWg==}
    engines: {node: ^12.20.0 || ^14.18.0 || >=16.0.0}

  '@polyipseity/obsidian-plugin-library@1.32.0':
    resolution: {integrity: sha512-1KpWRk5WhTPPfcuJw9p4Ubsrr0WA5/ip6hWV5wIpbHNpmshOA/yUiPDPaJgQTgWj7ZGHiyPmvpq/QZpMblksvA==}
    peerDependencies:
      esbuild: '>=0.17.0'
    peerDependenciesMeta:
      esbuild:
        optional: true

  '@polyipseity/obsidian@1.4.11':
    resolution: {integrity: sha512-PbUxq/odpG2mcYeyL6wg6mRlJ61cqMrZ0niLhTKLH9ARyzJjkz1V1KZ8McqvqNIgSLTgFjtHLHvOYjg+QaG+7w==}
    peerDependencies:
      '@codemirror/state': ^6.0.0
      '@codemirror/view': ^6.0.0

  '@rtsao/scc@1.1.0':
    resolution: {integrity: sha512-zt6OdqaDoOnJ1ZYsCYGt9YmWzDXl4vQdKTyJev62gFhRGKdx7mcT54V9KIjg+d2wi9EXsPvAPKe7i7WjfVWB8g==}

  '@sveltejs/acorn-typescript@1.0.5':
    resolution: {integrity: sha512-IwQk4yfwLdibDlrXVE04jTZYlLnwsTT2PIOQQGNLWfjavGifnk1JD1LcZjZaBTRcxZu2FfPfNLOE04DSu9lqtQ==}
    peerDependencies:
      acorn: ^8.9.0

  '@tsconfig/node16@16.1.4':
    resolution: {integrity: sha512-tkWPDtk18K2qJK/DhU010f03iDlw+C8qjXvhwZ4KKpJQC4QFOG3r8tIf2q6aWD0mz9N7RcZcaD9SPlrVLKiDoQ==}

  '@tsconfig/recommended@1.0.10':
    resolution: {integrity: sha512-cGvydvg03lONp5Z9yaplW493Vw9/um7k588mvDkm+VFPF2PZUVPx0uswq4PFpeEySsLbQRETrDRhzh4Dmxaslw==}

  '@tsconfig/strictest@2.0.5':
    resolution: {integrity: sha512-ec4tjL2Rr0pkZ5hww65c+EEPYwxOi4Ryv+0MtjeaSQRJyq322Q27eOQiFbuNgw2hpL4hB1/W/HBGk3VKS43osg==}

  '@tybys/wasm-util@0.9.0':
    resolution: {integrity: sha512-6+7nlbMVX/PVDCwaIQ8nTOPveOcFLSt8GcXdx8hD0bt39uWxYT88uXzqTd4fTvqta7oeUJqudepapKNt2DYJFw==}

  '@types/ansi-escape-sequences@4.0.4':
    resolution: {integrity: sha512-pyFROz12oSAohhiOAQER+/6rxYgnmr4FYyU3oyuClfd9O9n4+6SBsfC8ZNNtnbRgIgwjDdRbL8i7kvzbN0LVYg==}

  '@types/async-lock@1.4.2':
    resolution: {integrity: sha512-HlZ6Dcr205BmNhwkdXqrg2vkFMN2PluI7Lgr8In3B3wE5PiQHhjRqtW/lGdVU9gw+sM0JcIDx2AN+cW8oSWIcw==}

  '@types/browser-util-inspect@0.2.4':
    resolution: {integrity: sha512-m4JohXh9JmxXT3dn4TAnAVquJqSiQMPahKNTfO++ZpZ75AB3aMOmDOCDnFvAPvkG13TzStqJDQRgao4CQvIIZw==}

  '@types/codemirror@5.60.8':
    resolution: {integrity: sha512-VjFgDF/eB+Aklcy15TtOTLQeMjTo07k7KAjql8OK5Dirr7a6sJY4T1uVBDuTVG9VEmn1uUsohOpYnVfgC6/jyw==}

  '@types/debug@4.1.12':
    resolution: {integrity: sha512-vIChWdVG3LG1SMxEvI/AK+FWJthlrqlTu7fbrlywTkkaONwk/UAGaULXRlf8vkzFBLVm0zkMdCquhL5aOjhXPQ==}

  '@types/estree@1.0.8':
    resolution: {integrity: sha512-dWHzHa2WqEXI/O1E9OjrocMTKJl2mSrEolh1Iomrv6U+JuNwaHXsXx9bLu5gG7BUWFIN0skIQJQ/L1rIex4X6w==}

  '@types/json-schema@7.0.15':
    resolution: {integrity: sha512-5+fP8P8MFNC+AyZCDxrB2pkZFPGzqQWUzpSeuuVLvm8VMcorNYavBqoFcxK8bQz4Qsbn4oUEEem4wDLfcysGHA==}

  '@types/json5@0.0.29':
    resolution: {integrity: sha512-dRLjCWHYg4oaA77cxO64oO+7JwCwnIzkZPdrrC71jQmQtlhM556pwKo5bUzqvZndkVbeFLIIi+9TC40JNF5hNQ==}

  '@types/katex@0.16.7':
    resolution: {integrity: sha512-HMwFiRujE5PjrgwHQ25+bsLJgowjGjm5Z8FVSf0N6PwgJrwxH0QxzHYDcKsTfV3wva0vzrpqMTJS2jXPr5BMEQ==}

  '@types/lodash-es@4.17.12':
    resolution: {integrity: sha512-0NgftHUcV4v34VhXm8QBSftKVXtbkBG3ViCjs6+eJ5a6y6Mi/jiFGPc1sC7QK+9BFhWrURE3EOggmWaSxL9OzQ==}

  '@types/lodash@4.17.17':
    resolution: {integrity: sha512-RRVJ+J3J+WmyOTqnz3PiBLA501eKwXl2noseKOrNo/6+XEHjTAxO4xHvxQB6QuNm+s4WRbn6rSiap8+EA+ykFQ==}

  '@types/ms@2.1.0':
    resolution: {integrity: sha512-GsCCIZDE/p3i96vtEqx+7dBUGXrc7zeSK3wwPHIaRThS+9OhWIXRqzs4d6k1SVU8g91DrNRWxWUGhp5KXQb2VA==}

  '@types/node@12.20.55':
    resolution: {integrity: sha512-J8xLz7q2OFulZ2cyGTLE1TbbZcjpno7FaN6zdJNrgAdrJ+DZzh/uFR6YrTb4C+nXakvud8Q4+rbhoIWlYQbUFQ==}

  '@types/node@24.2.1':
    resolution: {integrity: sha512-DRh5K+ka5eJic8CjH7td8QpYEV6Zo10gfRkjHCO3weqZHWDtAaSTFtl4+VMqOJ4N5jcuhZ9/l+yy8rVgw7BQeQ==}

  '@types/semver@7.7.0':
    resolution: {integrity: sha512-k107IF4+Xr7UHjwDc7Cfd6PRQfbdkiRabXGRjo07b4WyPahFBZCZ1sE+BNxYIJPPg73UkfOsVOLwqVc/6ETrIA==}

  '@types/tern@0.23.9':
    resolution: {integrity: sha512-ypzHFE/wBzh+BlH6rrBgS5I/Z7RD21pGhZ2rltb/+ZrVM1awdZwjx7hE5XfuYgHWk9uvV5HLZN3SloevCAp3Bw==}

  '@types/unist@2.0.11':
    resolution: {integrity: sha512-CmBKiL6NNo/OqgmMn95Fk9Whlp2mtvIv+KNpQKN2F4SjvrEesubTRWGYSg+BnWZOnlCaSTU1sMpsBOzgbYhnsA==}

  '@typescript-eslint/eslint-plugin@8.39.0':
    resolution: {integrity: sha512-bhEz6OZeUR+O/6yx9Jk6ohX6H9JSFTaiY0v9/PuKT3oGK0rn0jNplLmyFUGV+a9gfYnVNwGDwS/UkLIuXNb2Rw==}
    engines: {node: ^18.18.0 || ^20.9.0 || >=21.1.0}
    peerDependencies:
      '@typescript-eslint/parser': ^8.39.0
      eslint: ^8.57.0 || ^9.0.0
      typescript: '>=4.8.4 <6.0.0'

  '@typescript-eslint/parser@8.39.0':
    resolution: {integrity: sha512-g3WpVQHngx0aLXn6kfIYCZxM6rRJlWzEkVpqEFLT3SgEDsp9cpCbxxgwnE504q4H+ruSDh/VGS6nqZIDynP+vg==}
    engines: {node: ^18.18.0 || ^20.9.0 || >=21.1.0}
    peerDependencies:
      eslint: ^8.57.0 || ^9.0.0
      typescript: '>=4.8.4 <6.0.0'

  '@typescript-eslint/project-service@8.39.0':
    resolution: {integrity: sha512-CTzJqaSq30V/Z2Og9jogzZt8lJRR5TKlAdXmWgdu4hgcC9Kww5flQ+xFvMxIBWVNdxJO7OifgdOK4PokMIWPew==}
    engines: {node: ^18.18.0 || ^20.9.0 || >=21.1.0}
    peerDependencies:
      typescript: '>=4.8.4 <6.0.0'

  '@typescript-eslint/scope-manager@8.39.0':
    resolution: {integrity: sha512-8QOzff9UKxOh6npZQ/4FQu4mjdOCGSdO3p44ww0hk8Vu+IGbg0tB/H1LcTARRDzGCC8pDGbh2rissBuuoPgH8A==}
    engines: {node: ^18.18.0 || ^20.9.0 || >=21.1.0}

  '@typescript-eslint/tsconfig-utils@8.39.0':
    resolution: {integrity: sha512-Fd3/QjmFV2sKmvv3Mrj8r6N8CryYiCS8Wdb/6/rgOXAWGcFuc+VkQuG28uk/4kVNVZBQuuDHEDUpo/pQ32zsIQ==}
    engines: {node: ^18.18.0 || ^20.9.0 || >=21.1.0}
    peerDependencies:
      typescript: '>=4.8.4 <6.0.0'

  '@typescript-eslint/type-utils@8.39.0':
    resolution: {integrity: sha512-6B3z0c1DXVT2vYA9+z9axjtc09rqKUPRmijD5m9iv8iQpHBRYRMBcgxSiKTZKm6FwWw1/cI4v6em35OsKCiN5Q==}
    engines: {node: ^18.18.0 || ^20.9.0 || >=21.1.0}
    peerDependencies:
      eslint: ^8.57.0 || ^9.0.0
      typescript: '>=4.8.4 <6.0.0'

  '@typescript-eslint/types@8.39.0':
    resolution: {integrity: sha512-ArDdaOllnCj3yn/lzKn9s0pBQYmmyme/v1HbGIGB0GB/knFI3fWMHloC+oYTJW46tVbYnGKTMDK4ah1sC2v0Kg==}
    engines: {node: ^18.18.0 || ^20.9.0 || >=21.1.0}

  '@typescript-eslint/typescript-estree@8.39.0':
    resolution: {integrity: sha512-ndWdiflRMvfIgQRpckQQLiB5qAKQ7w++V4LlCHwp62eym1HLB/kw7D9f2e8ytONls/jt89TEasgvb+VwnRprsw==}
    engines: {node: ^18.18.0 || ^20.9.0 || >=21.1.0}
    peerDependencies:
      typescript: '>=4.8.4 <6.0.0'

  '@typescript-eslint/utils@8.39.0':
    resolution: {integrity: sha512-4GVSvNA0Vx1Ktwvf4sFE+exxJ3QGUorQG1/A5mRfRNZtkBT2xrA/BCO2H0eALx/PnvCS6/vmYwRdDA41EoffkQ==}
    engines: {node: ^18.18.0 || ^20.9.0 || >=21.1.0}
    peerDependencies:
      eslint: ^8.57.0 || ^9.0.0
      typescript: '>=4.8.4 <6.0.0'

  '@typescript-eslint/visitor-keys@8.39.0':
    resolution: {integrity: sha512-ldgiJ+VAhQCfIjeOgu8Kj5nSxds0ktPOSO9p4+0VDH2R2pLvQraaM5Oen2d7NxzMCm+Sn/vJT+mv2H5u6b/3fA==}
    engines: {node: ^18.18.0 || ^20.9.0 || >=21.1.0}

  '@unrs/resolver-binding-android-arm-eabi@1.9.0':
    resolution: {integrity: sha512-h1T2c2Di49ekF2TE8ZCoJkb+jwETKUIPDJ/nO3tJBKlLFPu+fyd93f0rGP/BvArKx2k2HlRM4kqkNarj3dvZlg==}
    cpu: [arm]
    os: [android]

  '@unrs/resolver-binding-android-arm64@1.9.0':
    resolution: {integrity: sha512-sG1NHtgXtX8owEkJ11yn34vt0Xqzi3k9TJ8zppDmyG8GZV4kVWw44FHwKwHeEFl07uKPeC4ZoyuQaGh5ruJYPA==}
    cpu: [arm64]
    os: [android]

  '@unrs/resolver-binding-darwin-arm64@1.9.0':
    resolution: {integrity: sha512-nJ9z47kfFnCxN1z/oYZS7HSNsFh43y2asePzTEZpEvK7kGyuShSl3RRXnm/1QaqFL+iP+BjMwuB+DYUymOkA5A==}
    cpu: [arm64]
    os: [darwin]

  '@unrs/resolver-binding-darwin-x64@1.9.0':
    resolution: {integrity: sha512-TK+UA1TTa0qS53rjWn7cVlEKVGz2B6JYe0C++TdQjvWYIyx83ruwh0wd4LRxYBM5HeuAzXcylA9BH2trARXJTw==}
    cpu: [x64]
    os: [darwin]

  '@unrs/resolver-binding-freebsd-x64@1.9.0':
    resolution: {integrity: sha512-6uZwzMRFcD7CcCd0vz3Hp+9qIL2jseE/bx3ZjaLwn8t714nYGwiE84WpaMCYjU+IQET8Vu/+BNAGtYD7BG/0yA==}
    cpu: [x64]
    os: [freebsd]

  '@unrs/resolver-binding-linux-arm-gnueabihf@1.9.0':
    resolution: {integrity: sha512-bPUBksQfrgcfv2+mm+AZinaKq8LCFvt5PThYqRotqSuuZK1TVKkhbVMS/jvSRfYl7jr3AoZLYbDkItxgqMKRkg==}
    cpu: [arm]
    os: [linux]

  '@unrs/resolver-binding-linux-arm-musleabihf@1.9.0':
    resolution: {integrity: sha512-uT6E7UBIrTdCsFQ+y0tQd3g5oudmrS/hds5pbU3h4s2t/1vsGWbbSKhBSCD9mcqaqkBwoqlECpUrRJCmldl8PA==}
    cpu: [arm]
    os: [linux]

  '@unrs/resolver-binding-linux-arm64-gnu@1.9.0':
    resolution: {integrity: sha512-vdqBh911wc5awE2bX2zx3eflbyv8U9xbE/jVKAm425eRoOVv/VseGZsqi3A3SykckSpF4wSROkbQPvbQFn8EsA==}
    cpu: [arm64]
    os: [linux]

  '@unrs/resolver-binding-linux-arm64-musl@1.9.0':
    resolution: {integrity: sha512-/8JFZ/SnuDr1lLEVsxsuVwrsGquTvT51RZGvyDB/dOK3oYK2UqeXzgeyq6Otp8FZXQcEYqJwxb9v+gtdXn03eQ==}
    cpu: [arm64]
    os: [linux]

  '@unrs/resolver-binding-linux-ppc64-gnu@1.9.0':
    resolution: {integrity: sha512-FkJjybtrl+rajTw4loI3L6YqSOpeZfDls4SstL/5lsP2bka9TiHUjgMBjygeZEis1oC8LfJTS8FSgpKPaQx2tQ==}
    cpu: [ppc64]
    os: [linux]

  '@unrs/resolver-binding-linux-riscv64-gnu@1.9.0':
    resolution: {integrity: sha512-w/NZfHNeDusbqSZ8r/hp8iL4S39h4+vQMc9/vvzuIKMWKppyUGKm3IST0Qv0aOZ1rzIbl9SrDeIqK86ZpUK37w==}
    cpu: [riscv64]
    os: [linux]

  '@unrs/resolver-binding-linux-riscv64-musl@1.9.0':
    resolution: {integrity: sha512-bEPBosut8/8KQbUixPry8zg/fOzVOWyvwzOfz0C0Rw6dp+wIBseyiHKjkcSyZKv/98edrbMknBaMNJfA/UEdqw==}
    cpu: [riscv64]
    os: [linux]

  '@unrs/resolver-binding-linux-s390x-gnu@1.9.0':
    resolution: {integrity: sha512-LDtMT7moE3gK753gG4pc31AAqGUC86j3AplaFusc717EUGF9ZFJ356sdQzzZzkBk1XzMdxFyZ4f/i35NKM/lFA==}
    cpu: [s390x]
    os: [linux]

  '@unrs/resolver-binding-linux-x64-gnu@1.9.0':
    resolution: {integrity: sha512-WmFd5KINHIXj8o1mPaT8QRjA9HgSXhN1gl9Da4IZihARihEnOylu4co7i/yeaIpcfsI6sYs33cNZKyHYDh0lrA==}
    cpu: [x64]
    os: [linux]

  '@unrs/resolver-binding-linux-x64-musl@1.9.0':
    resolution: {integrity: sha512-CYuXbANW+WgzVRIl8/QvZmDaZxrqvOldOwlbUjIM4pQ46FJ0W5cinJ/Ghwa/Ng1ZPMJMk1VFdsD/XwmCGIXBWg==}
    cpu: [x64]
    os: [linux]

  '@unrs/resolver-binding-wasm32-wasi@1.9.0':
    resolution: {integrity: sha512-6Rp2WH0OoitMYR57Z6VE8Y6corX8C6QEMWLgOV6qXiJIeZ1F9WGXY/yQ8yDC4iTraotyLOeJ2Asea0urWj2fKQ==}
    engines: {node: '>=14.0.0'}
    cpu: [wasm32]

  '@unrs/resolver-binding-win32-arm64-msvc@1.9.0':
    resolution: {integrity: sha512-rknkrTRuvujprrbPmGeHi8wYWxmNVlBoNW8+4XF2hXUnASOjmuC9FNF1tGbDiRQWn264q9U/oGtixyO3BT8adQ==}
    cpu: [arm64]
    os: [win32]

  '@unrs/resolver-binding-win32-ia32-msvc@1.9.0':
    resolution: {integrity: sha512-Ceymm+iBl+bgAICtgiHyMLz6hjxmLJKqBim8tDzpX61wpZOx2bPK6Gjuor7I2RiUynVjvvkoRIkrPyMwzBzF3A==}
    cpu: [ia32]
    os: [win32]

  '@unrs/resolver-binding-win32-x64-msvc@1.9.0':
    resolution: {integrity: sha512-k59o9ZyeyS0hAlcaKFezYSH2agQeRFEB7KoQLXl3Nb3rgkqT1NY9Vwy+SqODiLmYnEjxWJVRE/yq2jFVqdIxZw==}
    cpu: [x64]
    os: [win32]

  '@xterm/addon-canvas@0.7.0':
    resolution: {integrity: sha512-LF5LYcfvefJuJ7QotNRdRSPc9YASAVDeoT5uyXS/nZshZXjYplGXRECBGiznwvhNL2I8bq1Lf5MzRwstsYQ2Iw==}
    peerDependencies:
      '@xterm/xterm': ^5.0.0

  '@xterm/addon-fit@0.10.0':
    resolution: {integrity: sha512-UFYkDm4HUahf2lnEyHvio51TNGiLK66mqP2JoATy7hRZeXaGMRDr00JiSF7m63vR5WKATF605yEggJKsw0JpMQ==}
    peerDependencies:
      '@xterm/xterm': ^5.0.0

  '@xterm/addon-ligatures@0.9.0':
    resolution: {integrity: sha512-zVV1AHV1SIm/rdzR5VDPyg+qUnR1SjH4H75iXiB7r6YDa1yEHIqc/EwnUIwz+yeeZozkh8hjbH80L7luEgtxtQ==}
    engines: {node: '>8.0.0'}
    peerDependencies:
      '@xterm/xterm': ^5.0.0

  '@xterm/addon-search@0.15.0':
    resolution: {integrity: sha512-ZBZKLQ+EuKE83CqCmSSz5y1tx+aNOCUaA7dm6emgOX+8J9H1FWXZyrKfzjwzV+V14TV3xToz1goIeRhXBS5qjg==}
    peerDependencies:
      '@xterm/xterm': ^5.0.0

  '@xterm/addon-serialize@0.13.0':
    resolution: {integrity: sha512-kGs8o6LWAmN1l2NpMp01/YkpxbmO4UrfWybeGu79Khw5K9+Krp7XhXbBTOTc3GJRRhd6EmILjpR8k5+odY39YQ==}
    peerDependencies:
      '@xterm/xterm': ^5.0.0

  '@xterm/addon-unicode11@0.8.0':
    resolution: {integrity: sha512-LxinXu8SC4OmVa6FhgwsVCBZbr8WoSGzBl2+vqe8WcQ6hb1r6Gj9P99qTNdPiFPh4Ceiu2pC8xukZ6+2nnh49Q==}
    peerDependencies:
      '@xterm/xterm': ^5.0.0

  '@xterm/addon-web-links@0.11.0':
    resolution: {integrity: sha512-nIHQ38pQI+a5kXnRaTgwqSHnX7KE6+4SVoceompgHL26unAxdfP6IPqUTSYPQgSwM56hsElfoNrrW5V7BUED/Q==}
    peerDependencies:
      '@xterm/xterm': ^5.0.0

  '@xterm/addon-webgl@0.18.0':
    resolution: {integrity: sha512-xCnfMBTI+/HKPdRnSOHaJDRqEpq2Ugy8LEj9GiY4J3zJObo3joylIFaMvzBwbYRg8zLtkO0KQaStCeSfoaI2/w==}
    peerDependencies:
      '@xterm/xterm': ^5.0.0

  '@xterm/xterm@5.5.0':
    resolution: {integrity: sha512-hqJHYaQb5OptNunnyAnkHyM8aCjZ1MEIDTQu1iIbbTD/xops91NB5yq1ZK/dC2JDbVWtF23zUtl9JE2NqwT87A==}

  acorn-jsx@5.3.2:
    resolution: {integrity: sha512-rq9s+JNhf0IChjtDXxllJ7g41oZk5SlXtp0LHwyA5cejwn7vKmKp4pPri6YEePv2PU65sAsegbXtIinmDFDXgQ==}
    peerDependencies:
      acorn: ^6.0.0 || ^7.0.0 || ^8.0.0

  acorn@8.15.0:
    resolution: {integrity: sha512-NZyJarBfL7nWwIq+FDL6Zp/yHEhePMNnnJ0y3qfieCrmNvYct8uvtiV41UvlSe6apAfk0fY1FbWx+NwfmpvtTg==}
    engines: {node: '>=0.4.0'}
    hasBin: true

  ajv@6.12.6:
    resolution: {integrity: sha512-j3fVLgvTo527anyYyJOGTYJbG+vnnQYvE0m5mmkc1TK+nxAppkCLMIL0aZ4dblVCNoGShhm+kzE4ZUykBoMg4g==}

  ansi-colors@4.1.3:
    resolution: {integrity: sha512-/6w/C21Pm1A7aZitlI5Ni/2J6FFQN8i1Cvz3kHABAAbw93v/NlvKdVOqz7CCWz/3iv/JplRSEEZ83XION15ovw==}
    engines: {node: '>=6'}

  ansi-escape-sequences@6.2.4:
    resolution: {integrity: sha512-2KJQAG1Nk4Iyu0dJENKXQJE9smEASrpu/E0F7LSnR72tQXngKGLqfRkHbkinjNct5vvAQY4BwQNt+4Tvg73nDQ==}
    engines: {node: '>=12.17'}
    peerDependencies:
      '@75lb/nature': latest
    peerDependenciesMeta:
      '@75lb/nature':
        optional: true

  ansi-regex@5.0.1:
    resolution: {integrity: sha512-quJQXlTSUGL2LH9SUXo8VwsY4soanhgo6LNSm84E1LBcE8s3O0wpdiRzyR9z/ZZJMlMWv37qOOb9pdJlMUEKFQ==}
    engines: {node: '>=8'}

  ansi-styles@4.3.0:
    resolution: {integrity: sha512-zbB9rCJAT1rbjiVDb2hqKFHNYLxgtk8NURxZ3IZwD3F6NtxbXZQCnnSi1Lkx+IDohdPlFp222wVALIheZJQSEg==}
    engines: {node: '>=8'}

  argparse@1.0.10:
    resolution: {integrity: sha512-o5Roy6tNG4SL/FOkCAN6RzjiakZS25RLYFrcMttJqbdd8BWrnA+fGz57iN5Pb06pvBGvl5gQ0B48dJlslXvoTg==}

  argparse@2.0.1:
    resolution: {integrity: sha512-8+9WqebbFzpX9OR+Wa6O29asIogeRMzcGtAINdpMHHyAg10f05aSFVBbcEqGf/PXw1EjAZ+q2/bEBg3DvurK3Q==}

  aria-query@5.3.2:
    resolution: {integrity: sha512-COROpnaoap1E2F000S62r6A60uHZnmlvomhfyT2DlTcrY1OrBKn2UhH7qn5wTC9zMvD0AY7csdPSNwKP+7WiQw==}
    engines: {node: '>= 0.4'}

  array-back@6.2.2:
    resolution: {integrity: sha512-gUAZ7HPyb4SJczXAMUXMGAvI976JoK3qEx9v1FTmeYuJj0IBiaKttG1ydtGKdkfqWkIkouke7nG8ufGy77+Cvw==}
    engines: {node: '>=12.17'}

  array-buffer-byte-length@1.0.2:
    resolution: {integrity: sha512-LHE+8BuR7RYGDKvnrmcuSq3tDcKv9OFEXQt/HpbZhY7V6h0zlUXutnAD82GiFx9rdieCMjkvtcsPqBwgUl1Iiw==}
    engines: {node: '>= 0.4'}

  array-includes@3.1.9:
    resolution: {integrity: sha512-FmeCCAenzH0KH381SPT5FZmiA/TmpndpcaShhfgEN9eCVjnFBqq3l1xrI42y8+PPLI6hypzou4GXw00WHmPBLQ==}
    engines: {node: '>= 0.4'}

  array-union@2.1.0:
    resolution: {integrity: sha512-HGyxoOTYUyCM6stUe6EJgnd4EoewAI7zMdfqO+kGjnlZmBDz/cR5pf8r/cR4Wq60sL/p0IkcjUEEPwS3GFrIyw==}
    engines: {node: '>=8'}

  array.prototype.findlastindex@1.2.6:
    resolution: {integrity: sha512-F/TKATkzseUExPlfvmwQKGITM3DGTK+vkAsCZoDc5daVygbJBnjEUCbgkAvVFsgfXfX4YIqZ/27G3k3tdXrTxQ==}
    engines: {node: '>= 0.4'}

  array.prototype.flat@1.3.3:
    resolution: {integrity: sha512-rwG/ja1neyLqCuGZ5YYrznA62D4mZXg0i1cIskIUKSiqF3Cje9/wXAls9B9s1Wa2fomMsIv8czB8jZcPmxCXFg==}
    engines: {node: '>= 0.4'}

  array.prototype.flatmap@1.3.3:
    resolution: {integrity: sha512-Y7Wt51eKJSyi80hFrJCePGGNo5ktJCslFuboqJsbf57CCPcm5zztluPlc4/aD8sWsKvlwatezpV4U1efk8kpjg==}
    engines: {node: '>= 0.4'}

  arraybuffer.prototype.slice@1.0.4:
    resolution: {integrity: sha512-BNoCY6SXXPQ7gF2opIP4GBE+Xw7U+pHMYKuzjgCN3GwiaIR09UUeKfheyIry77QtrCBlC0KK0q5/TER/tYh3PQ==}
    engines: {node: '>= 0.4'}

  async-function@1.0.0:
    resolution: {integrity: sha512-hsU18Ae8CDTR6Kgu9DYf0EbCr/a5iGL0rytQDobUcdpYOKokk8LEjVphnXkDkgpi0wYVsqrXuP0bZxJaTqdgoA==}
    engines: {node: '>= 0.4'}

  async-lock@1.4.1:
    resolution: {integrity: sha512-Az2ZTpuytrtqENulXwO3GGv1Bztugx6TT37NIo7imr/Qo0gsYiGtSdBa2B6fsXhTpVZDNfu1Qn3pk531e3q+nQ==}

  available-typed-arrays@1.0.7:
    resolution: {integrity: sha512-wvUjBtSGN7+7SjNpq/9M2Tg350UZD3q62IFZLbRAR1bSMlCo1ZaeW+BJ+D090e4hIIZLBcTDWe4Mh4jvUDajzQ==}
    engines: {node: '>= 0.4'}

  axobject-query@4.1.0:
    resolution: {integrity: sha512-qIj0G9wZbMGNLjLmg1PT6v2mE9AH2zlnADJD/2tC6E00hgmhUOfEB6greHPAfLRSufHqROIUTkw6E+M3lH0PTQ==}
    engines: {node: '>= 0.4'}

  balanced-match@1.0.2:
    resolution: {integrity: sha512-3oSeUO0TMV67hN1AmbXsK4yaqU7tjiHlbxRDZOpH0KW9+CeX4bRAaX0Anxt0tx2MrpRpWwQaPwIlISEJhYU5Pw==}

  better-path-resolve@1.0.0:
    resolution: {integrity: sha512-pbnl5XzGBdrFU/wT4jqmJVPn2B6UHPBOhzMQkY/SPUPB6QtUXtmBHBIwCbXJol93mOpGMnQyP/+BB19q04xj7g==}
    engines: {node: '>=4'}

  brace-expansion@1.1.12:
    resolution: {integrity: sha512-9T9UjW3r0UW5c1Q7GTwllptXwhvYmEzFhzMfZ9H7FQWt+uZePjZPjBP/W1ZEyZ1twGWom5/56TF4lPcqjnDHcg==}

  brace-expansion@2.0.2:
    resolution: {integrity: sha512-Jt0vHyM+jmUBqojB7E1NIYadt0vI0Qxjxd2TErW94wDz+E2LAm5vKMXXwg6ZZBTHPuUlDgQHKXvjGBdfcF1ZDQ==}

  braces@3.0.3:
    resolution: {integrity: sha512-yQbXgO/OSZVD2IsiLlro+7Hf6Q18EJrKSEsdoMzKePKXct3gvD8oLcOQdIzGupr5Fj+EDe8gO/lxc1BzfMpxvA==}
    engines: {node: '>=8'}

  browser-util-inspect@0.2.0:
    resolution: {integrity: sha512-R7WvAj0p9FtwS2Jbtc1HUd1+YZdeb5EEqjBSbbOK3owJtW1viWyJDeTPy43QZ7bZ8POtb1yMv++h844486jMsQ==}

  builtin-modules@5.0.0:
    resolution: {integrity: sha512-bkXY9WsVpY7CvMhKSR6pZilZu9Ln5WDrKVBUXf2S443etkmEO4V58heTecXcUIsNsi4Rx8JUO4NfX1IcQl4deg==}
    engines: {node: '>=18.20'}

  call-bind-apply-helpers@1.0.2:
    resolution: {integrity: sha512-Sp1ablJ0ivDkSzjcaJdxEunN5/XvksFJ2sMBFfq6x0ryhQV/2b/KwFe21cMpmHtPOSij8K99/wSfoEuTObmuMQ==}
    engines: {node: '>= 0.4'}

  call-bind@1.0.8:
    resolution: {integrity: sha512-oKlSFMcMwpUg2ednkhQ454wfWiU/ul3CkJe/PEHcTKuiX6RpbehUiFMXu13HalGZxfUwCQzZG747YXBn1im9ww==}
    engines: {node: '>= 0.4'}

  call-bound@1.0.4:
    resolution: {integrity: sha512-+ys997U96po4Kx/ABpBCqhA9EuxJaQWDQg7295H4hBphv3IZg0boBKuwYpt4YXp6MZ5AmZQnU/tyMTlRpaSejg==}
    engines: {node: '>= 0.4'}

  callsites@3.1.0:
    resolution: {integrity: sha512-P8BjAsXvZS+VIDUI11hHCQEv74YT67YUi5JJFNWIqL235sBmjX4+qx9Muvls5ivyNENctx46xQLQ3aTuE7ssaQ==}
    engines: {node: '>=6'}

  chalk@4.1.2:
    resolution: {integrity: sha512-oKnbhFyRIXpUuez8iBMmyEa4nbj4IOQyuhc/wy9kY7/WVPcwIO9VA668Pu8RkO7+0G76SLROeyw9CpQ061i4mA==}
    engines: {node: '>=10'}

  character-entities-legacy@3.0.0:
    resolution: {integrity: sha512-RpPp0asT/6ufRm//AJVwpViZbGM/MkjQFxJccQRHmISF/22NBtsHqAWmL+/pmkPWoIUJdWyeVleTl1wydHATVQ==}

  character-entities@2.0.2:
    resolution: {integrity: sha512-shx7oQ0Awen/BRIdkjkvz54PnEEI/EjwXDSIZp86/KKdbafHh1Df/RYGBhn4hbe2+uKC9FnT5UCEdyPz3ai9hQ==}

  character-reference-invalid@2.0.1:
    resolution: {integrity: sha512-iBZ4F4wRbyORVsu0jPV7gXkOsGYjGHPmAyv+HiHG8gi5PtC9KI2j1+v8/tlibRvjoWX027ypmG/n0HtO5t7unw==}

  chardet@0.7.0:
    resolution: {integrity: sha512-mT8iDcrh03qDGRRmoA2hmBJnxpllMR+0/0qlzjqZES6NdiWDcZkCNAk4rPFZ9Q85r27unkiNNg8ZOiwZXBHwcA==}

  ci-info@3.9.0:
    resolution: {integrity: sha512-NIxF55hv4nSqQswkAeiOi1r83xy8JldOFDTWiug55KBu9Jnblncd2U6ViHmYgHf01TPZS77NJBhBMKdWj9HQMQ==}
    engines: {node: '>=8'}

  clsx@2.1.1:
    resolution: {integrity: sha512-eYm0QWBtUrBWZWG0d386OGAw16Z995PiOVo2B7bjWSbHedGl5e0ZWaq65kOGgUSNesEIDkB9ISbTg/JK9dhCZA==}
    engines: {node: '>=6'}

  color-convert@2.0.1:
    resolution: {integrity: sha512-RRECPsj7iu/xb5oKYcsFHSppFNnsj/52OVTRKb4zP5onXwVF3zVmmToNcOfGC+CRDpfK/U584fMg38ZHCaElKQ==}
    engines: {node: '>=7.0.0'}

  color-name@1.1.4:
    resolution: {integrity: sha512-dOy+3AuW3a2wNbZHIuMZpTcgjGuLU/uBL/ubcZF9OXbDo8ff4O8yVp5Bf0efS8uEoYo5q4Fx7dY9OgQGXgAsQA==}

  commander@8.3.0:
    resolution: {integrity: sha512-OkTL9umf+He2DZkUq8f8J9of7yL6RJKI24dVITBmNfZBmri9zYZQrKkuXiKhyfPSu8tUhnVBB1iKXevvnlR4Ww==}
    engines: {node: '>= 12'}

  concat-map@0.0.1:
    resolution: {integrity: sha512-/Srv4dswyQNBfohGpz9o6Yb3Gz3SrUDqBH5rTuhGR7ahtlbYKnVxw2bCFMRljaA7EXHaXZ8wsHdodFvbkhKmqg==}

  convert-source-map@2.0.0:
    resolution: {integrity: sha512-Kvp459HrV2FEJ1CAsi1Ku+MY3kasH19TFykTz2xWmMeq6bk2NU3XXvfJ+Q61m0xktWwt+1HSYf3JZsTms3aRJg==}

  core-js@3.43.0:
    resolution: {integrity: sha512-N6wEbTTZSYOY2rYAn85CuvWWkCK6QweMn7/4Nr3w+gDBeBhk/x4EJeY6FPo4QzDoJZxVTv8U7CMvgWk6pOHHqA==}

  crelt@1.0.6:
    resolution: {integrity: sha512-VQ2MBenTq1fWZUH9DJNGti7kKv6EeAuYr3cLwxUWhIu1baTaXh4Ib5W2CqHVqib4/MqbYGJqiL3Zb8GJZr3l4g==}

  cross-spawn@7.0.6:
    resolution: {integrity: sha512-uV2QOWP2nWzsy2aMp8aRibhi9dlzF5Hgh5SHaB9OiTGEyDTiJJyx0uy51QXdyWbtAHNua4XJzUKca3OzKUd3vA==}
    engines: {node: '>= 8'}

  cssesc@3.0.0:
    resolution: {integrity: sha512-/Tb/JcjK111nNScGob5MNtsntNM1aCNUDipB/TkwZFhyDrrE47SOx/18wF2bbjgc3ZzCSKW1T5nt5EbFoAz/Vg==}
    engines: {node: '>=4'}
    hasBin: true

  data-view-buffer@1.0.2:
    resolution: {integrity: sha512-EmKO5V3OLXh1rtK2wgXRansaK1/mtVdTUEiEI0W8RkvgT05kfxaH29PliLnpLP73yYO6142Q72QNa8Wx/A5CqQ==}
    engines: {node: '>= 0.4'}

  data-view-byte-length@1.0.2:
    resolution: {integrity: sha512-tuhGbE6CfTM9+5ANGf+oQb72Ky/0+s3xKUpHvShfiz2RxMFgFPjsXuRLBVMtvMs15awe45SRb83D6wH4ew6wlQ==}
    engines: {node: '>= 0.4'}

  data-view-byte-offset@1.0.1:
    resolution: {integrity: sha512-BS8PfmtDGnrgYdOonGZQdLZslWIeCGFP9tpan0hi1Co2Zr2NKADsvGYA8XxuG/4UWgJ6Cjtv+YJnB6MM69QGlQ==}
    engines: {node: '>= 0.4'}

  debug@3.2.7:
    resolution: {integrity: sha512-CFjzYYAi4ThfiQvizrFQevTTXHtnCqWfe7x1AhgEscTz6ZbLbfoLRLPugTQyBth6f8ZERVUSyWHFD/7Wu4t1XQ==}
    peerDependencies:
      supports-color: '*'
    peerDependenciesMeta:
      supports-color:
        optional: true

  debug@4.4.1:
    resolution: {integrity: sha512-KcKCqiftBJcZr++7ykoDIEwSa3XWowTfNPo92BYxjXiyYEVrUQh2aLyhxBCwww+heortUFxEJYcRzosstTEBYQ==}
    engines: {node: '>=6.0'}
    peerDependencies:
      supports-color: '*'
    peerDependenciesMeta:
      supports-color:
        optional: true

  decode-named-character-reference@1.1.0:
    resolution: {integrity: sha512-Wy+JTSbFThEOXQIR2L6mxJvEs+veIzpmqD7ynWxMXGpnk3smkHQOp6forLdHsKpAMW9iJpaBBIxz285t1n1C3w==}

  deep-equal@2.2.3:
    resolution: {integrity: sha512-ZIwpnevOurS8bpT4192sqAowWM76JDKSHYzMLty3BZGSswgq6pBaH3DhCSW5xVAZICZyKdOBPjwww5wfgT/6PA==}
    engines: {node: '>= 0.4'}

  deep-is@0.1.4:
    resolution: {integrity: sha512-oIPzksmTg4/MriiaYGO+okXDT7ztn/w3Eptv/+gSIdMdKsJo0u4CfYNFJPy+4SKMuCqGw2wxnA+URMg3t8a/bQ==}

  define-data-property@1.1.4:
    resolution: {integrity: sha512-rBMvIzlpA8v6E+SJZoo++HAYqsLrkg7MSfIinMPFhmkorw7X+dOXVJQs+QT69zGkzMyfDnIMN2Wid1+NbL3T+A==}
    engines: {node: '>= 0.4'}

  define-properties@1.2.1:
    resolution: {integrity: sha512-8QmQKqEASLd5nx0U1B1okLElbUuuttJ/AnYmRXbbbGDWh6uS208EjD4Xqq/I9wK7u0v6O08XhTWnt5XtEbR6Dg==}
    engines: {node: '>= 0.4'}

  dequal@2.0.3:
    resolution: {integrity: sha512-0je+qPKHEMohvfRTCEo3CrPG6cAzAYgmzKyxRiYSSDkS6eGJdyVJm7WaYA5ECaAD9wLB2T4EEeymA5aFVcYXCA==}
    engines: {node: '>=6'}

  detect-indent@6.1.0:
    resolution: {integrity: sha512-reYkTUJAZb9gUuZ2RvVCNhVHdg62RHnJ7WJl8ftMi4diZ6NWlciOzQN88pUhSELEwflJht4oQDv0F0BMlwaYtA==}
    engines: {node: '>=8'}

  devlop@1.1.0:
    resolution: {integrity: sha512-RWmIqhcFf1lRYBvNmr7qTNuyCt/7/ns2jbpp1+PalgE/rDQcBT0fioSMUpJ93irlUhC5hrg4cYqe6U+0ImW0rA==}

  dir-glob@3.0.1:
    resolution: {integrity: sha512-WkrWp9GR4KXfKGYzOLmTuGVi1UWFfws377n9cc55/tb6DuqyF6pcQ5AbiHEshaDpY9v6oaSr2XCDidGmMwdzIA==}
    engines: {node: '>=8'}

  doctrine@2.1.0:
    resolution: {integrity: sha512-35mSku4ZXK0vfCuHEDAwt55dg2jNajHZ1odvF+8SSr82EsZY4QmXfuWso8oEd8zRhVObSN18aM0CjSdoBX7zIw==}
    engines: {node: '>=0.10.0'}

  dunder-proto@1.0.1:
    resolution: {integrity: sha512-KIN/nDJBQRcXw0MLVhZE9iQHmG68qAVIBg9CqmUYjmQIhgij9U5MFvrqkUL5FbtyyzZuOeOt0zdeRe4UY7ct+A==}
    engines: {node: '>= 0.4'}

  enquirer@2.4.1:
    resolution: {integrity: sha512-rRqJg/6gd538VHvR3PSrdRBb/1Vy2YfzHqzvbhGIQpDRKIa4FgV/54b5Q1xYSxOOwKvjXweS26E0Q+nAMwp2pQ==}
    engines: {node: '>=8.6'}

  entities@4.5.0:
    resolution: {integrity: sha512-V0hjH4dGPh9Ao5p0MoRY6BVqtwCjhz6vI5LT8AJ55H+4g9/4vbHx1I54fS0XuclLhDHArPQCiMjDxjaL8fPxhw==}
    engines: {node: '>=0.12'}

  es-abstract@1.24.0:
    resolution: {integrity: sha512-WSzPgsdLtTcQwm4CROfS5ju2Wa1QQcVeT37jFjYzdFz1r9ahadC8B8/a4qxJxM+09F18iumCdRmlr96ZYkQvEg==}
    engines: {node: '>= 0.4'}

  es-define-property@1.0.1:
    resolution: {integrity: sha512-e3nRfgfUZ4rNGL232gUgX06QNyyez04KdjFrF+LTRoOXmrOgFKDg4BCdsjW8EnT69eqdYGmRpJwiPVYNrCaW3g==}
    engines: {node: '>= 0.4'}

  es-errors@1.3.0:
    resolution: {integrity: sha512-Zf5H2Kxt2xjTvbJvP2ZWLEICxA6j+hAmMzIlypy4xcBg1vKVnx89Wy0GbS+kf5cwCVFFzdCFh2XSCFNULS6csw==}
    engines: {node: '>= 0.4'}

  es-get-iterator@1.1.3:
    resolution: {integrity: sha512-sPZmqHBe6JIiTfN5q2pEi//TwxmAFHwj/XEuYjTuse78i8KxaqMTTzxPoFKuzRpDpTJ+0NAbpfenkmH2rePtuw==}

  es-object-atoms@1.1.1:
    resolution: {integrity: sha512-FGgH2h8zKNim9ljj7dankFPcICIK9Cp5bm+c2gQSYePhpaG5+esrLODihIorn+Pe6FGJzWhXQotPv73jTaldXA==}
    engines: {node: '>= 0.4'}

  es-set-tostringtag@2.1.0:
    resolution: {integrity: sha512-j6vWzfrGVfyXxge+O0x5sh6cvxAog0a/4Rdd2K36zCMV5eJ+/+tOAngRO8cODMNWbVRdVlmGZQL2YS3yR8bIUA==}
    engines: {node: '>= 0.4'}

  es-shim-unscopables@1.1.0:
    resolution: {integrity: sha512-d9T8ucsEhh8Bi1woXCf+TIKDIROLG5WCkxg8geBCbvk22kzwC5G2OnXVMO6FUsvQlgUUXQ2itephWDLqDzbeCw==}
    engines: {node: '>= 0.4'}

  es-to-primitive@1.3.0:
    resolution: {integrity: sha512-w+5mJ3GuFL+NjVtJlvydShqE1eN3h3PbI7/5LAsYJP/2qtuMXjfL2LpHSRqo4b4eSF5K/DH1JXKUAHSB2UW50g==}
    engines: {node: '>= 0.4'}

  esbuild-compress@2.0.2:
    resolution: {integrity: sha512-3pXy1NjVLE/SXyghYdVPrbzSGb+o3e1d4qfIUrmQ84ycHsl1xlQNkmJNm9g74JPenI7ZDMQEwWq7m9dBlXjiMA==}
    peerDependencies:
      esbuild: '>=0.17.0'

  esbuild-plugin-globals@0.2.0:
    resolution: {integrity: sha512-y+6utQVWrETQWs0J8EGLV5gEOP59mmjX+fKWoQHn4TYwFMaj0FxQYflc566tHuokBCzl+uNW2iIlM1o1jfNy6w==}
    engines: {node: '>=7'}

  esbuild-plugin-text-replace@1.3.0:
    resolution: {integrity: sha512-RWB/bbdP0xDHBOtA0st4CAE6UZtky76aCB7Shw5r350JY403lfvrj2UMkInUB346tMtFWXKWXNf4gqNM+WbXag==}
    engines: {node: '>=10.1.0'}

  esbuild@0.25.8:
    resolution: {integrity: sha512-vVC0USHGtMi8+R4Kz8rt6JhEWLxsv9Rnu/lGYbPR8u47B+DCBksq9JarW0zOO7bs37hyOK1l2/oqtbciutL5+Q==}
    engines: {node: '>=18'}
    hasBin: true

  escape-string-regexp@4.0.0:
    resolution: {integrity: sha512-TtpcNJ3XAzx3Gq8sWRzJaVajRs0uVxA2YAkdb1jm2YkPz4G6egUFAyA3n5vtEIZefPk5Wa4UXbKuS5fKkJWdgA==}
    engines: {node: '>=10'}

  eslint-import-context@0.1.8:
    resolution: {integrity: sha512-bq+F7nyc65sKpZGT09dY0S0QrOnQtuDVIfyTGQ8uuvtMIF7oHp6CEP3mouN0rrnYF3Jqo6Ke0BfU/5wASZue1w==}
    engines: {node: ^12.20.0 || ^14.18.0 || >=16.0.0}
    peerDependencies:
      unrs-resolver: ^1.0.0
    peerDependenciesMeta:
      unrs-resolver:
        optional: true

  eslint-import-resolver-node@0.3.9:
    resolution: {integrity: sha512-WFj2isz22JahUv+B788TlO3N6zL3nNJGU8CcZbPZvVEkBPaJdCV4vy5wyghty5ROFbCRnm132v8BScu5/1BQ8g==}

  eslint-import-resolver-typescript@4.4.4:
    resolution: {integrity: sha512-1iM2zeBvrYmUNTj2vSC/90JTHDth+dfOfiNKkxApWRsTJYNrc8rOdxxIf5vazX+BiAXTeOT0UvWpGI/7qIWQOw==}
    engines: {node: ^16.17.0 || >=18.6.0}
    peerDependencies:
      eslint: '*'
      eslint-plugin-import: '*'
      eslint-plugin-import-x: '*'
    peerDependenciesMeta:
      eslint-plugin-import:
        optional: true
      eslint-plugin-import-x:
        optional: true

  eslint-module-utils@2.12.1:
    resolution: {integrity: sha512-L8jSWTze7K2mTg0vos/RuLRS5soomksDPoJLXIslC7c8Wmut3bx7CPpJijDcBZtxQ5lrbUdM+s0OlNbz0DCDNw==}
    engines: {node: '>=4'}
    peerDependencies:
      '@typescript-eslint/parser': '*'
      eslint: '*'
      eslint-import-resolver-node: '*'
      eslint-import-resolver-typescript: '*'
      eslint-import-resolver-webpack: '*'
    peerDependenciesMeta:
      '@typescript-eslint/parser':
        optional: true
      eslint:
        optional: true
      eslint-import-resolver-node:
        optional: true
      eslint-import-resolver-typescript:
        optional: true
      eslint-import-resolver-webpack:
        optional: true

  eslint-plugin-import@2.32.0:
    resolution: {integrity: sha512-whOE1HFo/qJDyX4SnXzP4N6zOWn79WhnCUY/iDR0mPfQZO8wcYE4JClzI2oZrhBnnMUCBCHZhO6VQyoBU95mZA==}
    engines: {node: '>=4'}
    peerDependencies:
      '@typescript-eslint/parser': '*'
      eslint: ^2 || ^3 || ^4 || ^5 || ^6 || ^7.2.0 || ^8 || ^9
    peerDependenciesMeta:
      '@typescript-eslint/parser':
        optional: true

  eslint-plugin-markdownlint@0.9.0:
    resolution: {integrity: sha512-6vuGl37rYKwSBX1Q9NA7dBYhkRvjZiIJJTUc93N0Fdz02dpc6ks0gCk5zm/I4/+BNtKm/mWacD6Fcvme4Zu7Zg==}
    engines: {node: '>=10'}
    peerDependencies:
      eslint: '>=7.5.0'

  eslint-scope@8.4.0:
    resolution: {integrity: sha512-sNXOfKCn74rt8RICKMvJS7XKV/Xk9kA7DyJr8mJik3S7Cwgy3qlkkmyS2uQB3jiJg6VNdZd/pDBJu0nvG2NlTg==}
    engines: {node: ^18.18.0 || ^20.9.0 || >=21.1.0}

  eslint-visitor-keys@3.4.3:
    resolution: {integrity: sha512-wpc+LXeiyiisxPlEkUzU6svyS1frIO3Mgxj1fdy7Pm8Ygzguax2N3Fa/D/ag1WqbOprdI+uY6wMUl8/a2G+iag==}
    engines: {node: ^12.22.0 || ^14.17.0 || >=16.0.0}

  eslint-visitor-keys@4.2.1:
    resolution: {integrity: sha512-Uhdk5sfqcee/9H/rCOJikYz67o0a2Tw2hGRPOG2Y1R2dg7brRe1uG0yaNQDHu+TO/uQPF/5eCapvYSmHUjt7JQ==}
    engines: {node: ^18.18.0 || ^20.9.0 || >=21.1.0}

  eslint@9.33.0:
    resolution: {integrity: sha512-TS9bTNIryDzStCpJN93aC5VRSW3uTx9sClUn4B87pwiCaJh220otoI0X8mJKr+VcPtniMdN8GKjlwgWGUv5ZKA==}
    engines: {node: ^18.18.0 || ^20.9.0 || >=21.1.0}
    hasBin: true
    peerDependencies:
      jiti: '*'
    peerDependenciesMeta:
      jiti:
        optional: true

  esm-env@1.2.2:
    resolution: {integrity: sha512-Epxrv+Nr/CaL4ZcFGPJIYLWFom+YeV1DqMLHJoEd9SYRxNbaFruBwfEX/kkHUJf55j2+TUbmDcmuilbP1TmXHA==}

  espree@10.4.0:
    resolution: {integrity: sha512-j6PAQ2uUr79PZhBjP5C5fhl8e39FmRnOjsD5lGnWrFU8i2G776tBK7+nP8KuQUTTyAZUwfQqXAgrVH5MbH9CYQ==}
    engines: {node: ^18.18.0 || ^20.9.0 || >=21.1.0}

  esprima@4.0.1:
    resolution: {integrity: sha512-eGuFFw7Upda+g4p+QHvnW0RyTX/SVeJBDM/gCtMARO0cLuT2HcEKnTPvhjV6aGeqrCB/sbNop0Kszm0jsaWU4A==}
    engines: {node: '>=4'}
    hasBin: true

  esquery@1.6.0:
    resolution: {integrity: sha512-ca9pw9fomFcKPvFLXhBKUK90ZvGibiGOvRJNbjljY7s7uq/5YO4BOzcYtJqExdx99rF6aAcnRxHmcUHcz6sQsg==}
    engines: {node: '>=0.10'}

  esrap@1.4.9:
    resolution: {integrity: sha512-3OMlcd0a03UGuZpPeUC1HxR3nA23l+HEyCiZw3b3FumJIN9KphoGzDJKMXI1S72jVS1dsenDyQC0kJlO1U9E1g==}

  esrecurse@4.3.0:
    resolution: {integrity: sha512-KmfKL3b6G+RXvP8N1vr3Tq1kL/oCFgn2NYXEtqP8/L3pKapUA4G8cFVaoF3SU323CD4XypR/ffioHmkti6/Tag==}
    engines: {node: '>=4.0'}

  estraverse@5.3.0:
    resolution: {integrity: sha512-MMdARuVEQziNTeJD8DgMqmhwR11BRQ/cBP+pLtYdSTnf3MIO8fFeiINEbX36ZdNlfU/7A9f3gUw49B3oQsvwBA==}
    engines: {node: '>=4.0'}

  esutils@2.0.3:
    resolution: {integrity: sha512-kVscqXk4OCp68SZ0dkgEKVi6/8ij300KBWTJq32P/dYeWTSwK41WyTxalN1eRmA5Z9UU/LX9D7FWSmV9SAYx6g==}
    engines: {node: '>=0.10.0'}

  extendable-error@0.1.7:
    resolution: {integrity: sha512-UOiS2in6/Q0FK0R0q6UY9vYpQ21mr/Qn1KOnte7vsACuNJf514WvCCUHSRCPcgjPT2bAhNIJdlE6bVap1GKmeg==}

  external-editor@3.1.0:
    resolution: {integrity: sha512-hMQ4CX1p1izmuLYyZqLMO/qGNw10wSv9QDCPfzXfyFrOaCSSoRfqE1Kf1s5an66J5JZC62NewG+mK49jOCtQew==}
    engines: {node: '>=4'}

  fast-deep-equal@3.1.3:
    resolution: {integrity: sha512-f3qQ9oQy9j2AhBe/H9VC91wLmKBCCU/gDOnKNAYG5hswO7BLKj09Hc5HYNz9cGI++xlpDCIgDaitVs03ATR84Q==}

  fast-glob@3.3.3:
    resolution: {integrity: sha512-7MptL8U0cqcFdzIzwOTHoilX9x5BrNqye7Z/LuC7kCMRio1EMSyqRK3BEAUD7sXRq4iT4AzTVuZdhgQ2TCvYLg==}
    engines: {node: '>=8.6.0'}

  fast-json-stable-stringify@2.1.0:
    resolution: {integrity: sha512-lhd/wF+Lk98HZoTCtlVraHtfh5XYijIjalXck7saUtuanSDyLMxnHhSXEDJqHxD7msR8D0uCmqlkwjCV8xvwHw==}

  fast-levenshtein@2.0.6:
    resolution: {integrity: sha512-DCXu6Ifhqcks7TZKY3Hxp3y6qphY5SJZmrWMDrKcERSOXWQdMhU9Ig/PYrzyw/ul9jOIyh0N4M0tbC5hodg8dw==}

  fastq@1.19.1:
    resolution: {integrity: sha512-GwLTyxkCXjXbxqIhTsMI2Nui8huMPtnxg7krajPJAjnEG/iiOS7i+zCtWGZR9G0NBKbXKh6X9m9UIsYX/N6vvQ==}

  fdir@6.4.6:
    resolution: {integrity: sha512-hiFoqpyZcfNm1yc4u8oWCf9A2c4D3QjCrks3zmoVKVxpQRzmPNar1hUJcBG2RQHvEVGDN+Jm81ZheVLAQMK6+w==}
    peerDependencies:
      picomatch: ^3 || ^4
    peerDependenciesMeta:
      picomatch:
        optional: true

  file-entry-cache@8.0.0:
    resolution: {integrity: sha512-XXTUwCvisa5oacNGRP9SfNtYBNAMi+RPwBFmblZEF7N7swHYQS6/Zfk7SRwx4D5j3CH211YNRco1DEMNVfZCnQ==}
    engines: {node: '>=16.0.0'}

  file-saver@2.0.5:
    resolution: {integrity: sha512-P9bmyZ3h/PRG+Nzga+rbdI4OEpNDzAVyy74uVO9ATgzLK6VtAsYybF/+TOCvrc0MO793d6+42lLyZTw7/ArVzA==}

  fill-range@7.1.1:
    resolution: {integrity: sha512-YsGpe3WHLK8ZYi4tWDg2Jy3ebRz2rXowDxnld4bkQB00cc/1Zw9AWnC0i9ztDJitivtQvaI9KaLyKrc+hBW0yg==}
    engines: {node: '>=8'}

  find-up@4.1.0:
    resolution: {integrity: sha512-PpOwAdQ/YlXQ2vj8a3h8IipDuYRi3wceVQQGYWxNINccq40Anw7BlsEXCMbt1Zt+OLA6Fq9suIpIWD0OsnISlw==}
    engines: {node: '>=8'}

  find-up@5.0.0:
    resolution: {integrity: sha512-78/PXT1wlLLDgTzDs7sjq9hzz0vXD+zn+7wypEe4fXQxCmdmqfGsEPQxmiCSQI3ajFV91bVSsvNtrJRiW6nGng==}
    engines: {node: '>=10'}

  flat-cache@4.0.1:
    resolution: {integrity: sha512-f7ccFPK3SXFHpx15UIGyRJ/FJQctuKZ0zVuN3frBo4HnK3cay9VEW0R6yPYFHC0AgqhukPzKjq22t5DmAyqGyw==}
    engines: {node: '>=16'}

  flatted@3.3.3:
    resolution: {integrity: sha512-GX+ysw4PBCz0PzosHDepZGANEuFCMLrnRTiEy9McGjmkCQYwRq4A/X786G/fjM/+OjsWSU1ZrY5qyARZmO/uwg==}

  font-finder@1.1.0:
    resolution: {integrity: sha512-wpCL2uIbi6GurJbU7ZlQ3nGd61Ho+dSU6U83/xJT5UPFfN35EeCW/rOtS+5k+IuEZu2SYmHzDIPL9eA5tSYRAw==}
    engines: {node: '>8.0.0'}

  font-ligatures@1.4.1:
    resolution: {integrity: sha512-7W6zlfyhvCqShZ5ReUWqmSd9vBaUudW0Hxis+tqUjtHhsPU+L3Grf8mcZAtCiXHTzorhwdRTId2WeH/88gdFkw==}
    engines: {node: '>8.0.0'}

  for-each@0.3.5:
    resolution: {integrity: sha512-dKx12eRCVIzqCxFGplyFKJMPvLEWgmNtUrpTiJIR5u97zEhRG8ySrtboPHZXx7daLxQVrl643cTzbab2tkQjxg==}
    engines: {node: '>= 0.4'}

  fs-extra@7.0.1:
    resolution: {integrity: sha512-YJDaCJZEnBmcbw13fvdAM9AwNOJwOzrE4pqMqBq5nFiEqXUqHwlK4B+3pUw6JNvfSPtX05xFHtYy/1ni01eGCw==}
    engines: {node: '>=6 <7 || >=8'}

  fs-extra@8.1.0:
    resolution: {integrity: sha512-yhlQgA6mnOJUKOsRUFsgJdQCvkKhcz8tlZG5HBQfReYZy46OwLcY+Zia0mtdHsOo9y/hP+CxMN0TU9QxoOtG4g==}
    engines: {node: '>=6 <7 || >=8'}

  function-bind@1.1.2:
    resolution: {integrity: sha512-7XHNxH7qX9xG5mIwxkhumTox/MIRNcOgDrxWsMt2pAr23WHp6MrRlN7FBSFpCpr+oVO0F744iUgR82nJMfG2SA==}

  function.prototype.name@1.1.8:
    resolution: {integrity: sha512-e5iwyodOHhbMr/yNrc7fDYG4qlbIvI5gajyzPnb5TCwyhjApznQh1BMFou9b30SevY43gCJKXycoCBjMbsuW0Q==}
    engines: {node: '>= 0.4'}

  functions-have-names@1.2.3:
    resolution: {integrity: sha512-xckBUXyTIqT97tq2x2AMb+g163b5JFysYk0x4qxNFwbfQkmNZoiRHb6sPzI9/QV33WeuvVYBUIiD4NzNIyqaRQ==}

  get-intrinsic@1.3.0:
    resolution: {integrity: sha512-9fSjSaos/fRIVIp+xSJlE6lfwhES7LNtKaCBIamHsjr2na1BiABJPo0mOjjz8GJDURarmCPGqaiVg5mfjb98CQ==}
    engines: {node: '>= 0.4'}

  get-proto@1.0.1:
    resolution: {integrity: sha512-sTSfBjoXBp89JvIKIefqw7U2CCebsc74kiY6awiGogKtoSGbgjYE/G/+l9sF3MWFPNc9IcoOC4ODfKHfxFmp0g==}
    engines: {node: '>= 0.4'}

  get-symbol-description@1.1.0:
    resolution: {integrity: sha512-w9UMqWwJxHNOvoNzSJ2oPF5wvYcvP7jUvYzhp67yEhTi17ZDBBC1z9pTdGuzjD+EFIqLSYRweZjqfiPzQ06Ebg==}
    engines: {node: '>= 0.4'}

  get-system-fonts@2.0.2:
    resolution: {integrity: sha512-zzlgaYnHMIEgHRrfC7x0Qp0Ylhw/sHpM6MHXeVBTYIsvGf5GpbnClB+Q6rAPdn+0gd2oZZIo6Tj3EaWrt4VhDQ==}
    engines: {node: '>8.0.0'}

  get-tsconfig@4.10.1:
    resolution: {integrity: sha512-auHyJ4AgMz7vgS8Hp3N6HXSmlMdUyhSUrfBF16w153rxtLIEOE+HGqaBppczZvnHLqQJfiHotCYpNhl0lUROFQ==}

  glob-parent@5.1.2:
    resolution: {integrity: sha512-AOIgSQCepiJYwP3ARnGx+5VnTu2HBYdzbGP45eLw1vr3zB3vZLeyed1sC9hnbcOc9/SrMyM5RPQrkGz4aS9Zow==}
    engines: {node: '>= 6'}

  glob-parent@6.0.2:
    resolution: {integrity: sha512-XxwI8EOhVQgWp6iDL+3b0r86f4d6AX6zSU55HfB4ydCEuXLXc5FcYeOu+nnGftS4TEju/11rt4KJPTMgbfmv4A==}
    engines: {node: '>=10.13.0'}

  globals@14.0.0:
    resolution: {integrity: sha512-oahGvuMGQlPw/ivIYBjVSrWAfWLBeku5tpPE2fOPLi+WHffIWbuh2tCjhyQhTBPMf5E9jDEH4FOmTYgYwbKwtQ==}
    engines: {node: '>=18'}

  globals@16.3.0:
    resolution: {integrity: sha512-bqWEnJ1Nt3neqx2q5SFfGS8r/ahumIakg3HcwtNlrVlwXIeNumWn/c7Pn/wKzGhf6SaW6H6uWXLqC30STCMchQ==}
    engines: {node: '>=18'}

  globalthis@1.0.4:
    resolution: {integrity: sha512-DpLKbNU4WylpxJykQujfCcwYWiV/Jhm50Goo0wrVILAv5jOr9d+H+UR3PhSCD2rCCEIg0uc+G+muBTwD54JhDQ==}
    engines: {node: '>= 0.4'}

  globby@11.1.0:
    resolution: {integrity: sha512-jhIXaOzy1sb8IyocaruWSn1TjmnBVs8Ayhcy83rmxNJ8q2uWKCAj3CnJY+KpGSXCueAPc0i05kVvVKtP1t9S3g==}
    engines: {node: '>=10'}

  gopd@1.2.0:
    resolution: {integrity: sha512-ZUKRh6/kUFoAiTAtTYPZJ3hw9wNxx+BIBOijnlG9PnrJsCcSjs1wyyD6vJpaYtgnzDrKYRSqf3OO6Rfa93xsRg==}
    engines: {node: '>= 0.4'}

  graceful-fs@4.2.11:
    resolution: {integrity: sha512-RbJ5/jmFcNNCcDV5o9eTnBLJ/HszWV0P73bc+Ff4nS/rJj+YaS6IGyiOL0VoBYX+l1Wrl3k63h/KrH+nhJ0XvQ==}

  graphemer@1.4.0:
    resolution: {integrity: sha512-EtKwoO6kxCL9WO5xipiHTZlSzBm7WLT627TqC/uVRd0HKmq8NXyebnNYxDoBi7wt8eTWrUrKXCOVaFq9x1kgag==}

  has-bigints@1.1.0:
    resolution: {integrity: sha512-R3pbpkcIqv2Pm3dUwgjclDRVmWpTJW2DcMzcIhEXEx1oh/CEMObMm3KLmRJOdvhM7o4uQBnwr8pzRK2sJWIqfg==}
    engines: {node: '>= 0.4'}

  has-flag@4.0.0:
    resolution: {integrity: sha512-EykJT/Q1KjTWctppgIAgfSO0tKVuZUjhgMr17kqTumMl6Afv3EISleU7qZUzoXDFTAHTDC4NOoG/ZxU3EvlMPQ==}
    engines: {node: '>=8'}

  has-property-descriptors@1.0.2:
    resolution: {integrity: sha512-55JNKuIW+vq4Ke1BjOTjM2YctQIvCT7GFzHwmfZPGo5wnrgkid0YQtnAleFSqumZm4az3n2BS+erby5ipJdgrg==}

  has-proto@1.2.0:
    resolution: {integrity: sha512-KIL7eQPfHQRC8+XluaIw7BHUwwqL19bQn4hzNgdr+1wXoU0KKj6rufu47lhY7KbJR2C6T6+PfyN0Ea7wkSS+qQ==}
    engines: {node: '>= 0.4'}

  has-symbols@1.1.0:
    resolution: {integrity: sha512-1cDNdwJ2Jaohmb3sg4OmKaMBwuC48sYni5HUw2DvsC8LjGTLK9h+eb1X6RyuOHe4hT0ULCW68iomhjUoKUqlPQ==}
    engines: {node: '>= 0.4'}

  has-tostringtag@1.0.2:
    resolution: {integrity: sha512-NqADB8VjPFLM2V0VvHUewwwsw0ZWBaIdgo+ieHtK3hasLz4qeCRjYcqfB6AQrBggRKppKF8L52/VqdVsO47Dlw==}
    engines: {node: '>= 0.4'}

  hasown@2.0.2:
    resolution: {integrity: sha512-0hJU9SCPvmMzIBdZFqNPXWa6dqh7WdH0cII9y+CyS8rG3nL48Bclra9HmKhVVUHyPWNH5Y7xDwAB7bfgSjkUMQ==}
    engines: {node: '>= 0.4'}

  human-id@4.1.1:
    resolution: {integrity: sha512-3gKm/gCSUipeLsRYZbbdA1BD83lBoWUkZ7G9VFrhWPAU76KwYo5KR8V28bpoPm/ygy0x5/GCbpRQdY7VLYCoIg==}
    hasBin: true

  i18next-resources-to-backend@1.2.1:
    resolution: {integrity: sha512-okHbVA+HZ7n1/76MsfhPqDou0fptl2dAlhRDu2ideXloRRduzHsqDOznJBef+R3DFZnbvWoBW+KxJ7fnFjd6Yw==}

  i18next@25.3.2:
    resolution: {integrity: sha512-JSnbZDxRVbphc5jiptxr3o2zocy5dEqpVm9qCGdJwRNO+9saUJS0/u4LnM/13C23fUEWxAylPqKU/NpMV/IjqA==}
    peerDependencies:
      typescript: ^5
    peerDependenciesMeta:
      typescript:
        optional: true

  iconv-lite@0.4.24:
    resolution: {integrity: sha512-v3MXnZAcvnywkTUEZomIActle7RXXeedOR31wwl7VlyoXO4Qi9arvSenNQWne1TcRwhCL1HwLI21bEqdpj8/rA==}
    engines: {node: '>=0.10.0'}

  ignore@5.3.2:
    resolution: {integrity: sha512-hsBTNUqQTDwkWtcdYI2i06Y/nUBEsNEDJKjWdigLvegy8kDuJAS8uRlpkkcQpyEXL0Z/pjDy5HBmMjRCJ2gq+g==}
    engines: {node: '>= 4'}

  ignore@7.0.5:
    resolution: {integrity: sha512-Hs59xBNfUIunMFgWAbGX5cq6893IbWg4KnrjbYwX3tx0ztorVgTDA6B2sxf8ejHJ4wz8BqGUMYlnzNBer5NvGg==}
    engines: {node: '>= 4'}

  immutable@5.1.3:
    resolution: {integrity: sha512-+chQdDfvscSF1SJqv2gn4SRO2ZyS3xL3r7IW/wWEEzrzLisnOlKiQu5ytC/BVNcS15C39WT2Hg/bjKjDMcu+zg==}

  import-fresh@3.3.1:
    resolution: {integrity: sha512-TR3KfrTZTYLPB6jUjfx6MF9WcWrHL9su5TObK4ZkYgBdWKPOFoSoQIdEuTuR82pmtxH2spWG9h6etwfr1pLBqQ==}
    engines: {node: '>=6'}

  import-meta-resolve@4.1.0:
    resolution: {integrity: sha512-I6fiaX09Xivtk+THaMfAwnA3MVA5Big1WHF1Dfx9hFuvNIWpXnorlkzhcQf6ehrqQiiZECRt1poOAkPmer3ruw==}

  imurmurhash@0.1.4:
    resolution: {integrity: sha512-JmXMZ6wuvDmLiHEml9ykzqO6lwFbof0GG4IkcGaENdCRDDmMVnny7s5HsIgHCbaq0w2MyPhDqkhTUgS2LU2PHA==}
    engines: {node: '>=0.8.19'}

  internal-slot@1.1.0:
    resolution: {integrity: sha512-4gd7VpWNQNB4UKKCFFVcp1AVv+FMOgs9NKzjHKusc8jTMhd5eL1NqQqOpE0KzMds804/yHlglp3uxgluOqAPLw==}
    engines: {node: '>= 0.4'}

  is-alphabetical@2.0.1:
    resolution: {integrity: sha512-FWyyY60MeTNyeSRpkM2Iry0G9hpr7/9kD40mD/cGQEuilcZYS4okz8SN2Q6rLCJ8gbCt6fN+rC+6tMGS99LaxQ==}

  is-alphanumerical@2.0.1:
    resolution: {integrity: sha512-hmbYhX/9MUMF5uh7tOXyK/n0ZvWpad5caBA17GsC6vyuCqaWliRG5K1qS9inmUhEMaOBIW7/whAnSwveW/LtZw==}

  is-arguments@1.2.0:
    resolution: {integrity: sha512-7bVbi0huj/wrIAOzb8U1aszg9kdi3KN/CyU19CTI7tAoZYEZoL9yCDXpbXN+uPsuWnP02cyug1gleqq+TU+YCA==}
    engines: {node: '>= 0.4'}

  is-array-buffer@3.0.5:
    resolution: {integrity: sha512-DDfANUiiG2wC1qawP66qlTugJeL5HyzMpfr8lLK+jMQirGzNod0B12cFB/9q838Ru27sBwfw78/rdoU7RERz6A==}
    engines: {node: '>= 0.4'}

  is-async-function@2.1.1:
    resolution: {integrity: sha512-9dgM/cZBnNvjzaMYHVoxxfPj2QXt22Ev7SuuPrs+xav0ukGB0S6d4ydZdEiM48kLx5kDV+QBPrpVnFyefL8kkQ==}
    engines: {node: '>= 0.4'}

  is-bigint@1.1.0:
    resolution: {integrity: sha512-n4ZT37wG78iz03xPRKJrHTdZbe3IicyucEtdRsV5yglwc3GyUfbAfpSeD0FJ41NbUNSt5wbhqfp1fS+BgnvDFQ==}
    engines: {node: '>= 0.4'}

  is-boolean-object@1.2.2:
    resolution: {integrity: sha512-wa56o2/ElJMYqjCjGkXri7it5FbebW5usLw/nPmCMs5DeZ7eziSYZhSmPRn0txqeW4LnAmQQU7FgqLpsEFKM4A==}
    engines: {node: '>= 0.4'}

  is-bun-module@2.0.0:
    resolution: {integrity: sha512-gNCGbnnnnFAUGKeZ9PdbyeGYJqewpmc2aKHUEMO5nQPWU9lOmv7jcmQIv+qHD8fXW6W7qfuCwX4rY9LNRjXrkQ==}

  is-callable@1.2.7:
    resolution: {integrity: sha512-1BC0BVFhS/p0qtw6enp8e+8OD0UrK0oFLztSjNzhcKA3WDuJxxAPXzPuPtKkjEY9UUoEWlX/8fgKeu2S8i9JTA==}
    engines: {node: '>= 0.4'}

  is-core-module@2.16.1:
    resolution: {integrity: sha512-UfoeMA6fIJ8wTYFEUjelnaGI67v6+N7qXJEvQuIGa99l4xsCruSYOVSQ0uPANn4dAzm8lkYPaKLrrijLq7x23w==}
    engines: {node: '>= 0.4'}

  is-data-view@1.0.2:
    resolution: {integrity: sha512-RKtWF8pGmS87i2D6gqQu/l7EYRlVdfzemCJN/P3UOs//x1QE7mfhvzHIApBTRf7axvT6DMGwSwBXYCT0nfB9xw==}
    engines: {node: '>= 0.4'}

  is-date-object@1.1.0:
    resolution: {integrity: sha512-PwwhEakHVKTdRNVOw+/Gyh0+MzlCl4R6qKvkhuvLtPMggI1WAHt9sOwZxQLSGpUaDnrdyDsomoRgNnCfKNSXXg==}
    engines: {node: '>= 0.4'}

  is-decimal@2.0.1:
    resolution: {integrity: sha512-AAB9hiomQs5DXWcRB1rqsxGUstbRroFOPPVAomNk/3XHR5JyEZChOyTWe2oayKnsSsr/kcGqF+z6yuH6HHpN0A==}

  is-extglob@2.1.1:
    resolution: {integrity: sha512-SbKbANkN603Vi4jEZv49LeVJMn4yGwsbzZworEoyEiutsN3nJYdbO36zfhGJ6QEDpOZIFkDtnq5JRxmvl3jsoQ==}
    engines: {node: '>=0.10.0'}

  is-finalizationregistry@1.1.1:
    resolution: {integrity: sha512-1pC6N8qWJbWoPtEjgcL2xyhQOP491EQjeUo3qTKcmV8YSDDJrOepfG8pcC7h/QgnQHYSv0mJ3Z/ZWxmatVrysg==}
    engines: {node: '>= 0.4'}

  is-generator-function@1.1.0:
    resolution: {integrity: sha512-nPUB5km40q9e8UfN/Zc24eLlzdSf9OfKByBw9CIdw4H1giPMeA0OIJvbchsCu4npfI2QcMVBsGEBHKZ7wLTWmQ==}
    engines: {node: '>= 0.4'}

  is-glob@4.0.3:
    resolution: {integrity: sha512-xelSayHH36ZgE7ZWhli7pW34hNbNl8Ojv5KVmkJD4hBdD3th8Tfk9vYasLM+mXWOZhFkgZfxhLSnrwRr4elSSg==}
    engines: {node: '>=0.10.0'}

  is-hexadecimal@2.0.1:
    resolution: {integrity: sha512-DgZQp241c8oO6cA1SbTEWiXeoxV42vlcJxgH+B3hi1AiqqKruZR3ZGF8In3fj4+/y/7rHvlOZLZtgJ/4ttYGZg==}

  is-map@2.0.3:
    resolution: {integrity: sha512-1Qed0/Hr2m+YqxnM09CjA2d/i6YZNfF6R2oRAOj36eUdS6qIV/huPJNSEpKbupewFs+ZsJlxsjjPbc0/afW6Lw==}
    engines: {node: '>= 0.4'}

  is-negative-zero@2.0.3:
    resolution: {integrity: sha512-5KoIu2Ngpyek75jXodFvnafB6DJgr3u8uuK0LEZJjrU19DrMD3EVERaR8sjz8CCGgpZvxPl9SuE1GMVPFHx1mw==}
    engines: {node: '>= 0.4'}

  is-number-object@1.1.1:
    resolution: {integrity: sha512-lZhclumE1G6VYD8VHe35wFaIif+CTy5SJIi5+3y4psDgWu4wPDoBhF8NxUOinEc7pHgiTsT6MaBb92rKhhD+Xw==}
    engines: {node: '>= 0.4'}

  is-number@7.0.0:
    resolution: {integrity: sha512-41Cifkg6e8TylSpdtTpeLVMqvSBEVzTttHvERD741+pnZ8ANv0004MRL43QKPDlK9cGvNp6NZWZUBlbGXYxxng==}
    engines: {node: '>=0.12.0'}

  is-reference@3.0.3:
    resolution: {integrity: sha512-ixkJoqQvAP88E6wLydLGGqCJsrFUnqoH6HnaczB8XmDH1oaWU+xxdptvikTgaEhtZ53Ky6YXiBuUI2WXLMCwjw==}

  is-regex@1.2.1:
    resolution: {integrity: sha512-MjYsKHO5O7mCsmRGxWcLWheFqN9DJ/2TmngvjKXihe6efViPqc274+Fx/4fYj/r03+ESvBdTXK0V6tA3rgez1g==}
    engines: {node: '>= 0.4'}

  is-set@2.0.3:
    resolution: {integrity: sha512-iPAjerrse27/ygGLxw+EBR9agv9Y6uLeYVJMu+QNCoouJ1/1ri0mGrcWpfCqFZuzzx3WjtwxG098X+n4OuRkPg==}
    engines: {node: '>= 0.4'}

  is-shared-array-buffer@1.0.4:
    resolution: {integrity: sha512-ISWac8drv4ZGfwKl5slpHG9OwPNty4jOWPRIhBpxOoD+hqITiwuipOQ2bNthAzwA3B4fIjO4Nln74N0S9byq8A==}
    engines: {node: '>= 0.4'}

  is-string@1.1.1:
    resolution: {integrity: sha512-BtEeSsoaQjlSPBemMQIrY1MY0uM6vnS1g5fmufYOtnxLGUZM2178PKbhsk7Ffv58IX+ZtcvoGwccYsh0PglkAA==}
    engines: {node: '>= 0.4'}

  is-subdir@1.2.0:
    resolution: {integrity: sha512-2AT6j+gXe/1ueqbW6fLZJiIw3F8iXGJtt0yDrZaBhAZEG1raiTxKWU+IPqMCzQAXOUCKdA4UDMgacKH25XG2Cw==}
    engines: {node: '>=4'}

  is-symbol@1.1.1:
    resolution: {integrity: sha512-9gGx6GTtCQM73BgmHQXfDmLtfjjTUDSyoxTCbp5WtoixAhfgsDirWIcVQ/IHpvI5Vgd5i/J5F7B9cN/WlVbC/w==}
    engines: {node: '>= 0.4'}

  is-typed-array@1.1.15:
    resolution: {integrity: sha512-p3EcsicXjit7SaskXHs1hA91QxgTw46Fv6EFKKGS5DRFLD8yKnohjF3hxoju94b/OcMZoQukzpPpBE9uLVKzgQ==}
    engines: {node: '>= 0.4'}

  is-weakmap@2.0.2:
    resolution: {integrity: sha512-K5pXYOm9wqY1RgjpL3YTkF39tni1XajUIkawTLUo9EZEVUFga5gSQJF8nNS7ZwJQ02y+1YCNYcMh+HIf1ZqE+w==}
    engines: {node: '>= 0.4'}

  is-weakref@1.1.1:
    resolution: {integrity: sha512-6i9mGWSlqzNMEqpCp93KwRS1uUOodk2OJ6b+sq7ZPDSy2WuI5NFIxp/254TytR8ftefexkWn5xNiHUNpPOfSew==}
    engines: {node: '>= 0.4'}

  is-weakset@2.0.4:
    resolution: {integrity: sha512-mfcwb6IzQyOKTs84CQMrOwW4gQcaTOAWJ0zzJCl2WSPDrWk/OzDaImWFH3djXhb24g4eudZfLRozAvPGw4d9hQ==}
    engines: {node: '>= 0.4'}

  is-windows@1.0.2:
    resolution: {integrity: sha512-eXK1UInq2bPmjyX6e3VHIzMLobc4J94i4AWn+Hpq3OU5KkrRC96OAcR3PRJ/pGu6m8TRnBHP9dkXQVsT/COVIA==}
    engines: {node: '>=0.10.0'}

  isarray@2.0.5:
    resolution: {integrity: sha512-xHjhDr3cNBK0BzdUJSPXZntQUx/mwMS5Rw4A7lPJ90XGAO6ISP/ePDNuo0vhqOZU+UD5JoodwCAAoZQd3FeAKw==}

  isexe@2.0.0:
    resolution: {integrity: sha512-RHxMLp9lnKHGHRng9QFhRCMbYAcVpn69smSGcq3f36xjgVVWThj4qqLbTLlq7Ssj8B+fIQ1EuCEGI2lKsyQeIw==}

  js-yaml@3.14.1:
    resolution: {integrity: sha512-okMH7OXXJ7YrN9Ok3/SXrnu4iX9yOk+25nqX4imS2npuvTYDmo/QEZoqwZkYaIDk3jVvBOTOIEgEhaLOynBS9g==}
    hasBin: true

  js-yaml@4.1.0:
    resolution: {integrity: sha512-wpxZs9NoxZaJESJGIZTyDEaYpl0FKSA+FB9aJiyemKhMwkxQg63h4T1KJgUGHpTqPDNRcmmYLugrRjJlBtWvRA==}
    hasBin: true

  json-buffer@3.0.1:
    resolution: {integrity: sha512-4bV5BfR2mqfQTJm+V5tPPdf+ZpuhiIvTuAB5g8kcrXOZpTT/QwwVRWBywX1ozr6lEuPdbHxwaJlm9G6mI2sfSQ==}

  json-schema-traverse@0.4.1:
    resolution: {integrity: sha512-xbbCH5dCYU5T8LcEhhuh7HJ88HXuW3qsI3Y0zOZFKfZEHcpWiHU/Jxzk629Brsab/mMiHQti9wMP+845RPe3Vg==}

  json-stable-stringify-without-jsonify@1.0.1:
    resolution: {integrity: sha512-Bdboy+l7tA3OGW6FjyFHWkP5LuByj1Tk33Ljyq0axyzdk9//JSi2u3fP1QSmd1KNwq6VOKYGlAu87CisVir6Pw==}

  json5@1.0.2:
    resolution: {integrity: sha512-g1MWMLBiz8FKi1e4w0UyVL3w+iJceWAFBAaBnnGKOpNa5f8TLktkbre1+s6oICydWAm+HRUGTmI+//xv2hvXYA==}
    hasBin: true

  jsonfile@4.0.0:
    resolution: {integrity: sha512-m6F1R3z8jjlf2imQHS2Qez5sjKWQzbuuhuJ/FKYFRZvPE3PuHcSMVZzfsLhGVOkfd20obL5SWEBew5ShlquNxg==}

  katex@0.16.22:
    resolution: {integrity: sha512-XCHRdUw4lf3SKBaJe4EvgqIuWwkPSo9XoeO8GjQW94Bp7TWv9hNhzZjZ+OH9yf1UmLygb7DIT5GSFQiyt16zYg==}
    hasBin: true

  keyv@4.5.4:
    resolution: {integrity: sha512-oxVHkHR/EJf2CNXnWxRLW6mg7JyCCUcG0DtEGmL2ctUo1PNTin1PUil+r/+4r5MpVgC/fn1kjsx7mjSujKqIpw==}

  levn@0.4.1:
    resolution: {integrity: sha512-+bT2uH4E5LGE7h/n3evcS/sQlJXCpIp6ym8OWJ5eV6+67Dsql/LaaT7qJBAt2rzfoa/5QBGBhxDix1dMt2kQKQ==}
    engines: {node: '>= 0.8.0'}

  linkify-it@5.0.0:
    resolution: {integrity: sha512-5aHCbzQRADcdP+ATqnDuhhJ/MRIqDkZX5pyjFHRRysS8vZ5AbqGEoFIb6pYHPZ+L/OC2Lc+xT8uHVVR5CAK/wQ==}

  locate-character@3.0.0:
    resolution: {integrity: sha512-SW13ws7BjaeJ6p7Q6CO2nchbYEc3X3J6WrmTTDto7yMPqVSZTUyY5Tjbid+Ab8gLnATtygYtiDIJGQRRn2ZOiA==}

  locate-path@5.0.0:
    resolution: {integrity: sha512-t7hw9pI+WvuwNJXwk5zVHpyhIqzg2qTlklJOf0mVxGSbe3Fp2VieZcduNYjaLDoy6p9uGpQEGWG87WpMKlNq8g==}
    engines: {node: '>=8'}

  locate-path@6.0.0:
    resolution: {integrity: sha512-iPZK6eYjbxRu3uB4/WZ3EsEIMJFMqAoopl3R+zuq0UjcAm/MO6KCweDgPfP3elTztoKP3KtnVHxTn2NHBSDVUw==}
    engines: {node: '>=10'}

  lodash-es@4.17.21:
    resolution: {integrity: sha512-mKnC+QJ9pWVzv+C4/U3rRsHapFfHvQFoFB92e52xeyGMcX6/OlIl78je1u8vePzYZSkkogMPJ2yjxxsb89cxyw==}

  lodash.merge@4.6.2:
    resolution: {integrity: sha512-0KpjqXRVvrYyCsX1swR/XTK0va6VQkQM6MNo7PqW77ByjAhoARA8EfrP1N4+KlKj8YS0ZUCtRT/YUuhyYDujIQ==}

  lodash.startcase@4.4.0:
    resolution: {integrity: sha512-+WKqsK294HMSc2jEbNgpHpd0JfIBhp7rEV4aqXWqFr6AlXov+SlcgB1Fv01y2kGe3Gc8nMW7VA0SrGuSkRfIEg==}

  lru-cache@6.0.0:
    resolution: {integrity: sha512-Jo6dJ04CmSjuznwJSS3pUeWmd/H0ffTlkXXgwZi+eq1UCmqQwCh+eLsYOYCwY991i2Fah4h1BEMCx4qThGbsiA==}
    engines: {node: '>=10'}

  lucide@0.514.0:
    resolution: {integrity: sha512-GQ3Rzj1qFANBvTmhe8RM3vR491RGnSjHsivA5wSuEj5taLwH1Sv4N7n6ae3ENGsYRzdrkVXZo4ieUbD1WOXmoA==}

  lz-string@1.5.0:
    resolution: {integrity: sha512-h5bgJWpxJNswbU7qCrV0tIKQCaS3blPDrqKWx+QxzuzL1zGUzij9XCWLrSLsJPu5t+eWA/ycetzYAO5IOMcWAQ==}
    hasBin: true

  magic-string@0.30.17:
    resolution: {integrity: sha512-sNPKHvyjVf7gyjwS4xGTaW/mCnF8wnjtifKBEhxfZ7E/S8tQ0rssrwGNn6q8JH/ohItJfSQp9mBtQYuTlH5QnA==}

  markdown-it@14.1.0:
    resolution: {integrity: sha512-a54IwgWPaeBCAAsv13YgmALOF1elABB08FxO9i+r4VFk5Vl4pKokRPeX8u5TCgSsPi6ec1otfLjdOpVcgbpshg==}
    hasBin: true

  markdownlint@0.37.0:
    resolution: {integrity: sha512-kdw5PG3dQFkExmUdcNc7dVTxrQU+lBx2+HuNrfa/gaRHzHExQNGdTTtvz0YtpFabKijbs5a3rVlLY75x/6VB7A==}
    engines: {node: '>=18'}

  math-intrinsics@1.1.0:
    resolution: {integrity: sha512-/IXtbwEk5HTPyEwyKX6hGkYXxM9nbj64B+ilVJnC/R6B0pH5G4V3b0pVbL7DBj4tkhBAppbQUlf6F6Xl9LHu1g==}
    engines: {node: '>= 0.4'}

  mdurl@2.0.0:
    resolution: {integrity: sha512-Lf+9+2r+Tdp5wXDXC4PcIBjTDtq4UKjCPMQhKIuzpJNW0b96kVqSwW0bT7FhRSfmAiFYgP+SCRvdrDozfh0U5w==}

  merge2@1.4.1:
    resolution: {integrity: sha512-8q7VEgMJW4J8tcfVPy8g09NcQwZdbwFEqhe/WZkoIzjn/3TGDwtOCYtXGxA3O8tPzpczCCDgv+P2P5y00ZJOOg==}
    engines: {node: '>= 8'}

  micromark-core-commonmark@2.0.3:
    resolution: {integrity: sha512-RDBrHEMSxVFLg6xvnXmb1Ayr2WzLAWjeSATAoxwKYJV94TeNavgoIdA0a9ytzDSVzBy2YKFK+emCPOEibLeCrg==}

  micromark-extension-directive@3.0.2:
    resolution: {integrity: sha512-wjcXHgk+PPdmvR58Le9d7zQYWy+vKEU9Se44p2CrCDPiLr2FMyiT4Fyb5UFKFC66wGB3kPlgD7q3TnoqPS7SZA==}

  micromark-extension-gfm-autolink-literal@2.1.0:
    resolution: {integrity: sha512-oOg7knzhicgQ3t4QCjCWgTmfNhvQbDDnJeVu9v81r7NltNCVmhPy1fJRX27pISafdjL+SVc4d3l48Gb6pbRypw==}

  micromark-extension-gfm-footnote@2.1.0:
    resolution: {integrity: sha512-/yPhxI1ntnDNsiHtzLKYnE3vf9JZ6cAisqVDauhp4CEHxlb4uoOTxOCJ+9s51bIB8U1N1FJ1RXOKTIlD5B/gqw==}

  micromark-extension-gfm-table@2.1.0:
    resolution: {integrity: sha512-Ub2ncQv+fwD70/l4ou27b4YzfNaCJOvyX4HxXU15m7mpYY+rjuWzsLIPZHJL253Z643RpbcP1oeIJlQ/SKW67g==}

  micromark-extension-math@3.1.0:
    resolution: {integrity: sha512-lvEqd+fHjATVs+2v/8kg9i5Q0AP2k85H0WUOwpIVvUML8BapsMvh1XAogmQjOCsLpoKRCVQqEkQBB3NhVBcsOg==}

  micromark-factory-destination@2.0.1:
    resolution: {integrity: sha512-Xe6rDdJlkmbFRExpTOmRj9N3MaWmbAgdpSrBQvCFqhezUn4AHqJHbaEnfbVYYiexVSs//tqOdY/DxhjdCiJnIA==}

  micromark-factory-label@2.0.1:
    resolution: {integrity: sha512-VFMekyQExqIW7xIChcXn4ok29YE3rnuyveW3wZQWWqF4Nv9Wk5rgJ99KzPvHjkmPXF93FXIbBp6YdW3t71/7Vg==}

  micromark-factory-space@2.0.1:
    resolution: {integrity: sha512-zRkxjtBxxLd2Sc0d+fbnEunsTj46SWXgXciZmHq0kDYGnck/ZSGj9/wULTV95uoeYiK5hRXP2mJ98Uo4cq/LQg==}

  micromark-factory-title@2.0.1:
    resolution: {integrity: sha512-5bZ+3CjhAd9eChYTHsjy6TGxpOFSKgKKJPJxr293jTbfry2KDoWkhBb6TcPVB4NmzaPhMs1Frm9AZH7OD4Cjzw==}

  micromark-factory-whitespace@2.0.1:
    resolution: {integrity: sha512-Ob0nuZ3PKt/n0hORHyvoD9uZhr+Za8sFoP+OnMcnWK5lngSzALgQYKMr9RJVOWLqQYuyn6ulqGWSXdwf6F80lQ==}

  micromark-util-character@2.1.1:
    resolution: {integrity: sha512-wv8tdUTJ3thSFFFJKtpYKOYiGP2+v96Hvk4Tu8KpCAsTMs6yi+nVmGh1syvSCsaxz45J6Jbw+9DD6g97+NV67Q==}

  micromark-util-chunked@2.0.1:
    resolution: {integrity: sha512-QUNFEOPELfmvv+4xiNg2sRYeS/P84pTW0TCgP5zc9FpXetHY0ab7SxKyAQCNCc1eK0459uoLI1y5oO5Vc1dbhA==}

  micromark-util-classify-character@2.0.1:
    resolution: {integrity: sha512-K0kHzM6afW/MbeWYWLjoHQv1sgg2Q9EccHEDzSkxiP/EaagNzCm7T/WMKZ3rjMbvIpvBiZgwR3dKMygtA4mG1Q==}

  micromark-util-combine-extensions@2.0.1:
    resolution: {integrity: sha512-OnAnH8Ujmy59JcyZw8JSbK9cGpdVY44NKgSM7E9Eh7DiLS2E9RNQf0dONaGDzEG9yjEl5hcqeIsj4hfRkLH/Bg==}

  micromark-util-decode-numeric-character-reference@2.0.2:
    resolution: {integrity: sha512-ccUbYk6CwVdkmCQMyr64dXz42EfHGkPQlBj5p7YVGzq8I7CtjXZJrubAYezf7Rp+bjPseiROqe7G6foFd+lEuw==}

  micromark-util-encode@2.0.1:
    resolution: {integrity: sha512-c3cVx2y4KqUnwopcO9b/SCdo2O67LwJJ/UyqGfbigahfegL9myoEFoDYZgkT7f36T0bLrM9hZTAaAyH+PCAXjw==}

  micromark-util-html-tag-name@2.0.1:
    resolution: {integrity: sha512-2cNEiYDhCWKI+Gs9T0Tiysk136SnR13hhO8yW6BGNyhOC4qYFnwF1nKfD3HFAIXA5c45RrIG1ub11GiXeYd1xA==}

  micromark-util-normalize-identifier@2.0.1:
    resolution: {integrity: sha512-sxPqmo70LyARJs0w2UclACPUUEqltCkJ6PhKdMIDuJ3gSf/Q+/GIe3WKl0Ijb/GyH9lOpUkRAO2wp0GVkLvS9Q==}

  micromark-util-resolve-all@2.0.1:
    resolution: {integrity: sha512-VdQyxFWFT2/FGJgwQnJYbe1jjQoNTS4RjglmSjTUlpUMa95Htx9NHeYW4rGDJzbjvCsl9eLjMQwGeElsqmzcHg==}

  micromark-util-sanitize-uri@2.0.1:
    resolution: {integrity: sha512-9N9IomZ/YuGGZZmQec1MbgxtlgougxTodVwDzzEouPKo3qFWvymFHWcnDi2vzV1ff6kas9ucW+o3yzJK9YB1AQ==}

  micromark-util-subtokenize@2.1.0:
    resolution: {integrity: sha512-XQLu552iSctvnEcgXw6+Sx75GflAPNED1qx7eBJ+wydBb2KCbRZe+NwvIEEMM83uml1+2WSXpBAcp9IUCgCYWA==}

  micromark-util-symbol@2.0.1:
    resolution: {integrity: sha512-vs5t8Apaud9N28kgCrRUdEed4UJ+wWNvicHLPxCa9ENlYuAY31M0ETy5y1vA33YoNPDFTghEbnh6efaE8h4x0Q==}

  micromark-util-types@2.0.1:
    resolution: {integrity: sha512-534m2WhVTddrcKVepwmVEVnUAmtrx9bfIjNoQHRqfnvdaHQiFytEhJoTgpWJvDEXCO5gLTQh3wYC1PgOJA4NSQ==}

  micromark@4.0.1:
    resolution: {integrity: sha512-eBPdkcoCNvYcxQOAKAlceo5SNdzZWfF+FcSupREAzdAh9rRmE239CEQAiTwIgblwnoM8zzj35sZ5ZwvSEOF6Kw==}

  micromatch@4.0.8:
    resolution: {integrity: sha512-PXwfBhYu0hBCPw8Dn0E+WDYb7af3dSLVWKi3HGv84IdF4TyFoC0ysxFd0Goxw7nSv4T/PzEJQxsYsEiFCKo2BA==}
    engines: {node: '>=8.6'}

  minimatch@3.1.2:
    resolution: {integrity: sha512-J7p63hRiAjw1NDEww1W7i37+ByIrOWO5XQQAzZ3VOcL0PNybwpfmV/N05zFAzwQ9USyEcX6t3UO+K5aqBQOIHw==}

  minimatch@9.0.5:
    resolution: {integrity: sha512-G6T0ZX48xgozx7587koeX9Ys2NYy6Gmv//P89sEte9V9whIapMNF4idKxnW2QtCcLiTWlb/wfCabAtAFWhhBow==}
    engines: {node: '>=16 || 14 >=14.17'}

  minimist@1.2.8:
    resolution: {integrity: sha512-2yyAR8qBkN3YuheJanUpWC5U3bb5osDywNB8RzDVlDwDHbocAJveqqj1u8+SVD7jkWT4yvsHCpWqqWqAxb0zCA==}

  moment@2.29.4:
    resolution: {integrity: sha512-5LC9SOxjSc2HF6vO2CyuTDNivEdoz2IvyJJGj6X8DJ0eFyfszE0QiEd+iXmBvUP3WHxSjFH/vIsA0EN00cgr8w==}

  moment@2.30.1:
    resolution: {integrity: sha512-uEmtNhbDOrWPFS+hdjFCBfy9f2YoyzRpwcl+DqpC6taX21FzsTLQVbMV/W7PzNSX6x/bhC1zA3c2UQ5NzH6how==}

  monkey-around@3.0.0:
    resolution: {integrity: sha512-jL6uY2lEAoaHxZep1cNRkCZjoIWY4g5VYCjriEWmcyHU7w8NU1+JH57xE251UVTohK0lCxMjv0ZV4ByDLIXEpw==}

  mri@1.2.0:
    resolution: {integrity: sha512-tzzskb3bG8LvYGFF/mDTpq3jpI6Q9wc3LEmBaghu+DdCssd1FakN7Bc0hVNmEyGq1bq3RgfkCb3cmQLpNPOroA==}
    engines: {node: '>=4'}

  ms@2.1.3:
    resolution: {integrity: sha512-6FlzubTLZG3J2a/NVCAleEhjzq5oxgHyaCU9yYXvcLsvoVaHJq/s5xXI6/XXP6tz7R9xAOtHnSO/tXtF3WRTlA==}

  nanoid@3.3.11:
    resolution: {integrity: sha512-N8SpfPUnUp1bK+PMYW8qSWdl9U+wwNWI4QKxOYDy9JAro3WMX7p2OeVRF9v+347pnakNevPmiHhNmZ2HbFA76w==}
    engines: {node: ^10 || ^12 || ^13.7 || ^14 || >=15.0.1}
    hasBin: true

  napi-postinstall@0.2.4:
    resolution: {integrity: sha512-ZEzHJwBhZ8qQSbknHqYcdtQVr8zUgGyM/q6h6qAyhtyVMNrSgDhrC4disf03dYW0e+czXyLnZINnCTEkWy0eJg==}
    engines: {node: ^12.20.0 || ^14.18.0 || >=16.0.0}
    hasBin: true

  natural-compare@1.4.0:
    resolution: {integrity: sha512-OWND8ei3VtNC9h7V60qff3SVobHr996CTwgxubgyQYEpg290h9J0buyECNNJexkFm5sOajh5G116RYA1c8ZMSw==}

  object-inspect@1.13.4:
    resolution: {integrity: sha512-W67iLl4J2EXEGTbfeHCffrjDfitvLANg0UlX3wFUUSTx92KXRFegMHUVgSqE+wvhAbi4WqjGg9czysTV2Epbew==}
    engines: {node: '>= 0.4'}

  object-is@1.1.6:
    resolution: {integrity: sha512-F8cZ+KfGlSGi09lJT7/Nd6KJZ9ygtvYC0/UYYLI9nmQKLMnydpB9yvbv9K1uSkEu7FU9vYPmVwLg328tX+ot3Q==}
    engines: {node: '>= 0.4'}

  object-keys@1.1.1:
    resolution: {integrity: sha512-NuAESUOUMrlIXOfHKzD6bpPu3tYt3xvjNdRIQ+FeT0lNb4K8WR70CaDxhuNguS2XG+GjkyMwOzsN5ZktImfhLA==}
    engines: {node: '>= 0.4'}

  object.assign@4.1.7:
    resolution: {integrity: sha512-nK28WOo+QIjBkDduTINE4JkF/UJJKyf2EJxvJKfblDpyg0Q+pkOHNTL0Qwy6NP6FhE/EnzV73BxxqcJaXY9anw==}
    engines: {node: '>= 0.4'}

  object.fromentries@2.0.8:
    resolution: {integrity: sha512-k6E21FzySsSK5a21KRADBd/NGneRegFO5pLHfdQLpRDETUNJueLXs3WCzyQ3tFRDYgbq3KHGXfTbi2bs8WQ6rQ==}
    engines: {node: '>= 0.4'}

  object.groupby@1.0.3:
    resolution: {integrity: sha512-+Lhy3TQTuzXI5hevh8sBGqbmurHbbIjAi0Z4S63nthVLmLxfbj4T54a4CfZrXIrt9iP4mVAPYMo/v99taj3wjQ==}
    engines: {node: '>= 0.4'}

  object.values@1.2.1:
    resolution: {integrity: sha512-gXah6aZrcUxjWg2zR2MwouP2eHlCBzdV4pygudehaKXSGW4v2AsRQUK+lwwXhii6KFZcunEnmSUoYp5CXibxtA==}
    engines: {node: '>= 0.4'}

  obsidian@1.4.11:
    resolution: {integrity: sha512-BCVYTvaXxElJMl6MMbDdY/CGK+aq18SdtDY/7vH8v6BxCBQ6KF4kKxL0vG9UZ0o5qh139KpUoJHNm+6O5dllKA==}
    peerDependencies:
      '@codemirror/state': ^6.0.0
      '@codemirror/view': ^6.0.0

  opentype.js@0.8.0:
    resolution: {integrity: sha512-FQHR4oGP+a0m/f6yHoRpBOIbn/5ZWxKd4D/djHVJu8+KpBTYrJda0b7mLcgDEMWXE9xBCJm+qb0yv6FcvPjukg==}
    hasBin: true

  optionator@0.9.4:
    resolution: {integrity: sha512-6IpQ7mKUxRcZNLIObR0hz7lxsapSSIYNZJwXPGeF0mTVqGKFIXj1DQcMoT22S3ROcLyY/rz0PWaWZ9ayWmad9g==}
    engines: {node: '>= 0.8.0'}

  outdent@0.5.0:
    resolution: {integrity: sha512-/jHxFIzoMXdqPzTaCpFzAAWhpkSjZPF4Vsn6jAfNpmbH/ymsmd7Qc6VE9BGn0L6YMj6uwpQLxCECpus4ukKS9Q==}

  own-keys@1.0.1:
    resolution: {integrity: sha512-qFOyK5PjiWZd+QQIh+1jhdb9LpxTF0qs7Pm8o5QHYZ0M3vKqSqzsZaEB6oWlxZ+q2sJBMI/Ktgd2N5ZwQoRHfg==}
    engines: {node: '>= 0.4'}

  p-filter@2.1.0:
    resolution: {integrity: sha512-ZBxxZ5sL2HghephhpGAQdoskxplTwr7ICaehZwLIlfL6acuVgZPm8yBNuRAFBGEqtD/hmUeq9eqLg2ys9Xr/yw==}
    engines: {node: '>=8'}

  p-lazy@5.0.0:
    resolution: {integrity: sha512-C4xW5/wLGqswBx1xgu/t7fBaHMDKm7SXycgc0MEQvQ5KwzjT1E4MmE9cg0RXn9d0MTgUGJLUCb2EkLBevXi6eA==}
    engines: {node: '>=18'}

  p-limit@2.3.0:
    resolution: {integrity: sha512-//88mFWSJx8lxCzwdAABTJL2MyWB12+eIY7MDL2SqLmAkeKU9qxRvWuSyTjm3FUmpBEMuFfckAIqEaVGUDxb6w==}
    engines: {node: '>=6'}

  p-limit@3.1.0:
    resolution: {integrity: sha512-TYOanM3wGwNGsZN2cVTYPArw454xnXj5qmWF1bEoAc4+cU/ol7GVh7odevjp1FNHduHc3KZMcFduxU5Xc6uJRQ==}
    engines: {node: '>=10'}

  p-locate@4.1.0:
    resolution: {integrity: sha512-R79ZZ/0wAxKGu3oYMlz8jy/kbhsNrS7SKZ7PxEHBgJ5+F2mtFW2fK2cOtBh1cHYkQsbzFV7I+EoRKe6Yt0oK7A==}
    engines: {node: '>=8'}

  p-locate@5.0.0:
    resolution: {integrity: sha512-LaNjtRWUBY++zB5nE/NwcaoMylSPk+S+ZHNB1TzdbMJMny6dynpAGt7X/tl/QYq3TIeE6nxHppbo2LGymrG5Pw==}
    engines: {node: '>=10'}

  p-map@2.1.0:
    resolution: {integrity: sha512-y3b8Kpd8OAN444hxfBbFfj1FY/RjtTd8tzYwhUqNYXx0fXx2iX4maP4Qr6qhIKbQXI02wTLAda4fYUbDagTUFw==}
    engines: {node: '>=6'}

  p-try@2.2.0:
    resolution: {integrity: sha512-R4nPAVTAU0B9D35/Gk3uJf/7XYbQcyohSKdvAxIRSNghFl4e71hVoGnBNQz9cWaXxO2I10KTC+3jMdvvoKw6dQ==}
    engines: {node: '>=6'}

  package-manager-detector@0.2.11:
    resolution: {integrity: sha512-BEnLolu+yuz22S56CU1SUKq3XC3PkwD5wv4ikR4MfGvnRVcmzXR9DwSlW2fEamyTPyXHomBJRzgapeuBvRNzJQ==}

  parent-module@1.0.1:
    resolution: {integrity: sha512-GQ2EWRpQV8/o+Aw8YqtfZZPfNRWZYkbidE9k5rpl/hC3vtHHBfGm2Ifi6qWV+coDGkrUKZAxE3Lot5kcsRlh+g==}
    engines: {node: '>=6'}

  parse-entities@4.0.2:
    resolution: {integrity: sha512-GG2AQYWoLgL877gQIKeRPGO1xF9+eG1ujIb5soS5gPvLQ1y2o8FL90w2QWNdf9I361Mpp7726c+lj3U0qK1uGw==}

  path-exists@4.0.0:
    resolution: {integrity: sha512-ak9Qy5Q7jYb2Wwcey5Fpvg2KoAc/ZIhLSLOSBmRmygPsGwkVVt0fZa0qrtMz+m6tJTAHfZQ8FnmB4MG4LWy7/w==}
    engines: {node: '>=8'}

  path-key@3.1.1:
    resolution: {integrity: sha512-ojmeN0qd+y0jszEtoY48r0Peq5dwMEkIlCOu6Q5f41lfkswXuKtYrhgoTpLnyIcHm24Uhqx+5Tqm2InSwLhE6Q==}
    engines: {node: '>=8'}

  path-parse@1.0.7:
    resolution: {integrity: sha512-LDJzPVEEEPR+y48z93A0Ed0yXb8pAByGWo/k5YYdYgpY2/2EsOsksJrq7lOHxryrVOn1ejG6oAp8ahvOIQD8sw==}

  path-type@4.0.0:
    resolution: {integrity: sha512-gDKb8aZMDeD/tZWs9P6+q0J9Mwkdl6xMV8TjnGP3qJVJ06bdMgkbBlLU8IdfOsIsFz2BW1rNVT3XuNEl8zPAvw==}
    engines: {node: '>=8'}

  picocolors@1.1.1:
    resolution: {integrity: sha512-xceH2snhtb5M9liqDsmEw56le376mTZkEX/jEb/RxNFyegNul7eNslCXP9FDj/Lcu0X8KEyMceP2ntpaHrDEVA==}

  picomatch@2.3.1:
    resolution: {integrity: sha512-JU3teHTNjmE2VCGFzuY8EXzCDVwEqB2a8fsIvwaStHhAWJEeVd1o1QD80CU6+ZdEXXSLbSsuLwJjkCBWqRQUVA==}
    engines: {node: '>=8.6'}

  picomatch@4.0.2:
    resolution: {integrity: sha512-M7BAV6Rlcy5u+m6oPhAPFgJTzAioX/6B0DxyvDlo9l8+T3nLKbrczg2WLUyzd45L8RqfUMyGPzekbMvX2Ldkwg==}
    engines: {node: '>=12'}

  pify@4.0.1:
    resolution: {integrity: sha512-uB80kBFb/tfd68bVleG9T5GGsGPjJrLAUpR5PZIrhBnIaRTQRjqdJSsIKkOP6OAIFbj7GOrcudc5pNjZ+geV2g==}
    engines: {node: '>=6'}

  possible-typed-array-names@1.1.0:
    resolution: {integrity: sha512-/+5VFTchJDoVj3bhoqi6UeymcD00DAwb1nJwamzPvHEszJ4FpF6SNNbUbOS8yI56qHzdV8eK0qEfOSiodkTdxg==}
    engines: {node: '>= 0.4'}

  postcss-scss@4.0.9:
    resolution: {integrity: sha512-AjKOeiwAitL/MXxQW2DliT28EKukvvbEWx3LBmJIRN8KfBGZbRTxNYW0kSqi1COiTZ57nZ9NW06S6ux//N1c9A==}
    engines: {node: '>=12.0'}
    peerDependencies:
      postcss: ^8.4.29

  postcss-selector-parser@7.1.0:
    resolution: {integrity: sha512-8sLjZwK0R+JlxlYcTuVnyT2v+htpdrjDOKuMcOVdYjt52Lh8hWRYpxBPoKx/Zg+bcjc3wx6fmQevMmUztS/ccA==}
    engines: {node: '>=4'}

  postcss@8.5.5:
    resolution: {integrity: sha512-d/jtm+rdNT8tpXuHY5MMtcbJFBkhXE6593XVR9UoGCH8jSFGci7jGvMGH5RYd5PBJW+00NZQt6gf7CbagJCrhg==}
    engines: {node: ^10 || ^12 || >=14}

  prelude-ls@1.2.1:
    resolution: {integrity: sha512-vkcDPrRZo1QZLbn5RLGPpg/WmIQ65qoWWhcGKf/b5eplkkarX0m9z8ppCat4mlOqUsWpyNuYgO3VRyrYHSzX5g==}
    engines: {node: '>= 0.8.0'}

  prettier@2.8.8:
    resolution: {integrity: sha512-tdN8qQGvNjw4CHbY+XXk0JgCXn9QiF21a55rBe5LJAU+kDyC4WQn4+awm2Xfk2lQMk5fKup9XgzTZtGkjBdP9Q==}
    engines: {node: '>=10.13.0'}
    hasBin: true

  promise-stream-reader@1.0.1:
    resolution: {integrity: sha512-Tnxit5trUjBAqqZCGWwjyxhmgMN4hGrtpW3Oc/tRI4bpm/O2+ej72BB08l6JBnGQgVDGCLvHFGjGgQS6vzhwXg==}
    engines: {node: '>8.0.0'}

  punycode.js@2.3.1:
    resolution: {integrity: sha512-uxFIHU0YlHYhDQtV4R9J6a52SLx28BCjT+4ieh7IGbgwVJWO+km431c4yRlREUAsAmt/uMjQUyQHNEPf0M39CA==}
    engines: {node: '>=6'}

  punycode@2.3.1:
    resolution: {integrity: sha512-vYt7UD1U9Wg6138shLtLOvdAu+8DsC/ilFtEVHcH+wydcSpNE20AfSOduf6MkRFahL5FY7X1oU7nKVZFtfq8Fg==}
    engines: {node: '>=6'}

  quansync@0.2.10:
    resolution: {integrity: sha512-t41VRkMYbkHyCYmOvx/6URnN80H7k4X0lLdBMGsz+maAwrJQYB1djpV6vHrQIBE0WBSGqhtEHrK9U3DWWH8v7A==}

  queue-microtask@1.2.3:
    resolution: {integrity: sha512-NuaNSa6flKT5JaSYQzJok04JzTL1CA6aGhv5rfLW3PgqA+M2ChpZQnAC8h8i4ZFkBS8X5RqkDBHA7r4hej3K9A==}

  read-yaml-file@1.1.0:
    resolution: {integrity: sha512-VIMnQi/Z4HT2Fxuwg5KrY174U1VdUIASQVWXXyqtNRtxSr9IYkn1rsI6Tb6HsrHCmB7gVpNwX6JxPTHcH6IoTA==}
    engines: {node: '>=6'}

  reflect.getprototypeof@1.0.10:
    resolution: {integrity: sha512-00o4I+DVrefhv+nX0ulyi3biSHCPDe+yLv5o/p6d/UVlirijB8E16FtfwSAi4g3tcqrQ4lRAqQSoFEZJehYEcw==}
    engines: {node: '>= 0.4'}

  regexp.prototype.flags@1.5.4:
    resolution: {integrity: sha512-dYqgNSZbDwkaJ2ceRd9ojCGjBq+mOm9LmtXnAnEGyHhN/5R7iDW2TRw3h+o/jCFxus3P2LfWIIiwowAjANm7IA==}
    engines: {node: '>= 0.4'}

  resolve-from@4.0.0:
    resolution: {integrity: sha512-pb/MYmXstAkysRFx8piNI1tGFNQIFA3vkE3Gq4EuA1dF6gHp/+vgZqsCGJapvy8N3Q+4o7FwvquPJcnZ7RYy4g==}
    engines: {node: '>=4'}

  resolve-from@5.0.0:
    resolution: {integrity: sha512-qYg9KP24dD5qka9J47d0aVky0N+b4fTU89LN9iDnjB5waksiC49rvMB0PrUJQGoTmH50XPiqOvAjDfaijGxYZw==}
    engines: {node: '>=8'}

  resolve-pkg-maps@1.0.0:
    resolution: {integrity: sha512-seS2Tj26TBVOC2NIc2rOe2y2ZO7efxITtLZcGSOnHHNOQ7CkiUBfw0Iw2ck6xkIhPwLhKNLS8BO+hEpngQlqzw==}

  resolve@1.22.10:
    resolution: {integrity: sha512-NPRy+/ncIMeDlTAsuqwKIiferiawhefFJtkNSW0qZJEqMEb+qBt/77B/jGeeek+F0uOeN05CDa6HXbbIgtVX4w==}
    engines: {node: '>= 0.4'}
    hasBin: true

  reusify@1.1.0:
    resolution: {integrity: sha512-g6QUff04oZpHs0eG5p83rFLhHeV00ug/Yf9nZM6fLeUrPguBTkTQOdpAWWspMh55TZfVQDPaN3NQJfbVRAxdIw==}
    engines: {iojs: '>=1.0.0', node: '>=0.10.0'}

  run-parallel@1.2.0:
    resolution: {integrity: sha512-5l4VyZR86LZ/lDxZTR6jqL8AFE2S0IFLMP26AbjsLVADxHdhB/c0GUsH+y39UfCi3dzz8OlQuPmnaJOMoDHQBA==}

  safe-array-concat@1.1.3:
    resolution: {integrity: sha512-AURm5f0jYEOydBj7VQlVvDrjeFgthDdEF5H1dP+6mNpoXOMo1quQqJ4wvJDyRZ9+pO3kGWoOdmV08cSv2aJV6Q==}
    engines: {node: '>=0.4'}

  safe-push-apply@1.0.0:
    resolution: {integrity: sha512-iKE9w/Z7xCzUMIZqdBsp6pEQvwuEebH4vdpjcDWnyzaI6yl6O9FHvVpmGelvEHNsoY6wGblkxR6Zty/h00WiSA==}
    engines: {node: '>= 0.4'}

  safe-regex-test@1.1.0:
    resolution: {integrity: sha512-x/+Cz4YrimQxQccJf5mKEbIa1NzeCRNI5Ecl/ekmlYaampdNLPalVyIcCZNNH3MvmqBugV5TMYZXv0ljslUlaw==}
    engines: {node: '>= 0.4'}

  safer-buffer@2.1.2:
    resolution: {integrity: sha512-YZo3K82SD7Riyi0E1EQPojLz7kpepnSQI9IyPbHHg1XXXevb5dJI7tpyN2ADxGcQbHG7vcyRHk0cbwqcQriUtg==}

  semver@6.3.1:
    resolution: {integrity: sha512-BR7VvDCVHO+q2xBEWskxS6DJE1qRnb7DxzUrogb71CWoSficBxYsiAGd+Kl0mmq/MprG9yArRkyrQxTO6XjMzA==}
    hasBin: true

  semver@7.7.2:
    resolution: {integrity: sha512-RF0Fw+rO5AMf9MAyaRXI4AV0Ulj5lMHqVxxdSgiVbixSCXoEmmX/jk0CuJw4+3SqroYO9VoUh+HcuJivvtJemA==}
    engines: {node: '>=10'}
    hasBin: true

  set-function-length@1.2.2:
    resolution: {integrity: sha512-pgRc4hJ4/sNjWCSS9AmnS40x3bNMDTknHgL5UaMBTMyJnU90EgWh1Rz+MC9eFu4BuN/UwZjKQuY/1v3rM7HMfg==}
    engines: {node: '>= 0.4'}

  set-function-name@2.0.2:
    resolution: {integrity: sha512-7PGFlmtwsEADb0WYyvCMa1t+yke6daIG4Wirafur5kcf+MhUnPms1UeR0CKQdTZD81yESwMHbtn+TR+dMviakQ==}
    engines: {node: '>= 0.4'}

  set-proto@1.0.0:
    resolution: {integrity: sha512-RJRdvCo6IAnPdsvP/7m6bsQqNnn1FCBX5ZNtFL98MmFF/4xAIJTIg1YbHW5DC2W5SKZanrC6i4HsJqlajw/dZw==}
    engines: {node: '>= 0.4'}

  shebang-command@2.0.0:
    resolution: {integrity: sha512-kHxr2zZpYtdmrN1qDjrrX/Z1rR1kG8Dx+gkpK1G4eXmvXswmcE1hTWBWYUzlraYw1/yZp6YuDY77YtvbN0dmDA==}
    engines: {node: '>=8'}

  shebang-regex@3.0.0:
    resolution: {integrity: sha512-7++dFhtcx3353uBaq8DDR4NuxBetBzC7ZQOhmTQInHEd6bSrXdiEyzCvG07Z44UYdLShWUyXt5M/yhz8ekcb1A==}
    engines: {node: '>=8'}

  shq@1.0.3:
    resolution: {integrity: sha512-1XtfCjwPTIA7E/5gvoRbgVyHpeHcLGcleGrTZIaiqGKDelycbna9BYriq0vSmbRNuew94v83909xRvL/AMuoUw==}

  side-channel-list@1.0.0:
    resolution: {integrity: sha512-FCLHtRD/gnpCiCHEiJLOwdmFP+wzCmDEkc9y7NsYxeF4u7Btsn1ZuwgwJGxImImHicJArLP4R0yX4c2KCrMrTA==}
    engines: {node: '>= 0.4'}

  side-channel-map@1.0.1:
    resolution: {integrity: sha512-VCjCNfgMsby3tTdo02nbjtM/ewra6jPHmpThenkTYh8pG9ucZ/1P8So4u4FGBek/BjpOVsDCMoLA/iuBKIFXRA==}
    engines: {node: '>= 0.4'}

  side-channel-weakmap@1.0.2:
    resolution: {integrity: sha512-WPS/HvHQTYnHisLo9McqBHOJk2FkHO/tlpvldyrnem4aeQp4hai3gythswg6p01oSoTl58rcpiFAjF2br2Ak2A==}
    engines: {node: '>= 0.4'}

  side-channel@1.1.0:
    resolution: {integrity: sha512-ZX99e6tRweoUXqR+VBrslhda51Nh5MTQwou5tnUDgbtyM0dBgmhEDtWGP/xbKn6hqfPRHujUNwz5fy/wbbhnpw==}
    engines: {node: '>= 0.4'}

  signal-exit@4.1.0:
    resolution: {integrity: sha512-bzyZ1e88w9O1iNJbKnOlvYTrWPDl46O1bG0D3XInv+9tkPrxrN8jUUTiFlDkkmKWgn1M6CfIA13SuGqOa9Korw==}
    engines: {node: '>=14'}

  simple-icons@15.2.0:
    resolution: {integrity: sha512-g36ByZgkbd1VIP7RTGhBXVLqrPFtwfcKISA1r+sx3rEhrNJBAaEMrAVo/gOJm6DqlCd8YyKWl85g5z4nXngObA==}
    engines: {node: '>=0.12.18'}

  slash@3.0.0:
    resolution: {integrity: sha512-g9Q1haeby36OSStwb4ntCGGGaKsaVSjQ68fBxoQcutl5fS1vuY18H3wSt3jFyFtrkx+Kz0V1G85A4MyAdDMi2Q==}
    engines: {node: '>=8'}

  source-map-js@1.2.1:
    resolution: {integrity: sha512-UXWMKhLOwVKb728IUtQPXxfYU+usdybtUrK/8uGE8CQMvrhOpwvzDBwj0QhSL7MQc7vIsISBG8VQ8+IDQxpfQA==}
    engines: {node: '>=0.10.0'}

  source-map@0.7.4:
    resolution: {integrity: sha512-l3BikUxvPOcn5E74dZiq5BGsTb5yEwhaTSzccU6t4sDOH8NWJCstKO5QT2CvtFoK6F0saL7p9xHAqHOlCPJygA==}
    engines: {node: '>= 8'}

  spawndamnit@3.0.1:
    resolution: {integrity: sha512-MmnduQUuHCoFckZoWnXsTg7JaiLBJrKFj9UI2MbRPGaJeVpsLcVBu6P/IGZovziM/YBsellCmsprgNA+w0CzVg==}

  sprintf-js@1.0.3:
    resolution: {integrity: sha512-D9cPgkvLlV3t3IzL0D0YLvGA9Ahk4PcvVwUbN0dSGr1aP0Nrt4AEnTUbuGvquEC0mA64Gqt1fzirlRs5ibXx8g==}

  stable-hash-x@0.1.1:
    resolution: {integrity: sha512-l0x1D6vhnsNUGPFVDx45eif0y6eedVC8nm5uACTrVFJFtl2mLRW17aWtVyxFCpn5t94VUPkjU8vSLwIuwwqtJQ==}
    engines: {node: '>=12.0.0'}

  stable-hash-x@0.2.0:
    resolution: {integrity: sha512-o3yWv49B/o4QZk5ZcsALc6t0+eCelPc44zZsLtCQnZPDwFpDYSWcDnrv2TtMmMbQ7uKo3J0HTURCqckw23czNQ==}
    engines: {node: '>=12.0.0'}

  stop-iteration-iterator@1.1.0:
    resolution: {integrity: sha512-eLoXW/DHyl62zxY4SCaIgnRhuMr6ri4juEYARS8E6sCEqzKpOiE521Ucofdx+KnDZl5xmvGYaaKCk5FEOxJCoQ==}
    engines: {node: '>= 0.4'}

  string.prototype.trim@1.2.10:
    resolution: {integrity: sha512-Rs66F0P/1kedk5lyYyH9uBzuiI/kNRmwJAR9quK6VOtIpZ2G+hMZd+HQbbv25MgCA6gEffoMZYxlTod4WcdrKA==}
    engines: {node: '>= 0.4'}

  string.prototype.trimend@1.0.9:
    resolution: {integrity: sha512-G7Ok5C6E/j4SGfyLCloXTrngQIQU3PWtXGst3yM7Bea9FRURf1S42ZHlZZtsNque2FN2PoUhfZXYLNWwEr4dLQ==}
    engines: {node: '>= 0.4'}

  string.prototype.trimstart@1.0.8:
    resolution: {integrity: sha512-UXSH262CSZY1tfu3G3Secr6uGLCFVPMhIqHjlgCUtCCcgihYc/xKs9djMTMUOb2j1mVSeU8EU6NWc/iQKU6Gfg==}
    engines: {node: '>= 0.4'}

  strip-ansi@6.0.1:
    resolution: {integrity: sha512-Y38VPSHcqkFrCpFnQ9vuSXmquuv5oXOKpGeT6aGrr3o3Gc9AlVa6JBfUSOCnbxGGZF+/0ooI7KrPuUSztUdU5A==}
    engines: {node: '>=8'}

  strip-bom@3.0.0:
    resolution: {integrity: sha512-vavAMRXOgBVNF6nyEEmL3DBK19iRpDcoIwW+swQ+CbGiu7lju6t+JklA1MHweoWtadgt4ISVUsXLyDq34ddcwA==}
    engines: {node: '>=4'}

  strip-json-comments@3.1.1:
    resolution: {integrity: sha512-6fPc+R4ihwqP6N/aIv2f1gMH8lOVtWQHoqC4yK6oSDVVocumAsfCqjkXnqiYMhmMwS/mEHLp7Vehlt3ql6lEig==}
    engines: {node: '>=8'}

  style-mod@4.1.2:
    resolution: {integrity: sha512-wnD1HyVqpJUI2+eKZ+eo1UwghftP6yuFheBqqe+bWCotBjC2K1YnteJILRMs3SM4V/0dLEW1SC27MWP5y+mwmw==}

  supports-color@7.2.0:
    resolution: {integrity: sha512-qpCAvRl9stuOHveKsn7HncJRvv501qIacKzQlO/+Lwxc9+0q2wLyv4Dfvt80/DPn2pqOBsJdDiogXGR9+OvwRw==}
    engines: {node: '>=8'}

  supports-preserve-symlinks-flag@1.0.0:
    resolution: {integrity: sha512-ot0WnXS9fgdkgIcePe6RHNk1WA8+muPa6cSjeR3V8K27q9BB1rTE3R1p7Hv0z1ZyAc8s6Vvv8DIyWf681MAt0w==}
    engines: {node: '>= 0.4'}

  svelte-eslint-parser@1.2.0:
    resolution: {integrity: sha512-mbPtajIeuiyU80BEyGvwAktBeTX7KCr5/0l+uRGLq1dafwRNrjfM5kHGJScEBlPG3ipu6dJqfW/k0/fujvIEVw==}
    engines: {node: ^18.18.0 || ^20.9.0 || >=21.1.0}
    peerDependencies:
      svelte: ^3.37.0 || ^4.0.0 || ^5.0.0
    peerDependenciesMeta:
      svelte:
        optional: true

  svelte@5.34.3:
    resolution: {integrity: sha512-Y0QKP2rfWD+ARKe91c4JgZgc/nXa2BfOnVBUjYUMB819m7VyPszihkjdzXPIV0qlGRZYEukpgNq7hgbzTbopJw==}
    engines: {node: '>=18'}

  synckit@0.11.8:
    resolution: {integrity: sha512-+XZ+r1XGIJGeQk3VvXhT6xx/VpbHsRzsTkGgF6E5RX9TTXD0118l87puaEBZ566FhqblC6U0d4XnubznJDm30A==}
    engines: {node: ^14.18.0 || >=16.0.0}

  term-size@2.2.1:
    resolution: {integrity: sha512-wK0Ri4fOGjv/XPy8SBHZChl8CM7uMc5VML7SqiQ0zG7+J5Vr+RMQDoHa2CNT6KHUnTGIXH34UDMkPzAUyapBZg==}
    engines: {node: '>=8'}

  tiny-inflate@1.0.3:
    resolution: {integrity: sha512-pkY1fj1cKHb2seWDy0B16HeWyczlJA9/WW3u3c4z/NiWDsO3DOU5D7nhTLE9CF0yXv/QZFY7sEJmj24dK+Rrqw==}

  tinyglobby@0.2.14:
    resolution: {integrity: sha512-tX5e7OM1HnYr2+a2C/4V0htOcSQcoSTH9KgJnVvNm5zm/cyEWKJ7j7YutsH9CxMdtOkkLFy2AHrMci9IM8IPZQ==}
    engines: {node: '>=12.0.0'}

<<<<<<< HEAD
  tmp-promise@3.0.3:
    resolution: {integrity: sha512-RwM7MoPojPxsOBYnyd2hy0bxtIlVrihNs9pj5SUvY8Zz1sQcQG2tG1hSr8PDxfgEB8RNKDhqbIlroIarSNDNsQ==}

  tmp@0.0.33:
    resolution: {integrity: sha512-jRCJlojKnZ3addtTOjdIqoRuPEKBvNXcGYqzO6zWZX8KfKEpnGY5jfggJQ3EjKuu8D4bJRr0y+cYJFmYbImXGw==}
    engines: {node: '>=0.6.0'}
=======
  tmp@0.2.5:
    resolution: {integrity: sha512-voyz6MApa1rQGUxT3E+BK7/ROe8itEx7vD8/HEvt4xwXucvQ5G5oeEiHkmHZJuBO21RpOf+YYm9MOivj709jow==}
    engines: {node: '>=14.14'}
>>>>>>> 5febd958

  tmp@0.2.3:
    resolution: {integrity: sha512-nZD7m9iCPC5g0pYmcaxogYKggSfLsdxl8of3Q/oIbqCqLLIO9IAF0GWjX1z9NZRHPiXv8Wex4yDCaZsgEw0Y8w==}
    engines: {node: '>=14.14'}

  to-regex-range@5.0.1:
    resolution: {integrity: sha512-65P7iz6X5yEr1cwcgvQxbbIw7Uk3gOy5dIdtZ4rDveLqhrdJP+Li/Hx6tyK0NEb+2GCyneCMJiGqrADCSNk8sQ==}
    engines: {node: '>=8.0'}

  ts-api-utils@2.1.0:
    resolution: {integrity: sha512-CUgTZL1irw8u29bzrOD/nH85jqyc74D6SshFgujOIA7osm2Rz7dYH77agkx7H4FBNxDq7Cjf+IjaX/8zwFW+ZQ==}
    engines: {node: '>=18.12'}
    peerDependencies:
      typescript: '>=4.8.4'

  ts-deepmerge@7.0.3:
    resolution: {integrity: sha512-Du/ZW2RfwV/D4cmA5rXafYjBQVuvu4qGiEEla4EmEHVHgRdx68Gftx7i66jn2bzHPwSVZY36Ae6OuDn9el4ZKA==}
    engines: {node: '>=14.13.1'}

  ts-essentials@10.1.1:
    resolution: {integrity: sha512-4aTB7KLHKmUvkjNj8V+EdnmuVTiECzn3K+zIbRthumvHu+j44x3w63xpfs0JL3NGIzGXqoQ7AV591xHO+XrOTw==}
    peerDependencies:
      typescript: '>=4.5.0'
    peerDependenciesMeta:
      typescript:
        optional: true

  ts-replace-all@1.0.0:
    resolution: {integrity: sha512-6uBtdkw3jHXkPtx/e9xB/5vcngMm17CyJYsS2YZeQ+9FdRnt6Ev5g931Sg2p+dxbtMGoCm13m3ax/obicTZIkQ==}

  tsconfig-paths@3.15.0:
    resolution: {integrity: sha512-2Ac2RgzDe/cn48GvOe3M+o82pEFewD3UPbyoUHHdKasHwJKjds4fLXWf/Ux5kATBKN20oaFGu+jbElp1pos0mg==}

  tslib@2.8.1:
    resolution: {integrity: sha512-oJFu94HQb+KVduSUQL7wnpmqnfmLsOA/nAh6b6EH0wCEoK0/mPeXU6c3wKDV83MkOuHPRHtSXKKU99IBazS/2w==}

  type-check@0.4.0:
    resolution: {integrity: sha512-XleUoc9uwGXqjWwXaUTZAmzMcFZ5858QA2vvx1Ur5xIcixXIP+8LnFDgRplU30us6teqdlskFfu+ae4K79Ooew==}
    engines: {node: '>= 0.8.0'}

  typed-array-buffer@1.0.3:
    resolution: {integrity: sha512-nAYYwfY3qnzX30IkA6AQZjVbtK6duGontcQm1WSG1MD94YLqK0515GNApXkoxKOWMusVssAHWLh9SeaoefYFGw==}
    engines: {node: '>= 0.4'}

  typed-array-byte-length@1.0.3:
    resolution: {integrity: sha512-BaXgOuIxz8n8pIq3e7Atg/7s+DpiYrxn4vdot3w9KbnBhcRQq6o3xemQdIfynqSeXeDrF32x+WvfzmOjPiY9lg==}
    engines: {node: '>= 0.4'}

  typed-array-byte-offset@1.0.4:
    resolution: {integrity: sha512-bTlAFB/FBYMcuX81gbL4OcpH5PmlFHqlCCpAl8AlEzMz5k53oNDvN8p1PNOWLEmI2x4orp3raOFB51tv9X+MFQ==}
    engines: {node: '>= 0.4'}

  typed-array-length@1.0.7:
    resolution: {integrity: sha512-3KS2b+kL7fsuk/eJZ7EQdnEmQoaho/r6KUef7hxvltNA5DR8NAUM+8wJMbJyZ4G9/7i3v5zPBIMN5aybAh2/Jg==}
    engines: {node: '>= 0.4'}

  typescript@5.9.2:
    resolution: {integrity: sha512-CWBzXQrc/qOkhidw1OzBTQuYRbfyxDXJMVJ1XNwUHGROVmuaeiEm3OslpZ1RV96d7SKKjZKrSJu3+t/xlw3R9A==}
    engines: {node: '>=14.17'}
    hasBin: true

  uc.micro@2.1.0:
    resolution: {integrity: sha512-ARDJmphmdvUk6Glw7y9DQ2bFkKBHwQHLi2lsaH6PPmz/Ka9sFOBsBluozhDltWmnv9u/cF6Rt87znRTPV+yp/A==}

  unbox-primitive@1.1.0:
    resolution: {integrity: sha512-nWJ91DjeOkej/TA8pXQ3myruKpKEYgqvpw9lz4OPHj/NWFNluYrjbz9j01CJ8yKQd2g4jFoOkINCTW2I5LEEyw==}
    engines: {node: '>= 0.4'}

  undici-types@7.10.0:
    resolution: {integrity: sha512-t5Fy/nfn+14LuOc2KNYg75vZqClpAiqscVvMygNnlsHBFpSXdJaYtXMcdNLpl/Qvc3P2cB3s6lOV51nqsFq4ag==}

  universalify@0.1.2:
    resolution: {integrity: sha512-rBJeI5CXAlmy1pV+617WB9J63U6XcazHHF2f2dbJix4XzpUF0RS3Zbj0FGIOCAva5P/d/GBOYaACQ1w+0azUkg==}
    engines: {node: '>= 4.0.0'}

  unrs-resolver@1.9.0:
    resolution: {integrity: sha512-wqaRu4UnzBD2ABTC1kLfBjAqIDZ5YUTr/MLGa7By47JV1bJDSW7jq/ZSLigB7enLe7ubNaJhtnBXgrc/50cEhg==}

  uri-js@4.4.1:
    resolution: {integrity: sha512-7rKUyy33Q1yc98pQ1DAmLtwX109F7TIfWlW1Ydo8Wl1ii1SeHieeh0HHfPeL2fMXK6z0s8ecKs9frCuLJvndBg==}

  util-deprecate@1.0.2:
    resolution: {integrity: sha512-EPD5q1uXyFxJpCrLnCc1nHnq3gOa6DZBocAIiI2TaSCA7VCJ1UJDMagCzIkXNsUYfD1daK//LTEQ8xiIbrHtcw==}

  w3c-keyname@2.2.8:
    resolution: {integrity: sha512-dpojBhNsCNN7T82Tm7k26A6G9ML3NkhDsnw9n/eoxSRlVBB4CEtIQ/KTCLI2Fwf3ataSXRhYFkQi3SlnFwPvPQ==}

  which-boxed-primitive@1.1.1:
    resolution: {integrity: sha512-TbX3mj8n0odCBFVlY8AxkqcHASw3L60jIuF8jFP78az3C2YhmGvqbHBpAjTRH2/xqYunrJ9g1jSyjCjpoWzIAA==}
    engines: {node: '>= 0.4'}

  which-builtin-type@1.2.1:
    resolution: {integrity: sha512-6iBczoX+kDQ7a3+YJBnh3T+KZRxM/iYNPXicqk66/Qfm1b93iu+yOImkg0zHbj5LNOcNv1TEADiZ0xa34B4q6Q==}
    engines: {node: '>= 0.4'}

  which-collection@1.0.2:
    resolution: {integrity: sha512-K4jVyjnBdgvc86Y6BkaLZEN933SwYOuBFkdmBu9ZfkcAbdVbpITnDmjvZ/aQjRXQrv5EPkTnD1s39GiiqbngCw==}
    engines: {node: '>= 0.4'}

  which-typed-array@1.1.19:
    resolution: {integrity: sha512-rEvr90Bck4WZt9HHFC4DJMsjvu7x+r6bImz0/BrbWb7A2djJ8hnZMrWnHo9F8ssv0OMErasDhftrfROTyqSDrw==}
    engines: {node: '>= 0.4'}

  which@2.0.2:
    resolution: {integrity: sha512-BLI3Tl1TW3Pvl70l3yq3Y64i+awpwXqsGBYWkkqMtnbXgrMD+yj7rhW0kuEDxzJaYXGjEW5ogapKNMEKNMjibA==}
    engines: {node: '>= 8'}
    hasBin: true

  word-wrap@1.2.5:
    resolution: {integrity: sha512-BN22B5eaMMI9UMtjrGd5g5eCYPpCPDUy0FJXbYsaT5zYxjFOckS53SQDE3pWkVoWpHXVb3BrYcEN4Twa55B5cA==}
    engines: {node: '>=0.10.0'}

  yallist@4.0.0:
    resolution: {integrity: sha512-3wdGidZyq5PB084XLES5TpOSRA3wjXAlIWMhum2kRcv/41Sn2emQ0dycQW4uZXLejwKvg6EsvbdlVL+FYEct7A==}

  yocto-queue@0.1.0:
    resolution: {integrity: sha512-rVksvsnNCdJ/ohGc6xgPwyN8eheCxsiLM8mxuE/t/mOVqJewPuO1miLpTHQiRgTKCLexL4MeAFVagts7HmNZ2Q==}
    engines: {node: '>=10'}

  zimmerframe@1.1.2:
    resolution: {integrity: sha512-rAbqEGa8ovJy4pyBxZM70hg4pE6gDgaQ0Sl9M3enG3I0d6H4XSAM3GeNGLKnsBpuijUow064sf7ww1nutC5/3w==}

snapshots:

  '@ampproject/remapping@2.3.0':
    dependencies:
      '@jridgewell/gen-mapping': 0.3.8
      '@jridgewell/trace-mapping': 0.3.25

  '@babel/runtime@7.27.6': {}

  '@capacitor/core@7.3.0':
    dependencies:
      tslib: 2.8.1

  '@capacitor/filesystem@7.1.1(@capacitor/core@7.3.0)':
    dependencies:
      '@capacitor/core': 7.3.0
      '@capacitor/synapse': 1.0.2

  '@capacitor/synapse@1.0.2': {}

  '@changesets/apply-release-plan@7.0.12':
    dependencies:
      '@changesets/config': 3.1.1
      '@changesets/get-version-range-type': 0.4.0
      '@changesets/git': 3.0.4
      '@changesets/should-skip-package': 0.1.2
      '@changesets/types': 6.1.0
      '@manypkg/get-packages': 1.1.3
      detect-indent: 6.1.0
      fs-extra: 7.0.1
      lodash.startcase: 4.4.0
      outdent: 0.5.0
      prettier: 2.8.8
      resolve-from: 5.0.0
      semver: 7.7.2

  '@changesets/assemble-release-plan@6.0.9':
    dependencies:
      '@changesets/errors': 0.2.0
      '@changesets/get-dependents-graph': 2.1.3
      '@changesets/should-skip-package': 0.1.2
      '@changesets/types': 6.1.0
      '@manypkg/get-packages': 1.1.3
      semver: 7.7.2

  '@changesets/changelog-git@0.2.1':
    dependencies:
      '@changesets/types': 6.1.0

  '@changesets/cli@2.29.5':
    dependencies:
      '@changesets/apply-release-plan': 7.0.12
      '@changesets/assemble-release-plan': 6.0.9
      '@changesets/changelog-git': 0.2.1
      '@changesets/config': 3.1.1
      '@changesets/errors': 0.2.0
      '@changesets/get-dependents-graph': 2.1.3
      '@changesets/get-release-plan': 4.0.13
      '@changesets/git': 3.0.4
      '@changesets/logger': 0.1.1
      '@changesets/pre': 2.0.2
      '@changesets/read': 0.6.5
      '@changesets/should-skip-package': 0.1.2
      '@changesets/types': 6.1.0
      '@changesets/write': 0.4.0
      '@manypkg/get-packages': 1.1.3
      ansi-colors: 4.1.3
      ci-info: 3.9.0
      enquirer: 2.4.1
      external-editor: 3.1.0
      fs-extra: 7.0.1
      mri: 1.2.0
      p-limit: 2.3.0
      package-manager-detector: 0.2.11
      picocolors: 1.1.1
      resolve-from: 5.0.0
      semver: 7.7.2
      spawndamnit: 3.0.1
      term-size: 2.2.1

  '@changesets/config@3.1.1':
    dependencies:
      '@changesets/errors': 0.2.0
      '@changesets/get-dependents-graph': 2.1.3
      '@changesets/logger': 0.1.1
      '@changesets/types': 6.1.0
      '@manypkg/get-packages': 1.1.3
      fs-extra: 7.0.1
      micromatch: 4.0.8

  '@changesets/errors@0.2.0':
    dependencies:
      extendable-error: 0.1.7

  '@changesets/get-dependents-graph@2.1.3':
    dependencies:
      '@changesets/types': 6.1.0
      '@manypkg/get-packages': 1.1.3
      picocolors: 1.1.1
      semver: 7.7.2

  '@changesets/get-release-plan@4.0.13':
    dependencies:
      '@changesets/assemble-release-plan': 6.0.9
      '@changesets/config': 3.1.1
      '@changesets/pre': 2.0.2
      '@changesets/read': 0.6.5
      '@changesets/types': 6.1.0
      '@manypkg/get-packages': 1.1.3

  '@changesets/get-version-range-type@0.4.0': {}

  '@changesets/git@3.0.4':
    dependencies:
      '@changesets/errors': 0.2.0
      '@manypkg/get-packages': 1.1.3
      is-subdir: 1.2.0
      micromatch: 4.0.8
      spawndamnit: 3.0.1

  '@changesets/logger@0.1.1':
    dependencies:
      picocolors: 1.1.1

  '@changesets/parse@0.4.1':
    dependencies:
      '@changesets/types': 6.1.0
      js-yaml: 3.14.1

  '@changesets/pre@2.0.2':
    dependencies:
      '@changesets/errors': 0.2.0
      '@changesets/types': 6.1.0
      '@manypkg/get-packages': 1.1.3
      fs-extra: 7.0.1

  '@changesets/read@0.6.5':
    dependencies:
      '@changesets/git': 3.0.4
      '@changesets/logger': 0.1.1
      '@changesets/parse': 0.4.1
      '@changesets/types': 6.1.0
      fs-extra: 7.0.1
      p-filter: 2.1.0
      picocolors: 1.1.1

  '@changesets/should-skip-package@0.1.2':
    dependencies:
      '@changesets/types': 6.1.0
      '@manypkg/get-packages': 1.1.3

  '@changesets/types@4.1.0': {}

  '@changesets/types@6.1.0': {}

  '@changesets/write@0.4.0':
    dependencies:
      '@changesets/types': 6.1.0
      fs-extra: 7.0.1
      human-id: 4.1.1
      prettier: 2.8.8

  '@codemirror/state@6.5.2':
    dependencies:
      '@marijn/find-cluster-break': 1.0.2

  '@codemirror/view@6.37.1':
    dependencies:
      '@codemirror/state': 6.5.2
      crelt: 1.0.6
      style-mod: 4.1.2
      w3c-keyname: 2.2.8

  '@emnapi/core@1.4.3':
    dependencies:
      '@emnapi/wasi-threads': 1.0.2
      tslib: 2.8.1
    optional: true

  '@emnapi/runtime@1.4.3':
    dependencies:
      tslib: 2.8.1
    optional: true

  '@emnapi/wasi-threads@1.0.2':
    dependencies:
      tslib: 2.8.1
    optional: true

  '@esbuild/aix-ppc64@0.25.8':
    optional: true

  '@esbuild/android-arm64@0.25.8':
    optional: true

  '@esbuild/android-arm@0.25.8':
    optional: true

  '@esbuild/android-x64@0.25.8':
    optional: true

  '@esbuild/darwin-arm64@0.25.8':
    optional: true

  '@esbuild/darwin-x64@0.25.8':
    optional: true

  '@esbuild/freebsd-arm64@0.25.8':
    optional: true

  '@esbuild/freebsd-x64@0.25.8':
    optional: true

  '@esbuild/linux-arm64@0.25.8':
    optional: true

  '@esbuild/linux-arm@0.25.8':
    optional: true

  '@esbuild/linux-ia32@0.25.8':
    optional: true

  '@esbuild/linux-loong64@0.25.8':
    optional: true

  '@esbuild/linux-mips64el@0.25.8':
    optional: true

  '@esbuild/linux-ppc64@0.25.8':
    optional: true

  '@esbuild/linux-riscv64@0.25.8':
    optional: true

  '@esbuild/linux-s390x@0.25.8':
    optional: true

  '@esbuild/linux-x64@0.25.8':
    optional: true

  '@esbuild/netbsd-arm64@0.25.8':
    optional: true

  '@esbuild/netbsd-x64@0.25.8':
    optional: true

  '@esbuild/openbsd-arm64@0.25.8':
    optional: true

  '@esbuild/openbsd-x64@0.25.8':
    optional: true

  '@esbuild/openharmony-arm64@0.25.8':
    optional: true

  '@esbuild/sunos-x64@0.25.8':
    optional: true

  '@esbuild/win32-arm64@0.25.8':
    optional: true

  '@esbuild/win32-ia32@0.25.8':
    optional: true

  '@esbuild/win32-x64@0.25.8':
    optional: true

  '@eslint-community/eslint-utils@4.7.0(eslint@9.33.0)':
    dependencies:
      eslint: 9.33.0
      eslint-visitor-keys: 3.4.3

  '@eslint-community/regexpp@4.12.1': {}

  '@eslint/compat@1.3.2(eslint@9.33.0)':
    optionalDependencies:
      eslint: 9.33.0

  '@eslint/config-array@0.21.0':
    dependencies:
      '@eslint/object-schema': 2.1.6
      debug: 4.4.1
      minimatch: 3.1.2
    transitivePeerDependencies:
      - supports-color

  '@eslint/config-helpers@0.3.1': {}

  '@eslint/core@0.15.2':
    dependencies:
      '@types/json-schema': 7.0.15

  '@eslint/eslintrc@3.3.1':
    dependencies:
      ajv: 6.12.6
      debug: 4.4.1
      espree: 10.4.0
      globals: 14.0.0
      ignore: 5.3.2
      import-fresh: 3.3.1
      js-yaml: 4.1.0
      minimatch: 3.1.2
      strip-json-comments: 3.1.1
    transitivePeerDependencies:
      - supports-color

  '@eslint/js@9.33.0': {}

  '@eslint/object-schema@2.1.6': {}

  '@eslint/plugin-kit@0.3.5':
    dependencies:
      '@eslint/core': 0.15.2
      levn: 0.4.1

  '@humanfs/core@0.19.1': {}

  '@humanfs/node@0.16.6':
    dependencies:
      '@humanfs/core': 0.19.1
      '@humanwhocodes/retry': 0.3.1

  '@humanwhocodes/module-importer@1.0.1': {}

  '@humanwhocodes/retry@0.3.1': {}

  '@humanwhocodes/retry@0.4.3': {}

  '@jridgewell/gen-mapping@0.3.8':
    dependencies:
      '@jridgewell/set-array': 1.2.1
      '@jridgewell/sourcemap-codec': 1.5.0
      '@jridgewell/trace-mapping': 0.3.25

  '@jridgewell/resolve-uri@3.1.2': {}

  '@jridgewell/set-array@1.2.1': {}

  '@jridgewell/sourcemap-codec@1.5.0': {}

  '@jridgewell/trace-mapping@0.3.25':
    dependencies:
      '@jridgewell/resolve-uri': 3.1.2
      '@jridgewell/sourcemap-codec': 1.5.0

  '@manypkg/find-root@1.1.0':
    dependencies:
      '@babel/runtime': 7.27.6
      '@types/node': 12.20.55
      find-up: 4.1.0
      fs-extra: 8.1.0

  '@manypkg/get-packages@1.1.3':
    dependencies:
      '@babel/runtime': 7.27.6
      '@changesets/types': 4.1.0
      '@manypkg/find-root': 1.1.0
      fs-extra: 8.1.0
      globby: 11.1.0
      read-yaml-file: 1.1.0

  '@marijn/find-cluster-break@1.0.2': {}

  '@napi-rs/wasm-runtime@0.2.11':
    dependencies:
      '@emnapi/core': 1.4.3
      '@emnapi/runtime': 1.4.3
      '@tybys/wasm-util': 0.9.0
    optional: true

  '@nodelib/fs.scandir@2.1.5':
    dependencies:
      '@nodelib/fs.stat': 2.0.5
      run-parallel: 1.2.0

  '@nodelib/fs.stat@2.0.5': {}

  '@nodelib/fs.walk@1.2.8':
    dependencies:
      '@nodelib/fs.scandir': 2.1.5
      fastq: 1.19.1

  '@pkgr/core@0.2.7': {}

  '@polyipseity/obsidian-plugin-library@1.32.0(@codemirror/state@6.5.2)(@codemirror/view@6.37.1)(esbuild@0.25.8)(typescript@5.9.2)':
    dependencies:
      '@capacitor/core': 7.3.0
      '@capacitor/filesystem': 7.1.1(@capacitor/core@7.3.0)
      '@jridgewell/trace-mapping': 0.3.25
      async-lock: 1.4.1
      browser-util-inspect: 0.2.0
      convert-source-map: 2.0.0
      deep-equal: 2.2.3
      espree: 10.4.0
      file-saver: 2.0.5
      i18next: 25.3.2(typescript@5.9.2)
      i18next-resources-to-backend: 1.2.1
      import-meta-resolve: 4.1.0
      lodash-es: 4.17.21
      lucide: 0.514.0
      lz-string: 1.5.0
      moment: 2.30.1
      monkey-around: 3.0.0
      obsidian: 1.4.11(@codemirror/state@6.5.2)(@codemirror/view@6.37.1)
      p-lazy: 5.0.0
      semver: 7.7.2
      shq: 1.0.3
      source-map: 0.7.4
      svelte: 5.34.3
      svelte-eslint-parser: 1.2.0(svelte@5.34.3)
      ts-deepmerge: 7.0.3
      ts-essentials: 10.1.1(typescript@5.9.2)
    optionalDependencies:
      esbuild: 0.25.8
    transitivePeerDependencies:
      - '@codemirror/state'
      - '@codemirror/view'
      - typescript

  '@polyipseity/obsidian@1.4.11(@codemirror/state@6.5.2)(@codemirror/view@6.37.1)':
    dependencies:
      '@codemirror/state': 6.5.2
      '@codemirror/view': 6.37.1
      '@types/codemirror': 5.60.8
      moment: 2.29.4

  '@rtsao/scc@1.1.0': {}

  '@sveltejs/acorn-typescript@1.0.5(acorn@8.15.0)':
    dependencies:
      acorn: 8.15.0

  '@tsconfig/node16@16.1.4': {}

  '@tsconfig/recommended@1.0.10': {}

  '@tsconfig/strictest@2.0.5': {}

  '@tybys/wasm-util@0.9.0':
    dependencies:
      tslib: 2.8.1
    optional: true

  '@types/ansi-escape-sequences@4.0.4': {}

  '@types/async-lock@1.4.2': {}

  '@types/browser-util-inspect@0.2.4': {}

  '@types/codemirror@5.60.8':
    dependencies:
      '@types/tern': 0.23.9

  '@types/debug@4.1.12':
    dependencies:
      '@types/ms': 2.1.0

  '@types/estree@1.0.8': {}

  '@types/json-schema@7.0.15': {}

  '@types/json5@0.0.29': {}

  '@types/katex@0.16.7': {}

  '@types/lodash-es@4.17.12':
    dependencies:
      '@types/lodash': 4.17.17

  '@types/lodash@4.17.17': {}

  '@types/ms@2.1.0': {}

  '@types/node@12.20.55': {}

  '@types/node@24.2.1':
    dependencies:
      undici-types: 7.10.0

  '@types/semver@7.7.0': {}

  '@types/tern@0.23.9':
    dependencies:
      '@types/estree': 1.0.8

  '@types/unist@2.0.11': {}

  '@typescript-eslint/eslint-plugin@8.39.0(@typescript-eslint/parser@8.39.0(eslint@9.33.0)(typescript@5.9.2))(eslint@9.33.0)(typescript@5.9.2)':
    dependencies:
      '@eslint-community/regexpp': 4.12.1
      '@typescript-eslint/parser': 8.39.0(eslint@9.33.0)(typescript@5.9.2)
      '@typescript-eslint/scope-manager': 8.39.0
      '@typescript-eslint/type-utils': 8.39.0(eslint@9.33.0)(typescript@5.9.2)
      '@typescript-eslint/utils': 8.39.0(eslint@9.33.0)(typescript@5.9.2)
      '@typescript-eslint/visitor-keys': 8.39.0
      eslint: 9.33.0
      graphemer: 1.4.0
      ignore: 7.0.5
      natural-compare: 1.4.0
      ts-api-utils: 2.1.0(typescript@5.9.2)
      typescript: 5.9.2
    transitivePeerDependencies:
      - supports-color

  '@typescript-eslint/parser@8.39.0(eslint@9.33.0)(typescript@5.9.2)':
    dependencies:
      '@typescript-eslint/scope-manager': 8.39.0
      '@typescript-eslint/types': 8.39.0
      '@typescript-eslint/typescript-estree': 8.39.0(typescript@5.9.2)
      '@typescript-eslint/visitor-keys': 8.39.0
      debug: 4.4.1
      eslint: 9.33.0
      typescript: 5.9.2
    transitivePeerDependencies:
      - supports-color

  '@typescript-eslint/project-service@8.39.0(typescript@5.9.2)':
    dependencies:
      '@typescript-eslint/tsconfig-utils': 8.39.0(typescript@5.9.2)
      '@typescript-eslint/types': 8.39.0
      debug: 4.4.1
      typescript: 5.9.2
    transitivePeerDependencies:
      - supports-color

  '@typescript-eslint/scope-manager@8.39.0':
    dependencies:
      '@typescript-eslint/types': 8.39.0
      '@typescript-eslint/visitor-keys': 8.39.0

  '@typescript-eslint/tsconfig-utils@8.39.0(typescript@5.9.2)':
    dependencies:
      typescript: 5.9.2

  '@typescript-eslint/type-utils@8.39.0(eslint@9.33.0)(typescript@5.9.2)':
    dependencies:
      '@typescript-eslint/types': 8.39.0
      '@typescript-eslint/typescript-estree': 8.39.0(typescript@5.9.2)
      '@typescript-eslint/utils': 8.39.0(eslint@9.33.0)(typescript@5.9.2)
      debug: 4.4.1
      eslint: 9.33.0
      ts-api-utils: 2.1.0(typescript@5.9.2)
      typescript: 5.9.2
    transitivePeerDependencies:
      - supports-color

  '@typescript-eslint/types@8.39.0': {}

  '@typescript-eslint/typescript-estree@8.39.0(typescript@5.9.2)':
    dependencies:
      '@typescript-eslint/project-service': 8.39.0(typescript@5.9.2)
      '@typescript-eslint/tsconfig-utils': 8.39.0(typescript@5.9.2)
      '@typescript-eslint/types': 8.39.0
      '@typescript-eslint/visitor-keys': 8.39.0
      debug: 4.4.1
      fast-glob: 3.3.3
      is-glob: 4.0.3
      minimatch: 9.0.5
      semver: 7.7.2
      ts-api-utils: 2.1.0(typescript@5.9.2)
      typescript: 5.9.2
    transitivePeerDependencies:
      - supports-color

  '@typescript-eslint/utils@8.39.0(eslint@9.33.0)(typescript@5.9.2)':
    dependencies:
      '@eslint-community/eslint-utils': 4.7.0(eslint@9.33.0)
      '@typescript-eslint/scope-manager': 8.39.0
      '@typescript-eslint/types': 8.39.0
      '@typescript-eslint/typescript-estree': 8.39.0(typescript@5.9.2)
      eslint: 9.33.0
      typescript: 5.9.2
    transitivePeerDependencies:
      - supports-color

  '@typescript-eslint/visitor-keys@8.39.0':
    dependencies:
      '@typescript-eslint/types': 8.39.0
      eslint-visitor-keys: 4.2.1

  '@unrs/resolver-binding-android-arm-eabi@1.9.0':
    optional: true

  '@unrs/resolver-binding-android-arm64@1.9.0':
    optional: true

  '@unrs/resolver-binding-darwin-arm64@1.9.0':
    optional: true

  '@unrs/resolver-binding-darwin-x64@1.9.0':
    optional: true

  '@unrs/resolver-binding-freebsd-x64@1.9.0':
    optional: true

  '@unrs/resolver-binding-linux-arm-gnueabihf@1.9.0':
    optional: true

  '@unrs/resolver-binding-linux-arm-musleabihf@1.9.0':
    optional: true

  '@unrs/resolver-binding-linux-arm64-gnu@1.9.0':
    optional: true

  '@unrs/resolver-binding-linux-arm64-musl@1.9.0':
    optional: true

  '@unrs/resolver-binding-linux-ppc64-gnu@1.9.0':
    optional: true

  '@unrs/resolver-binding-linux-riscv64-gnu@1.9.0':
    optional: true

  '@unrs/resolver-binding-linux-riscv64-musl@1.9.0':
    optional: true

  '@unrs/resolver-binding-linux-s390x-gnu@1.9.0':
    optional: true

  '@unrs/resolver-binding-linux-x64-gnu@1.9.0':
    optional: true

  '@unrs/resolver-binding-linux-x64-musl@1.9.0':
    optional: true

  '@unrs/resolver-binding-wasm32-wasi@1.9.0':
    dependencies:
      '@napi-rs/wasm-runtime': 0.2.11
    optional: true

  '@unrs/resolver-binding-win32-arm64-msvc@1.9.0':
    optional: true

  '@unrs/resolver-binding-win32-ia32-msvc@1.9.0':
    optional: true

  '@unrs/resolver-binding-win32-x64-msvc@1.9.0':
    optional: true

  '@xterm/addon-canvas@0.7.0(@xterm/xterm@5.5.0)':
    dependencies:
      '@xterm/xterm': 5.5.0

  '@xterm/addon-fit@0.10.0(@xterm/xterm@5.5.0)':
    dependencies:
      '@xterm/xterm': 5.5.0

  '@xterm/addon-ligatures@0.9.0(@xterm/xterm@5.5.0)':
    dependencies:
      '@xterm/xterm': 5.5.0
      font-finder: 1.1.0
      font-ligatures: 1.4.1

  '@xterm/addon-search@0.15.0(@xterm/xterm@5.5.0)':
    dependencies:
      '@xterm/xterm': 5.5.0

  '@xterm/addon-serialize@0.13.0(@xterm/xterm@5.5.0)':
    dependencies:
      '@xterm/xterm': 5.5.0

  '@xterm/addon-unicode11@0.8.0(@xterm/xterm@5.5.0)':
    dependencies:
      '@xterm/xterm': 5.5.0

  '@xterm/addon-web-links@0.11.0(@xterm/xterm@5.5.0)':
    dependencies:
      '@xterm/xterm': 5.5.0

  '@xterm/addon-webgl@0.18.0(@xterm/xterm@5.5.0)':
    dependencies:
      '@xterm/xterm': 5.5.0

  '@xterm/xterm@5.5.0': {}

  acorn-jsx@5.3.2(acorn@8.15.0):
    dependencies:
      acorn: 8.15.0

  acorn@8.15.0: {}

  ajv@6.12.6:
    dependencies:
      fast-deep-equal: 3.1.3
      fast-json-stable-stringify: 2.1.0
      json-schema-traverse: 0.4.1
      uri-js: 4.4.1

  ansi-colors@4.1.3: {}

  ansi-escape-sequences@6.2.4:
    dependencies:
      array-back: 6.2.2

  ansi-regex@5.0.1: {}

  ansi-styles@4.3.0:
    dependencies:
      color-convert: 2.0.1

  argparse@1.0.10:
    dependencies:
      sprintf-js: 1.0.3

  argparse@2.0.1: {}

  aria-query@5.3.2: {}

  array-back@6.2.2: {}

  array-buffer-byte-length@1.0.2:
    dependencies:
      call-bound: 1.0.4
      is-array-buffer: 3.0.5

  array-includes@3.1.9:
    dependencies:
      call-bind: 1.0.8
      call-bound: 1.0.4
      define-properties: 1.2.1
      es-abstract: 1.24.0
      es-object-atoms: 1.1.1
      get-intrinsic: 1.3.0
      is-string: 1.1.1
      math-intrinsics: 1.1.0

  array-union@2.1.0: {}

  array.prototype.findlastindex@1.2.6:
    dependencies:
      call-bind: 1.0.8
      call-bound: 1.0.4
      define-properties: 1.2.1
      es-abstract: 1.24.0
      es-errors: 1.3.0
      es-object-atoms: 1.1.1
      es-shim-unscopables: 1.1.0

  array.prototype.flat@1.3.3:
    dependencies:
      call-bind: 1.0.8
      define-properties: 1.2.1
      es-abstract: 1.24.0
      es-shim-unscopables: 1.1.0

  array.prototype.flatmap@1.3.3:
    dependencies:
      call-bind: 1.0.8
      define-properties: 1.2.1
      es-abstract: 1.24.0
      es-shim-unscopables: 1.1.0

  arraybuffer.prototype.slice@1.0.4:
    dependencies:
      array-buffer-byte-length: 1.0.2
      call-bind: 1.0.8
      define-properties: 1.2.1
      es-abstract: 1.24.0
      es-errors: 1.3.0
      get-intrinsic: 1.3.0
      is-array-buffer: 3.0.5

  async-function@1.0.0: {}

  async-lock@1.4.1: {}

  available-typed-arrays@1.0.7:
    dependencies:
      possible-typed-array-names: 1.1.0

  axobject-query@4.1.0: {}

  balanced-match@1.0.2: {}

  better-path-resolve@1.0.0:
    dependencies:
      is-windows: 1.0.2

  brace-expansion@1.1.12:
    dependencies:
      balanced-match: 1.0.2
      concat-map: 0.0.1

  brace-expansion@2.0.2:
    dependencies:
      balanced-match: 1.0.2

  braces@3.0.3:
    dependencies:
      fill-range: 7.1.1

  browser-util-inspect@0.2.0: {}

  builtin-modules@5.0.0: {}

  call-bind-apply-helpers@1.0.2:
    dependencies:
      es-errors: 1.3.0
      function-bind: 1.1.2

  call-bind@1.0.8:
    dependencies:
      call-bind-apply-helpers: 1.0.2
      es-define-property: 1.0.1
      get-intrinsic: 1.3.0
      set-function-length: 1.2.2

  call-bound@1.0.4:
    dependencies:
      call-bind-apply-helpers: 1.0.2
      get-intrinsic: 1.3.0

  callsites@3.1.0: {}

  chalk@4.1.2:
    dependencies:
      ansi-styles: 4.3.0
      supports-color: 7.2.0

  character-entities-legacy@3.0.0: {}

  character-entities@2.0.2: {}

  character-reference-invalid@2.0.1: {}

  chardet@0.7.0: {}

  ci-info@3.9.0: {}

  clsx@2.1.1: {}

  color-convert@2.0.1:
    dependencies:
      color-name: 1.1.4

  color-name@1.1.4: {}

  commander@8.3.0: {}

  concat-map@0.0.1: {}

  convert-source-map@2.0.0: {}

  core-js@3.43.0: {}

  crelt@1.0.6: {}

  cross-spawn@7.0.6:
    dependencies:
      path-key: 3.1.1
      shebang-command: 2.0.0
      which: 2.0.2

  cssesc@3.0.0: {}

  data-view-buffer@1.0.2:
    dependencies:
      call-bound: 1.0.4
      es-errors: 1.3.0
      is-data-view: 1.0.2

  data-view-byte-length@1.0.2:
    dependencies:
      call-bound: 1.0.4
      es-errors: 1.3.0
      is-data-view: 1.0.2

  data-view-byte-offset@1.0.1:
    dependencies:
      call-bound: 1.0.4
      es-errors: 1.3.0
      is-data-view: 1.0.2

  debug@3.2.7:
    dependencies:
      ms: 2.1.3

  debug@4.4.1:
    dependencies:
      ms: 2.1.3

  decode-named-character-reference@1.1.0:
    dependencies:
      character-entities: 2.0.2

  deep-equal@2.2.3:
    dependencies:
      array-buffer-byte-length: 1.0.2
      call-bind: 1.0.8
      es-get-iterator: 1.1.3
      get-intrinsic: 1.3.0
      is-arguments: 1.2.0
      is-array-buffer: 3.0.5
      is-date-object: 1.1.0
      is-regex: 1.2.1
      is-shared-array-buffer: 1.0.4
      isarray: 2.0.5
      object-is: 1.1.6
      object-keys: 1.1.1
      object.assign: 4.1.7
      regexp.prototype.flags: 1.5.4
      side-channel: 1.1.0
      which-boxed-primitive: 1.1.1
      which-collection: 1.0.2
      which-typed-array: 1.1.19

  deep-is@0.1.4: {}

  define-data-property@1.1.4:
    dependencies:
      es-define-property: 1.0.1
      es-errors: 1.3.0
      gopd: 1.2.0

  define-properties@1.2.1:
    dependencies:
      define-data-property: 1.1.4
      has-property-descriptors: 1.0.2
      object-keys: 1.1.1

  dequal@2.0.3: {}

  detect-indent@6.1.0: {}

  devlop@1.1.0:
    dependencies:
      dequal: 2.0.3

  dir-glob@3.0.1:
    dependencies:
      path-type: 4.0.0

  doctrine@2.1.0:
    dependencies:
      esutils: 2.0.3

  dunder-proto@1.0.1:
    dependencies:
      call-bind-apply-helpers: 1.0.2
      es-errors: 1.3.0
      gopd: 1.2.0

  enquirer@2.4.1:
    dependencies:
      ansi-colors: 4.1.3
      strip-ansi: 6.0.1

  entities@4.5.0: {}

  es-abstract@1.24.0:
    dependencies:
      array-buffer-byte-length: 1.0.2
      arraybuffer.prototype.slice: 1.0.4
      available-typed-arrays: 1.0.7
      call-bind: 1.0.8
      call-bound: 1.0.4
      data-view-buffer: 1.0.2
      data-view-byte-length: 1.0.2
      data-view-byte-offset: 1.0.1
      es-define-property: 1.0.1
      es-errors: 1.3.0
      es-object-atoms: 1.1.1
      es-set-tostringtag: 2.1.0
      es-to-primitive: 1.3.0
      function.prototype.name: 1.1.8
      get-intrinsic: 1.3.0
      get-proto: 1.0.1
      get-symbol-description: 1.1.0
      globalthis: 1.0.4
      gopd: 1.2.0
      has-property-descriptors: 1.0.2
      has-proto: 1.2.0
      has-symbols: 1.1.0
      hasown: 2.0.2
      internal-slot: 1.1.0
      is-array-buffer: 3.0.5
      is-callable: 1.2.7
      is-data-view: 1.0.2
      is-negative-zero: 2.0.3
      is-regex: 1.2.1
      is-set: 2.0.3
      is-shared-array-buffer: 1.0.4
      is-string: 1.1.1
      is-typed-array: 1.1.15
      is-weakref: 1.1.1
      math-intrinsics: 1.1.0
      object-inspect: 1.13.4
      object-keys: 1.1.1
      object.assign: 4.1.7
      own-keys: 1.0.1
      regexp.prototype.flags: 1.5.4
      safe-array-concat: 1.1.3
      safe-push-apply: 1.0.0
      safe-regex-test: 1.1.0
      set-proto: 1.0.0
      stop-iteration-iterator: 1.1.0
      string.prototype.trim: 1.2.10
      string.prototype.trimend: 1.0.9
      string.prototype.trimstart: 1.0.8
      typed-array-buffer: 1.0.3
      typed-array-byte-length: 1.0.3
      typed-array-byte-offset: 1.0.4
      typed-array-length: 1.0.7
      unbox-primitive: 1.1.0
      which-typed-array: 1.1.19

  es-define-property@1.0.1: {}

  es-errors@1.3.0: {}

  es-get-iterator@1.1.3:
    dependencies:
      call-bind: 1.0.8
      get-intrinsic: 1.3.0
      has-symbols: 1.1.0
      is-arguments: 1.2.0
      is-map: 2.0.3
      is-set: 2.0.3
      is-string: 1.1.1
      isarray: 2.0.5
      stop-iteration-iterator: 1.1.0

  es-object-atoms@1.1.1:
    dependencies:
      es-errors: 1.3.0

  es-set-tostringtag@2.1.0:
    dependencies:
      es-errors: 1.3.0
      get-intrinsic: 1.3.0
      has-tostringtag: 1.0.2
      hasown: 2.0.2

  es-shim-unscopables@1.1.0:
    dependencies:
      hasown: 2.0.2

  es-to-primitive@1.3.0:
    dependencies:
      is-callable: 1.2.7
      is-date-object: 1.1.0
      is-symbol: 1.1.1

  esbuild-compress@2.0.2(esbuild@0.25.8):
    dependencies:
      esbuild: 0.25.8
      import-meta-resolve: 4.1.0
      lodash-es: 4.17.21
      lz-string: 1.5.0
      p-lazy: 5.0.0

  esbuild-plugin-globals@0.2.0: {}

  esbuild-plugin-text-replace@1.3.0:
    dependencies:
      ts-replace-all: 1.0.0

  esbuild@0.25.8:
    optionalDependencies:
      '@esbuild/aix-ppc64': 0.25.8
      '@esbuild/android-arm': 0.25.8
      '@esbuild/android-arm64': 0.25.8
      '@esbuild/android-x64': 0.25.8
      '@esbuild/darwin-arm64': 0.25.8
      '@esbuild/darwin-x64': 0.25.8
      '@esbuild/freebsd-arm64': 0.25.8
      '@esbuild/freebsd-x64': 0.25.8
      '@esbuild/linux-arm': 0.25.8
      '@esbuild/linux-arm64': 0.25.8
      '@esbuild/linux-ia32': 0.25.8
      '@esbuild/linux-loong64': 0.25.8
      '@esbuild/linux-mips64el': 0.25.8
      '@esbuild/linux-ppc64': 0.25.8
      '@esbuild/linux-riscv64': 0.25.8
      '@esbuild/linux-s390x': 0.25.8
      '@esbuild/linux-x64': 0.25.8
      '@esbuild/netbsd-arm64': 0.25.8
      '@esbuild/netbsd-x64': 0.25.8
      '@esbuild/openbsd-arm64': 0.25.8
      '@esbuild/openbsd-x64': 0.25.8
      '@esbuild/openharmony-arm64': 0.25.8
      '@esbuild/sunos-x64': 0.25.8
      '@esbuild/win32-arm64': 0.25.8
      '@esbuild/win32-ia32': 0.25.8
      '@esbuild/win32-x64': 0.25.8

  escape-string-regexp@4.0.0: {}

  eslint-import-context@0.1.8(unrs-resolver@1.9.0):
    dependencies:
      get-tsconfig: 4.10.1
      stable-hash-x: 0.1.1
    optionalDependencies:
      unrs-resolver: 1.9.0

  eslint-import-resolver-node@0.3.9:
    dependencies:
      debug: 3.2.7
      is-core-module: 2.16.1
      resolve: 1.22.10
    transitivePeerDependencies:
      - supports-color

  eslint-import-resolver-typescript@4.4.4(eslint-plugin-import@2.32.0)(eslint@9.33.0):
    dependencies:
      debug: 4.4.1
      eslint: 9.33.0
      eslint-import-context: 0.1.8(unrs-resolver@1.9.0)
      get-tsconfig: 4.10.1
      is-bun-module: 2.0.0
      stable-hash-x: 0.2.0
      tinyglobby: 0.2.14
      unrs-resolver: 1.9.0
    optionalDependencies:
      eslint-plugin-import: 2.32.0(@typescript-eslint/parser@8.39.0(eslint@9.33.0)(typescript@5.9.2))(eslint-import-resolver-typescript@4.4.4)(eslint@9.33.0)
    transitivePeerDependencies:
      - supports-color

  eslint-module-utils@2.12.1(@typescript-eslint/parser@8.39.0(eslint@9.33.0)(typescript@5.9.2))(eslint-import-resolver-node@0.3.9)(eslint-import-resolver-typescript@4.4.4)(eslint@9.33.0):
    dependencies:
      debug: 3.2.7
    optionalDependencies:
      '@typescript-eslint/parser': 8.39.0(eslint@9.33.0)(typescript@5.9.2)
      eslint: 9.33.0
      eslint-import-resolver-node: 0.3.9
      eslint-import-resolver-typescript: 4.4.4(eslint-plugin-import@2.32.0)(eslint@9.33.0)
    transitivePeerDependencies:
      - supports-color

  eslint-plugin-import@2.32.0(@typescript-eslint/parser@8.39.0(eslint@9.33.0)(typescript@5.9.2))(eslint-import-resolver-typescript@4.4.4)(eslint@9.33.0):
    dependencies:
      '@rtsao/scc': 1.1.0
      array-includes: 3.1.9
      array.prototype.findlastindex: 1.2.6
      array.prototype.flat: 1.3.3
      array.prototype.flatmap: 1.3.3
      debug: 3.2.7
      doctrine: 2.1.0
      eslint: 9.33.0
      eslint-import-resolver-node: 0.3.9
      eslint-module-utils: 2.12.1(@typescript-eslint/parser@8.39.0(eslint@9.33.0)(typescript@5.9.2))(eslint-import-resolver-node@0.3.9)(eslint-import-resolver-typescript@4.4.4)(eslint@9.33.0)
      hasown: 2.0.2
      is-core-module: 2.16.1
      is-glob: 4.0.3
      minimatch: 3.1.2
      object.fromentries: 2.0.8
      object.groupby: 1.0.3
      object.values: 1.2.1
      semver: 6.3.1
      string.prototype.trimend: 1.0.9
      tsconfig-paths: 3.15.0
    optionalDependencies:
      '@typescript-eslint/parser': 8.39.0(eslint@9.33.0)(typescript@5.9.2)
    transitivePeerDependencies:
      - eslint-import-resolver-typescript
      - eslint-import-resolver-webpack
      - supports-color

  eslint-plugin-markdownlint@0.9.0(eslint@9.33.0):
    dependencies:
      eslint: 9.33.0
      markdownlint: 0.37.0
      synckit: 0.11.8
    transitivePeerDependencies:
      - supports-color

  eslint-scope@8.4.0:
    dependencies:
      esrecurse: 4.3.0
      estraverse: 5.3.0

  eslint-visitor-keys@3.4.3: {}

  eslint-visitor-keys@4.2.1: {}

  eslint@9.33.0:
    dependencies:
      '@eslint-community/eslint-utils': 4.7.0(eslint@9.33.0)
      '@eslint-community/regexpp': 4.12.1
      '@eslint/config-array': 0.21.0
      '@eslint/config-helpers': 0.3.1
      '@eslint/core': 0.15.2
      '@eslint/eslintrc': 3.3.1
      '@eslint/js': 9.33.0
      '@eslint/plugin-kit': 0.3.5
      '@humanfs/node': 0.16.6
      '@humanwhocodes/module-importer': 1.0.1
      '@humanwhocodes/retry': 0.4.3
      '@types/estree': 1.0.8
      '@types/json-schema': 7.0.15
      ajv: 6.12.6
      chalk: 4.1.2
      cross-spawn: 7.0.6
      debug: 4.4.1
      escape-string-regexp: 4.0.0
      eslint-scope: 8.4.0
      eslint-visitor-keys: 4.2.1
      espree: 10.4.0
      esquery: 1.6.0
      esutils: 2.0.3
      fast-deep-equal: 3.1.3
      file-entry-cache: 8.0.0
      find-up: 5.0.0
      glob-parent: 6.0.2
      ignore: 5.3.2
      imurmurhash: 0.1.4
      is-glob: 4.0.3
      json-stable-stringify-without-jsonify: 1.0.1
      lodash.merge: 4.6.2
      minimatch: 3.1.2
      natural-compare: 1.4.0
      optionator: 0.9.4
    transitivePeerDependencies:
      - supports-color

  esm-env@1.2.2: {}

  espree@10.4.0:
    dependencies:
      acorn: 8.15.0
      acorn-jsx: 5.3.2(acorn@8.15.0)
      eslint-visitor-keys: 4.2.1

  esprima@4.0.1: {}

  esquery@1.6.0:
    dependencies:
      estraverse: 5.3.0

  esrap@1.4.9:
    dependencies:
      '@jridgewell/sourcemap-codec': 1.5.0

  esrecurse@4.3.0:
    dependencies:
      estraverse: 5.3.0

  estraverse@5.3.0: {}

  esutils@2.0.3: {}

  extendable-error@0.1.7: {}

  external-editor@3.1.0:
    dependencies:
      chardet: 0.7.0
      iconv-lite: 0.4.24
      tmp: 0.2.5

  fast-deep-equal@3.1.3: {}

  fast-glob@3.3.3:
    dependencies:
      '@nodelib/fs.stat': 2.0.5
      '@nodelib/fs.walk': 1.2.8
      glob-parent: 5.1.2
      merge2: 1.4.1
      micromatch: 4.0.8

  fast-json-stable-stringify@2.1.0: {}

  fast-levenshtein@2.0.6: {}

  fastq@1.19.1:
    dependencies:
      reusify: 1.1.0

  fdir@6.4.6(picomatch@4.0.2):
    optionalDependencies:
      picomatch: 4.0.2

  file-entry-cache@8.0.0:
    dependencies:
      flat-cache: 4.0.1

  file-saver@2.0.5: {}

  fill-range@7.1.1:
    dependencies:
      to-regex-range: 5.0.1

  find-up@4.1.0:
    dependencies:
      locate-path: 5.0.0
      path-exists: 4.0.0

  find-up@5.0.0:
    dependencies:
      locate-path: 6.0.0
      path-exists: 4.0.0

  flat-cache@4.0.1:
    dependencies:
      flatted: 3.3.3
      keyv: 4.5.4

  flatted@3.3.3: {}

  font-finder@1.1.0:
    dependencies:
      get-system-fonts: 2.0.2
      promise-stream-reader: 1.0.1

  font-ligatures@1.4.1:
    dependencies:
      font-finder: 1.1.0
      lru-cache: 6.0.0
      opentype.js: 0.8.0

  for-each@0.3.5:
    dependencies:
      is-callable: 1.2.7

  fs-extra@7.0.1:
    dependencies:
      graceful-fs: 4.2.11
      jsonfile: 4.0.0
      universalify: 0.1.2

  fs-extra@8.1.0:
    dependencies:
      graceful-fs: 4.2.11
      jsonfile: 4.0.0
      universalify: 0.1.2

  function-bind@1.1.2: {}

  function.prototype.name@1.1.8:
    dependencies:
      call-bind: 1.0.8
      call-bound: 1.0.4
      define-properties: 1.2.1
      functions-have-names: 1.2.3
      hasown: 2.0.2
      is-callable: 1.2.7

  functions-have-names@1.2.3: {}

  get-intrinsic@1.3.0:
    dependencies:
      call-bind-apply-helpers: 1.0.2
      es-define-property: 1.0.1
      es-errors: 1.3.0
      es-object-atoms: 1.1.1
      function-bind: 1.1.2
      get-proto: 1.0.1
      gopd: 1.2.0
      has-symbols: 1.1.0
      hasown: 2.0.2
      math-intrinsics: 1.1.0

  get-proto@1.0.1:
    dependencies:
      dunder-proto: 1.0.1
      es-object-atoms: 1.1.1

  get-symbol-description@1.1.0:
    dependencies:
      call-bound: 1.0.4
      es-errors: 1.3.0
      get-intrinsic: 1.3.0

  get-system-fonts@2.0.2: {}

  get-tsconfig@4.10.1:
    dependencies:
      resolve-pkg-maps: 1.0.0

  glob-parent@5.1.2:
    dependencies:
      is-glob: 4.0.3

  glob-parent@6.0.2:
    dependencies:
      is-glob: 4.0.3

  globals@14.0.0: {}

  globals@16.3.0: {}

  globalthis@1.0.4:
    dependencies:
      define-properties: 1.2.1
      gopd: 1.2.0

  globby@11.1.0:
    dependencies:
      array-union: 2.1.0
      dir-glob: 3.0.1
      fast-glob: 3.3.3
      ignore: 5.3.2
      merge2: 1.4.1
      slash: 3.0.0

  gopd@1.2.0: {}

  graceful-fs@4.2.11: {}

  graphemer@1.4.0: {}

  has-bigints@1.1.0: {}

  has-flag@4.0.0: {}

  has-property-descriptors@1.0.2:
    dependencies:
      es-define-property: 1.0.1

  has-proto@1.2.0:
    dependencies:
      dunder-proto: 1.0.1

  has-symbols@1.1.0: {}

  has-tostringtag@1.0.2:
    dependencies:
      has-symbols: 1.1.0

  hasown@2.0.2:
    dependencies:
      function-bind: 1.1.2

  human-id@4.1.1: {}

  i18next-resources-to-backend@1.2.1:
    dependencies:
      '@babel/runtime': 7.27.6

  i18next@25.3.2(typescript@5.9.2):
    dependencies:
      '@babel/runtime': 7.27.6
    optionalDependencies:
      typescript: 5.9.2

  iconv-lite@0.4.24:
    dependencies:
      safer-buffer: 2.1.2

  ignore@5.3.2: {}

  ignore@7.0.5: {}

  immutable@5.1.3: {}

  import-fresh@3.3.1:
    dependencies:
      parent-module: 1.0.1
      resolve-from: 4.0.0

  import-meta-resolve@4.1.0: {}

  imurmurhash@0.1.4: {}

  internal-slot@1.1.0:
    dependencies:
      es-errors: 1.3.0
      hasown: 2.0.2
      side-channel: 1.1.0

  is-alphabetical@2.0.1: {}

  is-alphanumerical@2.0.1:
    dependencies:
      is-alphabetical: 2.0.1
      is-decimal: 2.0.1

  is-arguments@1.2.0:
    dependencies:
      call-bound: 1.0.4
      has-tostringtag: 1.0.2

  is-array-buffer@3.0.5:
    dependencies:
      call-bind: 1.0.8
      call-bound: 1.0.4
      get-intrinsic: 1.3.0

  is-async-function@2.1.1:
    dependencies:
      async-function: 1.0.0
      call-bound: 1.0.4
      get-proto: 1.0.1
      has-tostringtag: 1.0.2
      safe-regex-test: 1.1.0

  is-bigint@1.1.0:
    dependencies:
      has-bigints: 1.1.0

  is-boolean-object@1.2.2:
    dependencies:
      call-bound: 1.0.4
      has-tostringtag: 1.0.2

  is-bun-module@2.0.0:
    dependencies:
      semver: 7.7.2

  is-callable@1.2.7: {}

  is-core-module@2.16.1:
    dependencies:
      hasown: 2.0.2

  is-data-view@1.0.2:
    dependencies:
      call-bound: 1.0.4
      get-intrinsic: 1.3.0
      is-typed-array: 1.1.15

  is-date-object@1.1.0:
    dependencies:
      call-bound: 1.0.4
      has-tostringtag: 1.0.2

  is-decimal@2.0.1: {}

  is-extglob@2.1.1: {}

  is-finalizationregistry@1.1.1:
    dependencies:
      call-bound: 1.0.4

  is-generator-function@1.1.0:
    dependencies:
      call-bound: 1.0.4
      get-proto: 1.0.1
      has-tostringtag: 1.0.2
      safe-regex-test: 1.1.0

  is-glob@4.0.3:
    dependencies:
      is-extglob: 2.1.1

  is-hexadecimal@2.0.1: {}

  is-map@2.0.3: {}

  is-negative-zero@2.0.3: {}

  is-number-object@1.1.1:
    dependencies:
      call-bound: 1.0.4
      has-tostringtag: 1.0.2

  is-number@7.0.0: {}

  is-reference@3.0.3:
    dependencies:
      '@types/estree': 1.0.8

  is-regex@1.2.1:
    dependencies:
      call-bound: 1.0.4
      gopd: 1.2.0
      has-tostringtag: 1.0.2
      hasown: 2.0.2

  is-set@2.0.3: {}

  is-shared-array-buffer@1.0.4:
    dependencies:
      call-bound: 1.0.4

  is-string@1.1.1:
    dependencies:
      call-bound: 1.0.4
      has-tostringtag: 1.0.2

  is-subdir@1.2.0:
    dependencies:
      better-path-resolve: 1.0.0

  is-symbol@1.1.1:
    dependencies:
      call-bound: 1.0.4
      has-symbols: 1.1.0
      safe-regex-test: 1.1.0

  is-typed-array@1.1.15:
    dependencies:
      which-typed-array: 1.1.19

  is-weakmap@2.0.2: {}

  is-weakref@1.1.1:
    dependencies:
      call-bound: 1.0.4

  is-weakset@2.0.4:
    dependencies:
      call-bound: 1.0.4
      get-intrinsic: 1.3.0

  is-windows@1.0.2: {}

  isarray@2.0.5: {}

  isexe@2.0.0: {}

  js-yaml@3.14.1:
    dependencies:
      argparse: 1.0.10
      esprima: 4.0.1

  js-yaml@4.1.0:
    dependencies:
      argparse: 2.0.1

  json-buffer@3.0.1: {}

  json-schema-traverse@0.4.1: {}

  json-stable-stringify-without-jsonify@1.0.1: {}

  json5@1.0.2:
    dependencies:
      minimist: 1.2.8

  jsonfile@4.0.0:
    optionalDependencies:
      graceful-fs: 4.2.11

  katex@0.16.22:
    dependencies:
      commander: 8.3.0

  keyv@4.5.4:
    dependencies:
      json-buffer: 3.0.1

  levn@0.4.1:
    dependencies:
      prelude-ls: 1.2.1
      type-check: 0.4.0

  linkify-it@5.0.0:
    dependencies:
      uc.micro: 2.1.0

  locate-character@3.0.0: {}

  locate-path@5.0.0:
    dependencies:
      p-locate: 4.1.0

  locate-path@6.0.0:
    dependencies:
      p-locate: 5.0.0

  lodash-es@4.17.21: {}

  lodash.merge@4.6.2: {}

  lodash.startcase@4.4.0: {}

  lru-cache@6.0.0:
    dependencies:
      yallist: 4.0.0

  lucide@0.514.0: {}

  lz-string@1.5.0: {}

  magic-string@0.30.17:
    dependencies:
      '@jridgewell/sourcemap-codec': 1.5.0

  markdown-it@14.1.0:
    dependencies:
      argparse: 2.0.1
      entities: 4.5.0
      linkify-it: 5.0.0
      mdurl: 2.0.0
      punycode.js: 2.3.1
      uc.micro: 2.1.0

  markdownlint@0.37.0:
    dependencies:
      markdown-it: 14.1.0
      micromark: 4.0.1
      micromark-extension-directive: 3.0.2
      micromark-extension-gfm-autolink-literal: 2.1.0
      micromark-extension-gfm-footnote: 2.1.0
      micromark-extension-gfm-table: 2.1.0
      micromark-extension-math: 3.1.0
      micromark-util-types: 2.0.1
    transitivePeerDependencies:
      - supports-color

  math-intrinsics@1.1.0: {}

  mdurl@2.0.0: {}

  merge2@1.4.1: {}

  micromark-core-commonmark@2.0.3:
    dependencies:
      decode-named-character-reference: 1.1.0
      devlop: 1.1.0
      micromark-factory-destination: 2.0.1
      micromark-factory-label: 2.0.1
      micromark-factory-space: 2.0.1
      micromark-factory-title: 2.0.1
      micromark-factory-whitespace: 2.0.1
      micromark-util-character: 2.1.1
      micromark-util-chunked: 2.0.1
      micromark-util-classify-character: 2.0.1
      micromark-util-html-tag-name: 2.0.1
      micromark-util-normalize-identifier: 2.0.1
      micromark-util-resolve-all: 2.0.1
      micromark-util-subtokenize: 2.1.0
      micromark-util-symbol: 2.0.1
      micromark-util-types: 2.0.1

  micromark-extension-directive@3.0.2:
    dependencies:
      devlop: 1.1.0
      micromark-factory-space: 2.0.1
      micromark-factory-whitespace: 2.0.1
      micromark-util-character: 2.1.1
      micromark-util-symbol: 2.0.1
      micromark-util-types: 2.0.1
      parse-entities: 4.0.2

  micromark-extension-gfm-autolink-literal@2.1.0:
    dependencies:
      micromark-util-character: 2.1.1
      micromark-util-sanitize-uri: 2.0.1
      micromark-util-symbol: 2.0.1
      micromark-util-types: 2.0.1

  micromark-extension-gfm-footnote@2.1.0:
    dependencies:
      devlop: 1.1.0
      micromark-core-commonmark: 2.0.3
      micromark-factory-space: 2.0.1
      micromark-util-character: 2.1.1
      micromark-util-normalize-identifier: 2.0.1
      micromark-util-sanitize-uri: 2.0.1
      micromark-util-symbol: 2.0.1
      micromark-util-types: 2.0.1

  micromark-extension-gfm-table@2.1.0:
    dependencies:
      devlop: 1.1.0
      micromark-factory-space: 2.0.1
      micromark-util-character: 2.1.1
      micromark-util-symbol: 2.0.1
      micromark-util-types: 2.0.1

  micromark-extension-math@3.1.0:
    dependencies:
      '@types/katex': 0.16.7
      devlop: 1.1.0
      katex: 0.16.22
      micromark-factory-space: 2.0.1
      micromark-util-character: 2.1.1
      micromark-util-symbol: 2.0.1
      micromark-util-types: 2.0.1

  micromark-factory-destination@2.0.1:
    dependencies:
      micromark-util-character: 2.1.1
      micromark-util-symbol: 2.0.1
      micromark-util-types: 2.0.1

  micromark-factory-label@2.0.1:
    dependencies:
      devlop: 1.1.0
      micromark-util-character: 2.1.1
      micromark-util-symbol: 2.0.1
      micromark-util-types: 2.0.1

  micromark-factory-space@2.0.1:
    dependencies:
      micromark-util-character: 2.1.1
      micromark-util-types: 2.0.1

  micromark-factory-title@2.0.1:
    dependencies:
      micromark-factory-space: 2.0.1
      micromark-util-character: 2.1.1
      micromark-util-symbol: 2.0.1
      micromark-util-types: 2.0.1

  micromark-factory-whitespace@2.0.1:
    dependencies:
      micromark-factory-space: 2.0.1
      micromark-util-character: 2.1.1
      micromark-util-symbol: 2.0.1
      micromark-util-types: 2.0.1

  micromark-util-character@2.1.1:
    dependencies:
      micromark-util-symbol: 2.0.1
      micromark-util-types: 2.0.1

  micromark-util-chunked@2.0.1:
    dependencies:
      micromark-util-symbol: 2.0.1

  micromark-util-classify-character@2.0.1:
    dependencies:
      micromark-util-character: 2.1.1
      micromark-util-symbol: 2.0.1
      micromark-util-types: 2.0.1

  micromark-util-combine-extensions@2.0.1:
    dependencies:
      micromark-util-chunked: 2.0.1
      micromark-util-types: 2.0.1

  micromark-util-decode-numeric-character-reference@2.0.2:
    dependencies:
      micromark-util-symbol: 2.0.1

  micromark-util-encode@2.0.1: {}

  micromark-util-html-tag-name@2.0.1: {}

  micromark-util-normalize-identifier@2.0.1:
    dependencies:
      micromark-util-symbol: 2.0.1

  micromark-util-resolve-all@2.0.1:
    dependencies:
      micromark-util-types: 2.0.1

  micromark-util-sanitize-uri@2.0.1:
    dependencies:
      micromark-util-character: 2.1.1
      micromark-util-encode: 2.0.1
      micromark-util-symbol: 2.0.1

  micromark-util-subtokenize@2.1.0:
    dependencies:
      devlop: 1.1.0
      micromark-util-chunked: 2.0.1
      micromark-util-symbol: 2.0.1
      micromark-util-types: 2.0.1

  micromark-util-symbol@2.0.1: {}

  micromark-util-types@2.0.1: {}

  micromark@4.0.1:
    dependencies:
      '@types/debug': 4.1.12
      debug: 4.4.1
      decode-named-character-reference: 1.1.0
      devlop: 1.1.0
      micromark-core-commonmark: 2.0.3
      micromark-factory-space: 2.0.1
      micromark-util-character: 2.1.1
      micromark-util-chunked: 2.0.1
      micromark-util-combine-extensions: 2.0.1
      micromark-util-decode-numeric-character-reference: 2.0.2
      micromark-util-encode: 2.0.1
      micromark-util-normalize-identifier: 2.0.1
      micromark-util-resolve-all: 2.0.1
      micromark-util-sanitize-uri: 2.0.1
      micromark-util-subtokenize: 2.1.0
      micromark-util-symbol: 2.0.1
      micromark-util-types: 2.0.1
    transitivePeerDependencies:
      - supports-color

  micromatch@4.0.8:
    dependencies:
      braces: 3.0.3
      picomatch: 2.3.1

  minimatch@3.1.2:
    dependencies:
      brace-expansion: 1.1.12

  minimatch@9.0.5:
    dependencies:
      brace-expansion: 2.0.2

  minimist@1.2.8: {}

  moment@2.29.4: {}

  moment@2.30.1: {}

  monkey-around@3.0.0: {}

  mri@1.2.0: {}

  ms@2.1.3: {}

  nanoid@3.3.11: {}

  napi-postinstall@0.2.4: {}

  natural-compare@1.4.0: {}

  object-inspect@1.13.4: {}

  object-is@1.1.6:
    dependencies:
      call-bind: 1.0.8
      define-properties: 1.2.1

  object-keys@1.1.1: {}

  object.assign@4.1.7:
    dependencies:
      call-bind: 1.0.8
      call-bound: 1.0.4
      define-properties: 1.2.1
      es-object-atoms: 1.1.1
      has-symbols: 1.1.0
      object-keys: 1.1.1

  object.fromentries@2.0.8:
    dependencies:
      call-bind: 1.0.8
      define-properties: 1.2.1
      es-abstract: 1.24.0
      es-object-atoms: 1.1.1

  object.groupby@1.0.3:
    dependencies:
      call-bind: 1.0.8
      define-properties: 1.2.1
      es-abstract: 1.24.0

  object.values@1.2.1:
    dependencies:
      call-bind: 1.0.8
      call-bound: 1.0.4
      define-properties: 1.2.1
      es-object-atoms: 1.1.1

  obsidian@1.4.11(@codemirror/state@6.5.2)(@codemirror/view@6.37.1):
    dependencies:
      '@codemirror/state': 6.5.2
      '@codemirror/view': 6.37.1
      '@types/codemirror': 5.60.8
      moment: 2.29.4

  opentype.js@0.8.0:
    dependencies:
      tiny-inflate: 1.0.3

  optionator@0.9.4:
    dependencies:
      deep-is: 0.1.4
      fast-levenshtein: 2.0.6
      levn: 0.4.1
      prelude-ls: 1.2.1
      type-check: 0.4.0
      word-wrap: 1.2.5

  outdent@0.5.0: {}

  own-keys@1.0.1:
    dependencies:
      get-intrinsic: 1.3.0
      object-keys: 1.1.1
      safe-push-apply: 1.0.0

  p-filter@2.1.0:
    dependencies:
      p-map: 2.1.0

  p-lazy@5.0.0: {}

  p-limit@2.3.0:
    dependencies:
      p-try: 2.2.0

  p-limit@3.1.0:
    dependencies:
      yocto-queue: 0.1.0

  p-locate@4.1.0:
    dependencies:
      p-limit: 2.3.0

  p-locate@5.0.0:
    dependencies:
      p-limit: 3.1.0

  p-map@2.1.0: {}

  p-try@2.2.0: {}

  package-manager-detector@0.2.11:
    dependencies:
      quansync: 0.2.10

  parent-module@1.0.1:
    dependencies:
      callsites: 3.1.0

  parse-entities@4.0.2:
    dependencies:
      '@types/unist': 2.0.11
      character-entities-legacy: 3.0.0
      character-reference-invalid: 2.0.1
      decode-named-character-reference: 1.1.0
      is-alphanumerical: 2.0.1
      is-decimal: 2.0.1
      is-hexadecimal: 2.0.1

  path-exists@4.0.0: {}

  path-key@3.1.1: {}

  path-parse@1.0.7: {}

  path-type@4.0.0: {}

  picocolors@1.1.1: {}

  picomatch@2.3.1: {}

  picomatch@4.0.2: {}

  pify@4.0.1: {}

  possible-typed-array-names@1.1.0: {}

  postcss-scss@4.0.9(postcss@8.5.5):
    dependencies:
      postcss: 8.5.5

  postcss-selector-parser@7.1.0:
    dependencies:
      cssesc: 3.0.0
      util-deprecate: 1.0.2

  postcss@8.5.5:
    dependencies:
      nanoid: 3.3.11
      picocolors: 1.1.1
      source-map-js: 1.2.1

  prelude-ls@1.2.1: {}

  prettier@2.8.8: {}

  promise-stream-reader@1.0.1: {}

  punycode.js@2.3.1: {}

  punycode@2.3.1: {}

  quansync@0.2.10: {}

  queue-microtask@1.2.3: {}

  read-yaml-file@1.1.0:
    dependencies:
      graceful-fs: 4.2.11
      js-yaml: 3.14.1
      pify: 4.0.1
      strip-bom: 3.0.0

  reflect.getprototypeof@1.0.10:
    dependencies:
      call-bind: 1.0.8
      define-properties: 1.2.1
      es-abstract: 1.24.0
      es-errors: 1.3.0
      es-object-atoms: 1.1.1
      get-intrinsic: 1.3.0
      get-proto: 1.0.1
      which-builtin-type: 1.2.1

  regexp.prototype.flags@1.5.4:
    dependencies:
      call-bind: 1.0.8
      define-properties: 1.2.1
      es-errors: 1.3.0
      get-proto: 1.0.1
      gopd: 1.2.0
      set-function-name: 2.0.2

  resolve-from@4.0.0: {}

  resolve-from@5.0.0: {}

  resolve-pkg-maps@1.0.0: {}

  resolve@1.22.10:
    dependencies:
      is-core-module: 2.16.1
      path-parse: 1.0.7
      supports-preserve-symlinks-flag: 1.0.0

  reusify@1.1.0: {}

  run-parallel@1.2.0:
    dependencies:
      queue-microtask: 1.2.3

  safe-array-concat@1.1.3:
    dependencies:
      call-bind: 1.0.8
      call-bound: 1.0.4
      get-intrinsic: 1.3.0
      has-symbols: 1.1.0
      isarray: 2.0.5

  safe-push-apply@1.0.0:
    dependencies:
      es-errors: 1.3.0
      isarray: 2.0.5

  safe-regex-test@1.1.0:
    dependencies:
      call-bound: 1.0.4
      es-errors: 1.3.0
      is-regex: 1.2.1

  safer-buffer@2.1.2: {}

  semver@6.3.1: {}

  semver@7.7.2: {}

  set-function-length@1.2.2:
    dependencies:
      define-data-property: 1.1.4
      es-errors: 1.3.0
      function-bind: 1.1.2
      get-intrinsic: 1.3.0
      gopd: 1.2.0
      has-property-descriptors: 1.0.2

  set-function-name@2.0.2:
    dependencies:
      define-data-property: 1.1.4
      es-errors: 1.3.0
      functions-have-names: 1.2.3
      has-property-descriptors: 1.0.2

  set-proto@1.0.0:
    dependencies:
      dunder-proto: 1.0.1
      es-errors: 1.3.0
      es-object-atoms: 1.1.1

  shebang-command@2.0.0:
    dependencies:
      shebang-regex: 3.0.0

  shebang-regex@3.0.0: {}

  shq@1.0.3: {}

  side-channel-list@1.0.0:
    dependencies:
      es-errors: 1.3.0
      object-inspect: 1.13.4

  side-channel-map@1.0.1:
    dependencies:
      call-bound: 1.0.4
      es-errors: 1.3.0
      get-intrinsic: 1.3.0
      object-inspect: 1.13.4

  side-channel-weakmap@1.0.2:
    dependencies:
      call-bound: 1.0.4
      es-errors: 1.3.0
      get-intrinsic: 1.3.0
      object-inspect: 1.13.4
      side-channel-map: 1.0.1

  side-channel@1.1.0:
    dependencies:
      es-errors: 1.3.0
      object-inspect: 1.13.4
      side-channel-list: 1.0.0
      side-channel-map: 1.0.1
      side-channel-weakmap: 1.0.2

  signal-exit@4.1.0: {}

  simple-icons@15.2.0: {}

  slash@3.0.0: {}

  source-map-js@1.2.1: {}

  source-map@0.7.4: {}

  spawndamnit@3.0.1:
    dependencies:
      cross-spawn: 7.0.6
      signal-exit: 4.1.0

  sprintf-js@1.0.3: {}

  stable-hash-x@0.1.1: {}

  stable-hash-x@0.2.0: {}

  stop-iteration-iterator@1.1.0:
    dependencies:
      es-errors: 1.3.0
      internal-slot: 1.1.0

  string.prototype.trim@1.2.10:
    dependencies:
      call-bind: 1.0.8
      call-bound: 1.0.4
      define-data-property: 1.1.4
      define-properties: 1.2.1
      es-abstract: 1.24.0
      es-object-atoms: 1.1.1
      has-property-descriptors: 1.0.2

  string.prototype.trimend@1.0.9:
    dependencies:
      call-bind: 1.0.8
      call-bound: 1.0.4
      define-properties: 1.2.1
      es-object-atoms: 1.1.1

  string.prototype.trimstart@1.0.8:
    dependencies:
      call-bind: 1.0.8
      define-properties: 1.2.1
      es-object-atoms: 1.1.1

  strip-ansi@6.0.1:
    dependencies:
      ansi-regex: 5.0.1

  strip-bom@3.0.0: {}

  strip-json-comments@3.1.1: {}

  style-mod@4.1.2: {}

  supports-color@7.2.0:
    dependencies:
      has-flag: 4.0.0

  supports-preserve-symlinks-flag@1.0.0: {}

  svelte-eslint-parser@1.2.0(svelte@5.34.3):
    dependencies:
      eslint-scope: 8.4.0
      eslint-visitor-keys: 4.2.1
      espree: 10.4.0
      postcss: 8.5.5
      postcss-scss: 4.0.9(postcss@8.5.5)
      postcss-selector-parser: 7.1.0
    optionalDependencies:
      svelte: 5.34.3

  svelte@5.34.3:
    dependencies:
      '@ampproject/remapping': 2.3.0
      '@jridgewell/sourcemap-codec': 1.5.0
      '@sveltejs/acorn-typescript': 1.0.5(acorn@8.15.0)
      '@types/estree': 1.0.8
      acorn: 8.15.0
      aria-query: 5.3.2
      axobject-query: 4.1.0
      clsx: 2.1.1
      esm-env: 1.2.2
      esrap: 1.4.9
      is-reference: 3.0.3
      locate-character: 3.0.0
      magic-string: 0.30.17
      zimmerframe: 1.1.2

  synckit@0.11.8:
    dependencies:
      '@pkgr/core': 0.2.7

  term-size@2.2.1: {}

  tiny-inflate@1.0.3: {}

  tinyglobby@0.2.14:
    dependencies:
      fdir: 6.4.6(picomatch@4.0.2)
      picomatch: 4.0.2

<<<<<<< HEAD
  tmp-promise@3.0.3:
    dependencies:
      tmp: 0.2.3

  tmp@0.0.33:
    dependencies:
      os-tmpdir: 1.0.2
=======
  tmp@0.2.5: {}
>>>>>>> 5febd958

  tmp@0.2.3: {}

  to-regex-range@5.0.1:
    dependencies:
      is-number: 7.0.0

  ts-api-utils@2.1.0(typescript@5.9.2):
    dependencies:
      typescript: 5.9.2

  ts-deepmerge@7.0.3: {}

  ts-essentials@10.1.1(typescript@5.9.2):
    optionalDependencies:
      typescript: 5.9.2

  ts-replace-all@1.0.0:
    dependencies:
      core-js: 3.43.0

  tsconfig-paths@3.15.0:
    dependencies:
      '@types/json5': 0.0.29
      json5: 1.0.2
      minimist: 1.2.8
      strip-bom: 3.0.0

  tslib@2.8.1: {}

  type-check@0.4.0:
    dependencies:
      prelude-ls: 1.2.1

  typed-array-buffer@1.0.3:
    dependencies:
      call-bound: 1.0.4
      es-errors: 1.3.0
      is-typed-array: 1.1.15

  typed-array-byte-length@1.0.3:
    dependencies:
      call-bind: 1.0.8
      for-each: 0.3.5
      gopd: 1.2.0
      has-proto: 1.2.0
      is-typed-array: 1.1.15

  typed-array-byte-offset@1.0.4:
    dependencies:
      available-typed-arrays: 1.0.7
      call-bind: 1.0.8
      for-each: 0.3.5
      gopd: 1.2.0
      has-proto: 1.2.0
      is-typed-array: 1.1.15
      reflect.getprototypeof: 1.0.10

  typed-array-length@1.0.7:
    dependencies:
      call-bind: 1.0.8
      for-each: 0.3.5
      gopd: 1.2.0
      is-typed-array: 1.1.15
      possible-typed-array-names: 1.1.0
      reflect.getprototypeof: 1.0.10

  typescript@5.9.2: {}

  uc.micro@2.1.0: {}

  unbox-primitive@1.1.0:
    dependencies:
      call-bound: 1.0.4
      has-bigints: 1.1.0
      has-symbols: 1.1.0
      which-boxed-primitive: 1.1.1

  undici-types@7.10.0: {}

  universalify@0.1.2: {}

  unrs-resolver@1.9.0:
    dependencies:
      napi-postinstall: 0.2.4
    optionalDependencies:
      '@unrs/resolver-binding-android-arm-eabi': 1.9.0
      '@unrs/resolver-binding-android-arm64': 1.9.0
      '@unrs/resolver-binding-darwin-arm64': 1.9.0
      '@unrs/resolver-binding-darwin-x64': 1.9.0
      '@unrs/resolver-binding-freebsd-x64': 1.9.0
      '@unrs/resolver-binding-linux-arm-gnueabihf': 1.9.0
      '@unrs/resolver-binding-linux-arm-musleabihf': 1.9.0
      '@unrs/resolver-binding-linux-arm64-gnu': 1.9.0
      '@unrs/resolver-binding-linux-arm64-musl': 1.9.0
      '@unrs/resolver-binding-linux-ppc64-gnu': 1.9.0
      '@unrs/resolver-binding-linux-riscv64-gnu': 1.9.0
      '@unrs/resolver-binding-linux-riscv64-musl': 1.9.0
      '@unrs/resolver-binding-linux-s390x-gnu': 1.9.0
      '@unrs/resolver-binding-linux-x64-gnu': 1.9.0
      '@unrs/resolver-binding-linux-x64-musl': 1.9.0
      '@unrs/resolver-binding-wasm32-wasi': 1.9.0
      '@unrs/resolver-binding-win32-arm64-msvc': 1.9.0
      '@unrs/resolver-binding-win32-ia32-msvc': 1.9.0
      '@unrs/resolver-binding-win32-x64-msvc': 1.9.0

  uri-js@4.4.1:
    dependencies:
      punycode: 2.3.1

  util-deprecate@1.0.2: {}

  w3c-keyname@2.2.8: {}

  which-boxed-primitive@1.1.1:
    dependencies:
      is-bigint: 1.1.0
      is-boolean-object: 1.2.2
      is-number-object: 1.1.1
      is-string: 1.1.1
      is-symbol: 1.1.1

  which-builtin-type@1.2.1:
    dependencies:
      call-bound: 1.0.4
      function.prototype.name: 1.1.8
      has-tostringtag: 1.0.2
      is-async-function: 2.1.1
      is-date-object: 1.1.0
      is-finalizationregistry: 1.1.1
      is-generator-function: 1.1.0
      is-regex: 1.2.1
      is-weakref: 1.1.1
      isarray: 2.0.5
      which-boxed-primitive: 1.1.1
      which-collection: 1.0.2
      which-typed-array: 1.1.19

  which-collection@1.0.2:
    dependencies:
      is-map: 2.0.3
      is-set: 2.0.3
      is-weakmap: 2.0.2
      is-weakset: 2.0.4

  which-typed-array@1.1.19:
    dependencies:
      available-typed-arrays: 1.0.7
      call-bind: 1.0.8
      call-bound: 1.0.4
      for-each: 0.3.5
      get-proto: 1.0.1
      gopd: 1.2.0
      has-tostringtag: 1.0.2

  which@2.0.2:
    dependencies:
      isexe: 2.0.0

  word-wrap@1.2.5: {}

  yallist@4.0.0: {}

  yocto-queue@0.1.0: {}

  zimmerframe@1.1.2: {}<|MERGE_RESOLUTION|>--- conflicted
+++ resolved
@@ -13,8 +13,7 @@
     dependencies:
       '@polyipseity/obsidian-plugin-library':
         specifier: ^1.32.0
-<<<<<<< HEAD
-        version: 1.32.0(@codemirror/state@6.5.2)(@codemirror/view@6.37.1)(esbuild@0.25.8)(typescript@5.8.3)
+        version: 1.32.0(@codemirror/state@6.5.2)(@codemirror/view@6.37.1)(esbuild@0.25.8)(typescript@5.9.2)
       '@xterm/addon-canvas':
         specifier: ^0.7.0
         version: 0.7.0(@xterm/xterm@5.5.0)
@@ -54,22 +53,15 @@
       browser-util-inspect:
         specifier: ^0.2.0
         version: 0.2.0
-=======
-        version: 1.32.0(@codemirror/state@6.5.2)(@codemirror/view@6.37.1)(esbuild@0.25.8)(typescript@5.9.2)
->>>>>>> 5febd958
       espree:
         specifier: ^10.4.0
         version: 10.4.0
       i18next:
         specifier: ^25.3.2
-<<<<<<< HEAD
-        version: 25.3.2(typescript@5.8.3)
+        version: 25.3.2(typescript@5.9.2)
       immutable:
         specifier: ^5.1.3
         version: 5.1.3
-=======
-        version: 25.3.2(typescript@5.9.2)
->>>>>>> 5febd958
       lodash-es:
         specifier: ^4.17.21
         version: 4.17.21
@@ -2184,18 +2176,12 @@
     resolution: {integrity: sha512-tX5e7OM1HnYr2+a2C/4V0htOcSQcoSTH9KgJnVvNm5zm/cyEWKJ7j7YutsH9CxMdtOkkLFy2AHrMci9IM8IPZQ==}
     engines: {node: '>=12.0.0'}
 
-<<<<<<< HEAD
   tmp-promise@3.0.3:
     resolution: {integrity: sha512-RwM7MoPojPxsOBYnyd2hy0bxtIlVrihNs9pj5SUvY8Zz1sQcQG2tG1hSr8PDxfgEB8RNKDhqbIlroIarSNDNsQ==}
 
-  tmp@0.0.33:
-    resolution: {integrity: sha512-jRCJlojKnZ3addtTOjdIqoRuPEKBvNXcGYqzO6zWZX8KfKEpnGY5jfggJQ3EjKuu8D4bJRr0y+cYJFmYbImXGw==}
-    engines: {node: '>=0.6.0'}
-=======
   tmp@0.2.5:
     resolution: {integrity: sha512-voyz6MApa1rQGUxT3E+BK7/ROe8itEx7vD8/HEvt4xwXucvQ5G5oeEiHkmHZJuBO21RpOf+YYm9MOivj709jow==}
     engines: {node: '>=14.14'}
->>>>>>> 5febd958
 
   tmp@0.2.3:
     resolution: {integrity: sha512-nZD7m9iCPC5g0pYmcaxogYKggSfLsdxl8of3Q/oIbqCqLLIO9IAF0GWjX1z9NZRHPiXv8Wex4yDCaZsgEw0Y8w==}
@@ -4608,17 +4594,11 @@
       fdir: 6.4.6(picomatch@4.0.2)
       picomatch: 4.0.2
 
-<<<<<<< HEAD
   tmp-promise@3.0.3:
     dependencies:
       tmp: 0.2.3
 
-  tmp@0.0.33:
-    dependencies:
-      os-tmpdir: 1.0.2
-=======
   tmp@0.2.5: {}
->>>>>>> 5febd958
 
   tmp@0.2.3: {}
 
