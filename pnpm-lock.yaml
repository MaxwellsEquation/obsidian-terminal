--- conflicted
+++ resolved
@@ -17,16 +17,8 @@
         specifier: ^4.17.21
         version: 4.17.21
       obsidian:
-<<<<<<< HEAD
-        specifier: ^1.2.5
+        specifier: ^1.2.8
         version: link:build/obsidian
-      obsidian-plugin-library:
-        specifier: ^1.5.0
-        version: link:build/obsidian-plugin-library
-=======
-        specifier: ^1.2.8
-        version: 1.2.8(@codemirror/state@6.0.0)(@codemirror/view@6.0.0)
->>>>>>> 4b16124f
       semver:
         specifier: ^7.5.3
         version: 7.5.3
@@ -107,7 +99,6 @@
         specifier: ^0.3.27
         version: 0.3.27(svelte@3.59.2)(typescript@5.1.6)
 
-<<<<<<< HEAD
   build/obsidian:
     dependencies:
       '@codemirror/state':
@@ -259,8 +250,6 @@
         specifier: ^3.0.1
         version: 3.0.1
 
-=======
->>>>>>> 4b16124f
 packages:
 
   /@aashutoshrathi/word-wrap@1.2.6:
