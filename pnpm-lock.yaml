lockfileVersion: '6.0'

settings:
  autoInstallPeers: true
  excludeLinksFromLockfile: false

overrides:
  tsconfig-paths: ^4.0.0

importers:

  .:
    dependencies:
      '@polyipseity/obsidian-plugin-library':
        specifier: ^1.18.1
        version: 1.18.1(@capacitor/core@5.2.0)(@codemirror/state@6.0.0)(@codemirror/view@6.0.0)(esbuild@0.19.2)(typescript@5.2.2)
      i18next:
        specifier: ^23.5.1
        version: 23.5.1
      lodash-es:
        specifier: ^4.17.21
        version: 4.17.21
      obsidian:
        specifier: ^1.2.8
        version: 1.2.8(@codemirror/state@6.0.0)(@codemirror/view@6.0.0)
      semver:
        specifier: ^7.5.4
        version: 7.5.4
      ts-essentials:
        specifier: ^9.4.0
        version: 9.4.0(typescript@5.2.2)
    devDependencies:
      '@changesets/cli':
        specifier: ^2.26.2
        version: 2.26.2
<<<<<<< HEAD
      '@polyipseity/obsidian':
        specifier: ^1.2.8
        version: 1.2.8(@codemirror/state@6.0.0)(@codemirror/view@6.0.0)
      '@tsconfig/esm':
        specifier: ^1.0.4
        version: 1.0.4
=======
>>>>>>> a52a3631
      '@tsconfig/node16':
        specifier: ^16.1.1
        version: 16.1.1
      '@tsconfig/recommended':
        specifier: ^1.0.2
        version: 1.0.2
      '@tsconfig/strictest':
        specifier: ^2.0.2
        version: 2.0.2
      '@types/lodash-es':
        specifier: ^4.17.9
        version: 4.17.9
      '@types/node':
        specifier: ^20.6.0
        version: 20.6.0
      '@types/semver':
        specifier: ^7.5.1
        version: 7.5.1
      '@typescript-eslint/eslint-plugin':
        specifier: ^6.7.0
        version: 6.7.0(@typescript-eslint/parser@6.7.0)(eslint@8.49.0)(typescript@5.2.2)
      '@typescript-eslint/parser':
        specifier: ^6.7.0
        version: 6.7.0(eslint@8.49.0)(typescript@5.2.2)
      builtin-modules:
        specifier: ^3.3.0
        version: 3.3.0
      esbuild:
        specifier: ^0.19.2
        version: 0.19.2
      esbuild-compress:
        specifier: ^2.0.0
        version: 2.0.0(esbuild@0.19.2)
      esbuild-plugin-globals:
        specifier: ^0.2.0
        version: 0.2.0
      esbuild-plugin-text-replace:
        specifier: ^1.3.0
        version: 1.3.0
      eslint:
        specifier: ^8.49.0
        version: 8.49.0
      eslint-import-resolver-typescript:
        specifier: ^3.6.0
        version: 3.6.0(@typescript-eslint/parser@6.7.0)(eslint-plugin-import@2.28.1)(eslint@8.49.0)
      eslint-plugin-import:
        specifier: ^2.28.1
        version: 2.28.1(@typescript-eslint/parser@6.7.0)(eslint-import-resolver-typescript@3.6.0)(eslint@8.49.0)
      p-lazy:
        specifier: ^4.0.0
        version: 4.0.0
      tslib:
        specifier: ^2.6.2
        version: 2.6.2
      typescript:
        specifier: ^5.2.2
        version: 5.2.2

packages:

  /@aashutoshrathi/word-wrap@1.2.6:
    resolution: {integrity: sha512-1Yjs2SvM8TflER/OD3cOjhWWOZb58A2t7wpE2S9XfBYTiIl+XFhQG2bjy4Pu1I+EAlCNUzRDYDdFwFYUKvXcIA==}
    engines: {node: '>=0.10.0'}
    dev: true

  /@babel/code-frame@7.22.5:
    resolution: {integrity: sha512-Xmwn266vad+6DAqEB2A6V/CcZVp62BbwVmcOJc2RPuwih1kw02TjQvWVWlcKGbBPd+8/0V5DEkOcizRGYsspYQ==}
    engines: {node: '>=6.9.0'}
    dependencies:
      '@babel/highlight': 7.22.5
    dev: true

  /@babel/helper-validator-identifier@7.22.5:
    resolution: {integrity: sha512-aJXu+6lErq8ltp+JhkJUfk1MTGyuA4v7f3pA+BJ5HLfNC6nAQ0Cpi9uOquUj8Hehg0aUiHzWQbOVJGao6ztBAQ==}
    engines: {node: '>=6.9.0'}
    dev: true

  /@babel/highlight@7.22.5:
    resolution: {integrity: sha512-BSKlD1hgnedS5XRnGOljZawtag7H1yPfQp0tdNJCHoH6AZ+Pcm9VvkrK59/Yy593Ypg0zMxH2BxD1VPYUQ7UIw==}
    engines: {node: '>=6.9.0'}
    dependencies:
      '@babel/helper-validator-identifier': 7.22.5
      chalk: 2.4.2
      js-tokens: 4.0.0
    dev: true

  /@babel/runtime@7.22.5:
    resolution: {integrity: sha512-ecjvYlnAaZ/KVneE/OdKYBYfgXV3Ptu6zQWmgEF7vwKhQnvVS6bjMD2XYgj+SNvQ1GfK/pjgokfPkC/2CO8CuA==}
    engines: {node: '>=6.9.0'}
    dependencies:
      regenerator-runtime: 0.13.11

  /@capacitor/core@5.2.0:
    resolution: {integrity: sha512-OQB33JCYzL9P8y4QcjKO+wt8dvh7CoQxbA1wvvAmdPO6M7FESxS7InO0wKWhgIXgW1GZRAri2NGYcxdvbazVKA==}
    dependencies:
      tslib: 2.6.2
    dev: false

  /@capacitor/filesystem@5.1.3(@capacitor/core@5.2.0):
    resolution: {integrity: sha512-6TEvJrpsWw7+ZjFH3ggW9mlHEOt4utGOjO9UPPXP4+OIDA1lW52Lpzg1XI/MMNZ9Wyz06kWgRljnS29LLltMiA==}
    peerDependencies:
      '@capacitor/core': ^5.1.1
    dependencies:
      '@capacitor/core': 5.2.0
    dev: false

  /@changesets/apply-release-plan@6.1.4:
    resolution: {integrity: sha512-FMpKF1fRlJyCZVYHr3CbinpZZ+6MwvOtWUuO8uo+svcATEoc1zRDcj23pAurJ2TZ/uVz1wFHH6K3NlACy0PLew==}
    dependencies:
      '@babel/runtime': 7.22.5
      '@changesets/config': 2.3.1
      '@changesets/get-version-range-type': 0.3.2
      '@changesets/git': 2.0.0
      '@changesets/types': 5.2.1
      '@manypkg/get-packages': 1.1.3
      detect-indent: 6.1.0
      fs-extra: 7.0.1
      lodash.startcase: 4.4.0
      outdent: 0.5.0
      prettier: 2.8.8
      resolve-from: 5.0.0
      semver: 7.5.4
    dev: true

  /@changesets/assemble-release-plan@5.2.4:
    resolution: {integrity: sha512-xJkWX+1/CUaOUWTguXEbCDTyWJFECEhmdtbkjhn5GVBGxdP/JwaHBIU9sW3FR6gD07UwZ7ovpiPclQZs+j+mvg==}
    dependencies:
      '@babel/runtime': 7.22.5
      '@changesets/errors': 0.1.4
      '@changesets/get-dependents-graph': 1.3.6
      '@changesets/types': 5.2.1
      '@manypkg/get-packages': 1.1.3
      semver: 7.5.4
    dev: true

  /@changesets/changelog-git@0.1.14:
    resolution: {integrity: sha512-+vRfnKtXVWsDDxGctOfzJsPhaCdXRYoe+KyWYoq5X/GqoISREiat0l3L8B0a453B2B4dfHGcZaGyowHbp9BSaA==}
    dependencies:
      '@changesets/types': 5.2.1
    dev: true

  /@changesets/cli@2.26.2:
    resolution: {integrity: sha512-dnWrJTmRR8bCHikJHl9b9HW3gXACCehz4OasrXpMp7sx97ECuBGGNjJhjPhdZNCvMy9mn4BWdplI323IbqsRig==}
    hasBin: true
    dependencies:
      '@babel/runtime': 7.22.5
      '@changesets/apply-release-plan': 6.1.4
      '@changesets/assemble-release-plan': 5.2.4
      '@changesets/changelog-git': 0.1.14
      '@changesets/config': 2.3.1
      '@changesets/errors': 0.1.4
      '@changesets/get-dependents-graph': 1.3.6
      '@changesets/get-release-plan': 3.0.17
      '@changesets/git': 2.0.0
      '@changesets/logger': 0.0.5
      '@changesets/pre': 1.0.14
      '@changesets/read': 0.5.9
      '@changesets/types': 5.2.1
      '@changesets/write': 0.2.3
      '@manypkg/get-packages': 1.1.3
      '@types/is-ci': 3.0.0
      '@types/semver': 7.5.1
      ansi-colors: 4.1.3
      chalk: 2.4.2
      enquirer: 2.3.6
      external-editor: 3.1.0
      fs-extra: 7.0.1
      human-id: 1.0.2
      is-ci: 3.0.1
      meow: 6.1.1
      outdent: 0.5.0
      p-limit: 2.3.0
      preferred-pm: 3.0.3
      resolve-from: 5.0.0
      semver: 7.5.4
      spawndamnit: 2.0.0
      term-size: 2.2.1
      tty-table: 4.2.1
    dev: true

  /@changesets/config@2.3.1:
    resolution: {integrity: sha512-PQXaJl82CfIXddUOppj4zWu+987GCw2M+eQcOepxN5s+kvnsZOwjEJO3DH9eVy+OP6Pg/KFEWdsECFEYTtbg6w==}
    dependencies:
      '@changesets/errors': 0.1.4
      '@changesets/get-dependents-graph': 1.3.6
      '@changesets/logger': 0.0.5
      '@changesets/types': 5.2.1
      '@manypkg/get-packages': 1.1.3
      fs-extra: 7.0.1
      micromatch: 4.0.5
    dev: true

  /@changesets/errors@0.1.4:
    resolution: {integrity: sha512-HAcqPF7snsUJ/QzkWoKfRfXushHTu+K5KZLJWPb34s4eCZShIf8BFO3fwq6KU8+G7L5KdtN2BzQAXOSXEyiY9Q==}
    dependencies:
      extendable-error: 0.1.7
    dev: true

  /@changesets/get-dependents-graph@1.3.6:
    resolution: {integrity: sha512-Q/sLgBANmkvUm09GgRsAvEtY3p1/5OCzgBE5vX3vgb5CvW0j7CEljocx5oPXeQSNph6FXulJlXV3Re/v3K3P3Q==}
    dependencies:
      '@changesets/types': 5.2.1
      '@manypkg/get-packages': 1.1.3
      chalk: 2.4.2
      fs-extra: 7.0.1
      semver: 7.5.4
    dev: true

  /@changesets/get-release-plan@3.0.17:
    resolution: {integrity: sha512-6IwKTubNEgoOZwDontYc2x2cWXfr6IKxP3IhKeK+WjyD6y3M4Gl/jdQvBw+m/5zWILSOCAaGLu2ZF6Q+WiPniw==}
    dependencies:
      '@babel/runtime': 7.22.5
      '@changesets/assemble-release-plan': 5.2.4
      '@changesets/config': 2.3.1
      '@changesets/pre': 1.0.14
      '@changesets/read': 0.5.9
      '@changesets/types': 5.2.1
      '@manypkg/get-packages': 1.1.3
    dev: true

  /@changesets/get-version-range-type@0.3.2:
    resolution: {integrity: sha512-SVqwYs5pULYjYT4op21F2pVbcrca4qA/bAA3FmFXKMN7Y+HcO8sbZUTx3TAy2VXulP2FACd1aC7f2nTuqSPbqg==}
    dev: true

  /@changesets/git@2.0.0:
    resolution: {integrity: sha512-enUVEWbiqUTxqSnmesyJGWfzd51PY4H7mH9yUw0hPVpZBJ6tQZFMU3F3mT/t9OJ/GjyiM4770i+sehAn6ymx6A==}
    dependencies:
      '@babel/runtime': 7.22.5
      '@changesets/errors': 0.1.4
      '@changesets/types': 5.2.1
      '@manypkg/get-packages': 1.1.3
      is-subdir: 1.2.0
      micromatch: 4.0.5
      spawndamnit: 2.0.0
    dev: true

  /@changesets/logger@0.0.5:
    resolution: {integrity: sha512-gJyZHomu8nASHpaANzc6bkQMO9gU/ib20lqew1rVx753FOxffnCrJlGIeQVxNWCqM+o6OOleCo/ivL8UAO5iFw==}
    dependencies:
      chalk: 2.4.2
    dev: true

  /@changesets/parse@0.3.16:
    resolution: {integrity: sha512-127JKNd167ayAuBjUggZBkmDS5fIKsthnr9jr6bdnuUljroiERW7FBTDNnNVyJ4l69PzR57pk6mXQdtJyBCJKg==}
    dependencies:
      '@changesets/types': 5.2.1
      js-yaml: 3.14.1
    dev: true

  /@changesets/pre@1.0.14:
    resolution: {integrity: sha512-dTsHmxQWEQekHYHbg+M1mDVYFvegDh9j/kySNuDKdylwfMEevTeDouR7IfHNyVodxZXu17sXoJuf2D0vi55FHQ==}
    dependencies:
      '@babel/runtime': 7.22.5
      '@changesets/errors': 0.1.4
      '@changesets/types': 5.2.1
      '@manypkg/get-packages': 1.1.3
      fs-extra: 7.0.1
    dev: true

  /@changesets/read@0.5.9:
    resolution: {integrity: sha512-T8BJ6JS6j1gfO1HFq50kU3qawYxa4NTbI/ASNVVCBTsKquy2HYwM9r7ZnzkiMe8IEObAJtUVGSrePCOxAK2haQ==}
    dependencies:
      '@babel/runtime': 7.22.5
      '@changesets/git': 2.0.0
      '@changesets/logger': 0.0.5
      '@changesets/parse': 0.3.16
      '@changesets/types': 5.2.1
      chalk: 2.4.2
      fs-extra: 7.0.1
      p-filter: 2.1.0
    dev: true

  /@changesets/types@4.1.0:
    resolution: {integrity: sha512-LDQvVDv5Kb50ny2s25Fhm3d9QSZimsoUGBsUioj6MC3qbMUCuC8GPIvk/M6IvXx3lYhAs0lwWUQLb+VIEUCECw==}
    dev: true

  /@changesets/types@5.2.1:
    resolution: {integrity: sha512-myLfHbVOqaq9UtUKqR/nZA/OY7xFjQMdfgfqeZIBK4d0hA6pgxArvdv8M+6NUzzBsjWLOtvApv8YHr4qM+Kpfg==}
    dev: true

  /@changesets/write@0.2.3:
    resolution: {integrity: sha512-Dbamr7AIMvslKnNYsLFafaVORx4H0pvCA2MHqgtNCySMe1blImEyAEOzDmcgKAkgz4+uwoLz7demIrX+JBr/Xw==}
    dependencies:
      '@babel/runtime': 7.22.5
      '@changesets/types': 5.2.1
      fs-extra: 7.0.1
      human-id: 1.0.2
      prettier: 2.8.8
    dev: true

  /@codemirror/state@6.0.0:
    resolution: {integrity: sha512-UjP/jB2dz7B+1L+eiCm8YWhM1zBkFM2zUyp8hhtpvgmuOFmoWjwqHnICQmM34HNPBqMPcVY9ZcqJcOhDrB+dBQ==}

  /@codemirror/view@6.0.0:
    resolution: {integrity: sha512-IdbZtg17jpLdNnetoPpSOMZNtsCEAexFNdG7tU6TlJkLQakaTNrzXiQEIx9oiZx3f1ql6Zbr8+qyLr/pkrmsng==}
    dependencies:
      '@codemirror/state': 6.0.0
      style-mod: 4.0.3
      w3c-keyname: 2.2.6

  /@esbuild/android-arm64@0.19.2:
    resolution: {integrity: sha512-lsB65vAbe90I/Qe10OjkmrdxSX4UJDjosDgb8sZUKcg3oefEuW2OT2Vozz8ef7wrJbMcmhvCC+hciF8jY/uAkw==}
    engines: {node: '>=12'}
    cpu: [arm64]
    os: [android]
    requiresBuild: true
    optional: true

  /@esbuild/android-arm@0.19.2:
    resolution: {integrity: sha512-tM8yLeYVe7pRyAu9VMi/Q7aunpLwD139EY1S99xbQkT4/q2qa6eA4ige/WJQYdJ8GBL1K33pPFhPfPdJ/WzT8Q==}
    engines: {node: '>=12'}
    cpu: [arm]
    os: [android]
    requiresBuild: true
    optional: true

  /@esbuild/android-x64@0.19.2:
    resolution: {integrity: sha512-qK/TpmHt2M/Hg82WXHRc/W/2SGo/l1thtDHZWqFq7oi24AjZ4O/CpPSu6ZuYKFkEgmZlFoa7CooAyYmuvnaG8w==}
    engines: {node: '>=12'}
    cpu: [x64]
    os: [android]
    requiresBuild: true
    optional: true

  /@esbuild/darwin-arm64@0.19.2:
    resolution: {integrity: sha512-Ora8JokrvrzEPEpZO18ZYXkH4asCdc1DLdcVy8TGf5eWtPO1Ie4WroEJzwI52ZGtpODy3+m0a2yEX9l+KUn0tA==}
    engines: {node: '>=12'}
    cpu: [arm64]
    os: [darwin]
    requiresBuild: true
    optional: true

  /@esbuild/darwin-x64@0.19.2:
    resolution: {integrity: sha512-tP+B5UuIbbFMj2hQaUr6EALlHOIOmlLM2FK7jeFBobPy2ERdohI4Ka6ZFjZ1ZYsrHE/hZimGuU90jusRE0pwDw==}
    engines: {node: '>=12'}
    cpu: [x64]
    os: [darwin]
    requiresBuild: true
    optional: true

  /@esbuild/freebsd-arm64@0.19.2:
    resolution: {integrity: sha512-YbPY2kc0acfzL1VPVK6EnAlig4f+l8xmq36OZkU0jzBVHcOTyQDhnKQaLzZudNJQyymd9OqQezeaBgkTGdTGeQ==}
    engines: {node: '>=12'}
    cpu: [arm64]
    os: [freebsd]
    requiresBuild: true
    optional: true

  /@esbuild/freebsd-x64@0.19.2:
    resolution: {integrity: sha512-nSO5uZT2clM6hosjWHAsS15hLrwCvIWx+b2e3lZ3MwbYSaXwvfO528OF+dLjas1g3bZonciivI8qKR/Hm7IWGw==}
    engines: {node: '>=12'}
    cpu: [x64]
    os: [freebsd]
    requiresBuild: true
    optional: true

  /@esbuild/linux-arm64@0.19.2:
    resolution: {integrity: sha512-ig2P7GeG//zWlU0AggA3pV1h5gdix0MA3wgB+NsnBXViwiGgY77fuN9Wr5uoCrs2YzaYfogXgsWZbm+HGr09xg==}
    engines: {node: '>=12'}
    cpu: [arm64]
    os: [linux]
    requiresBuild: true
    optional: true

  /@esbuild/linux-arm@0.19.2:
    resolution: {integrity: sha512-Odalh8hICg7SOD7XCj0YLpYCEc+6mkoq63UnExDCiRA2wXEmGlK5JVrW50vZR9Qz4qkvqnHcpH+OFEggO3PgTg==}
    engines: {node: '>=12'}
    cpu: [arm]
    os: [linux]
    requiresBuild: true
    optional: true

  /@esbuild/linux-ia32@0.19.2:
    resolution: {integrity: sha512-mLfp0ziRPOLSTek0Gd9T5B8AtzKAkoZE70fneiiyPlSnUKKI4lp+mGEnQXcQEHLJAcIYDPSyBvsUbKUG2ri/XQ==}
    engines: {node: '>=12'}
    cpu: [ia32]
    os: [linux]
    requiresBuild: true
    optional: true

  /@esbuild/linux-loong64@0.19.2:
    resolution: {integrity: sha512-hn28+JNDTxxCpnYjdDYVMNTR3SKavyLlCHHkufHV91fkewpIyQchS1d8wSbmXhs1fiYDpNww8KTFlJ1dHsxeSw==}
    engines: {node: '>=12'}
    cpu: [loong64]
    os: [linux]
    requiresBuild: true
    optional: true

  /@esbuild/linux-mips64el@0.19.2:
    resolution: {integrity: sha512-KbXaC0Sejt7vD2fEgPoIKb6nxkfYW9OmFUK9XQE4//PvGIxNIfPk1NmlHmMg6f25x57rpmEFrn1OotASYIAaTg==}
    engines: {node: '>=12'}
    cpu: [mips64el]
    os: [linux]
    requiresBuild: true
    optional: true

  /@esbuild/linux-ppc64@0.19.2:
    resolution: {integrity: sha512-dJ0kE8KTqbiHtA3Fc/zn7lCd7pqVr4JcT0JqOnbj4LLzYnp+7h8Qi4yjfq42ZlHfhOCM42rBh0EwHYLL6LEzcw==}
    engines: {node: '>=12'}
    cpu: [ppc64]
    os: [linux]
    requiresBuild: true
    optional: true

  /@esbuild/linux-riscv64@0.19.2:
    resolution: {integrity: sha512-7Z/jKNFufZ/bbu4INqqCN6DDlrmOTmdw6D0gH+6Y7auok2r02Ur661qPuXidPOJ+FSgbEeQnnAGgsVynfLuOEw==}
    engines: {node: '>=12'}
    cpu: [riscv64]
    os: [linux]
    requiresBuild: true
    optional: true

  /@esbuild/linux-s390x@0.19.2:
    resolution: {integrity: sha512-U+RinR6aXXABFCcAY4gSlv4CL1oOVvSSCdseQmGO66H+XyuQGZIUdhG56SZaDJQcLmrSfRmx5XZOWyCJPRqS7g==}
    engines: {node: '>=12'}
    cpu: [s390x]
    os: [linux]
    requiresBuild: true
    optional: true

  /@esbuild/linux-x64@0.19.2:
    resolution: {integrity: sha512-oxzHTEv6VPm3XXNaHPyUTTte+3wGv7qVQtqaZCrgstI16gCuhNOtBXLEBkBREP57YTd68P0VgDgG73jSD8bwXQ==}
    engines: {node: '>=12'}
    cpu: [x64]
    os: [linux]
    requiresBuild: true
    optional: true

  /@esbuild/netbsd-x64@0.19.2:
    resolution: {integrity: sha512-WNa5zZk1XpTTwMDompZmvQLHszDDDN7lYjEHCUmAGB83Bgs20EMs7ICD+oKeT6xt4phV4NDdSi/8OfjPbSbZfQ==}
    engines: {node: '>=12'}
    cpu: [x64]
    os: [netbsd]
    requiresBuild: true
    optional: true

  /@esbuild/openbsd-x64@0.19.2:
    resolution: {integrity: sha512-S6kI1aT3S++Dedb7vxIuUOb3oAxqxk2Rh5rOXOTYnzN8JzW1VzBd+IqPiSpgitu45042SYD3HCoEyhLKQcDFDw==}
    engines: {node: '>=12'}
    cpu: [x64]
    os: [openbsd]
    requiresBuild: true
    optional: true

  /@esbuild/sunos-x64@0.19.2:
    resolution: {integrity: sha512-VXSSMsmb+Z8LbsQGcBMiM+fYObDNRm8p7tkUDMPG/g4fhFX5DEFmjxIEa3N8Zr96SjsJ1woAhF0DUnS3MF3ARw==}
    engines: {node: '>=12'}
    cpu: [x64]
    os: [sunos]
    requiresBuild: true
    optional: true

  /@esbuild/win32-arm64@0.19.2:
    resolution: {integrity: sha512-5NayUlSAyb5PQYFAU9x3bHdsqB88RC3aM9lKDAz4X1mo/EchMIT1Q+pSeBXNgkfNmRecLXA0O8xP+x8V+g/LKg==}
    engines: {node: '>=12'}
    cpu: [arm64]
    os: [win32]
    requiresBuild: true
    optional: true

  /@esbuild/win32-ia32@0.19.2:
    resolution: {integrity: sha512-47gL/ek1v36iN0wL9L4Q2MFdujR0poLZMJwhO2/N3gA89jgHp4MR8DKCmwYtGNksbfJb9JoTtbkoe6sDhg2QTA==}
    engines: {node: '>=12'}
    cpu: [ia32]
    os: [win32]
    requiresBuild: true
    optional: true

  /@esbuild/win32-x64@0.19.2:
    resolution: {integrity: sha512-tcuhV7ncXBqbt/Ybf0IyrMcwVOAPDckMK9rXNHtF17UTK18OKLpg08glminN06pt2WCoALhXdLfSPbVvK/6fxw==}
    engines: {node: '>=12'}
    cpu: [x64]
    os: [win32]
    requiresBuild: true
    optional: true

  /@eslint-community/eslint-utils@4.4.0(eslint@8.49.0):
    resolution: {integrity: sha512-1/sA4dwrzBAyeUoQ6oxahHKmrZvsnLCg4RfxW3ZFGGmQkSNQPFNLV9CUEFQP1x9EYXHTo5p6xdhZM1Ne9p/AfA==}
    engines: {node: ^12.22.0 || ^14.17.0 || >=16.0.0}
    peerDependencies:
      eslint: ^6.0.0 || ^7.0.0 || >=8.0.0
    dependencies:
      eslint: 8.49.0
      eslint-visitor-keys: 3.4.3
    dev: true

  /@eslint-community/regexpp@4.6.2:
    resolution: {integrity: sha512-pPTNuaAG3QMH+buKyBIGJs3g/S5y0caxw0ygM3YyE6yJFySwiGGSzA+mM3KJ8QQvzeLh3blwgSonkFjgQdxzMw==}
    engines: {node: ^12.0.0 || ^14.0.0 || >=16.0.0}
    dev: true

  /@eslint/eslintrc@2.1.2:
    resolution: {integrity: sha512-+wvgpDsrB1YqAMdEUCcnTlpfVBH7Vqn6A/NT3D8WVXFIaKMlErPIZT3oCIAVCOtarRpMtelZLqJeU3t7WY6X6g==}
    engines: {node: ^12.22.0 || ^14.17.0 || >=16.0.0}
    dependencies:
      ajv: 6.12.6
      debug: 4.3.4
      espree: 9.6.1
      globals: 13.20.0
      ignore: 5.2.4
      import-fresh: 3.3.0
      js-yaml: 4.1.0
      minimatch: 3.1.2
      strip-json-comments: 3.1.1
    transitivePeerDependencies:
      - supports-color
    dev: true

  /@eslint/js@8.49.0:
    resolution: {integrity: sha512-1S8uAY/MTJqVx0SC4epBq+N2yhuwtNwLbJYNZyhL2pO1ZVKn5HFXav5T41Ryzy9K9V7ZId2JB2oy/W4aCd9/2w==}
    engines: {node: ^12.22.0 || ^14.17.0 || >=16.0.0}
    dev: true

  /@humanwhocodes/config-array@0.11.11:
    resolution: {integrity: sha512-N2brEuAadi0CcdeMXUkhbZB84eskAc8MEX1By6qEchoVywSgXPIjou4rYsl0V3Hj0ZnuGycGCjdNgockbzeWNA==}
    engines: {node: '>=10.10.0'}
    dependencies:
      '@humanwhocodes/object-schema': 1.2.1
      debug: 4.3.4
      minimatch: 3.1.2
    transitivePeerDependencies:
      - supports-color
    dev: true

  /@humanwhocodes/module-importer@1.0.1:
    resolution: {integrity: sha512-bxveV4V8v5Yb4ncFTT3rPSgZBOpCkjfK0y4oVVVJwIuDVBRMDXrPyXRL988i5ap9m9bnyEEjWfm5WkBmtffLfA==}
    engines: {node: '>=12.22'}
    dev: true

  /@humanwhocodes/object-schema@1.2.1:
    resolution: {integrity: sha512-ZnQMnLV4e7hDlUvw8H+U8ASL02SS2Gn6+9Ac3wGGLIe7+je2AeAOxPY+izIPJDfFDb7eDjev0Us8MO1iFRN8hA==}
    dev: true

  /@jridgewell/resolve-uri@3.1.1:
    resolution: {integrity: sha512-dSYZh7HhCDtCKm4QakX0xFpsRDqjjtZf/kjI/v3T3Nwt5r8/qz/M19F9ySyOqU94SXBmeG9ttTul+YnR4LOxFA==}
    engines: {node: '>=6.0.0'}
    dev: false

  /@jridgewell/sourcemap-codec@1.4.15:
    resolution: {integrity: sha512-eF2rxCRulEKXHTRiDrDy6erMYWqNw4LPdQ8UQA4huuxaQsVeRPFl2oM8oDGxMFhJUWZf9McpLtJasDDZb/Bpeg==}
    dev: false

  /@jridgewell/trace-mapping@0.3.19:
    resolution: {integrity: sha512-kf37QtfW+Hwx/buWGMPcR60iF9ziHa6r/CZJIHbmcm4+0qrXiVdxegAH0F6yddEVQ7zdkjcGCgCzUu+BcbhQxw==}
    dependencies:
      '@jridgewell/resolve-uri': 3.1.1
      '@jridgewell/sourcemap-codec': 1.4.15
    dev: false

  /@manypkg/find-root@1.1.0:
    resolution: {integrity: sha512-mki5uBvhHzO8kYYix/WRy2WX8S3B5wdVSc9D6KcU5lQNglP2yt58/VfLuAK49glRXChosY8ap2oJ1qgma3GUVA==}
    dependencies:
      '@babel/runtime': 7.22.5
      '@types/node': 12.20.55
      find-up: 4.1.0
      fs-extra: 8.1.0
    dev: true

  /@manypkg/get-packages@1.1.3:
    resolution: {integrity: sha512-fo+QhuU3qE/2TQMQmbVMqaQ6EWbMhi4ABWP+O4AM1NqPBuy0OrApV5LO6BrrgnhtAHS2NH6RrVk9OL181tTi8A==}
    dependencies:
      '@babel/runtime': 7.22.5
      '@changesets/types': 4.1.0
      '@manypkg/find-root': 1.1.0
      fs-extra: 8.1.0
      globby: 11.1.0
      read-yaml-file: 1.1.0
    dev: true

  /@nodelib/fs.scandir@2.1.5:
    resolution: {integrity: sha512-vq24Bq3ym5HEQm2NKCr3yXDwjc7vTsEThRDnkp2DK9p1uqLR+DHurm/NOTo0KG7HYHU7eppKZj3MyqYuMBf62g==}
    engines: {node: '>= 8'}
    dependencies:
      '@nodelib/fs.stat': 2.0.5
      run-parallel: 1.2.0
    dev: true

  /@nodelib/fs.stat@2.0.5:
    resolution: {integrity: sha512-RkhPPp2zrqDAQA/2jNhnztcPAlv64XdhIp7a7454A5ovI7Bukxgt7MX7udwAu3zg1DcpPU0rz3VV1SeaqvY4+A==}
    engines: {node: '>= 8'}
    dev: true

  /@nodelib/fs.walk@1.2.8:
    resolution: {integrity: sha512-oGB+UxlgWcgQkgwo8GcEGwemoTFt3FIO9ababBmaGwXIoBKZ+GTy0pP185beGg7Llih/NSHSV2XAs1lnznocSg==}
    engines: {node: '>= 8'}
    dependencies:
      '@nodelib/fs.scandir': 2.1.5
      fastq: 1.15.0
    dev: true

  /@polyipseity/obsidian-plugin-library@1.18.1(@capacitor/core@5.2.0)(@codemirror/state@6.0.0)(@codemirror/view@6.0.0)(esbuild@0.19.2)(typescript@5.2.2):
    resolution: {integrity: sha512-EGwLWDcwoJNWXaTJGzDGJwbXteNepA2Z4mnLteDkVz95PCeDm96M8fRYFTflRoM3OzyZIP+KiRkAzqDL0Vu1OQ==}
    peerDependencies:
      esbuild: '>=0.17.0'
    peerDependenciesMeta:
      esbuild:
        optional: true
    dependencies:
      '@capacitor/filesystem': 5.1.3(@capacitor/core@5.2.0)
      '@jridgewell/trace-mapping': 0.3.19
      async-lock: 1.4.0
      browser-util-inspect: 0.2.0
      convert-source-map: 2.0.0
      deep-equal: 2.2.2
      esbuild: 0.19.2
      file-saver: 2.0.5
      i18next: 23.5.1
      i18next-resources-to-backend: 1.1.4
      import-meta-resolve: 3.0.0
      lodash-es: 4.17.21
      lucide: 0.276.0
      lz-string: 1.5.0
      monkey-around: 2.3.0
      obsidian: 1.2.8(@codemirror/state@6.0.0)(@codemirror/view@6.0.0)
      p-lazy: 4.0.0
      semver: 7.5.4
      source-map: 0.7.4
      svelte: 3.59.2
      ts-deepmerge: 6.2.0
      ts-essentials: 9.4.0(typescript@5.2.2)
    transitivePeerDependencies:
      - '@capacitor/core'
      - '@codemirror/state'
      - '@codemirror/view'
      - typescript
    dev: false

<<<<<<< HEAD
  /@polyipseity/obsidian@1.2.8(@codemirror/state@6.0.0)(@codemirror/view@6.0.0):
    resolution: {integrity: sha512-rlXPpSAmZwxmcxsa163vl8eQMYq7gQwB+fx76NdvG3TC5ln7AG4uVRMfCyLfoePRYc8JxeJoUNujH0bgnePymA==}
    peerDependencies:
      '@codemirror/state': ^6.0.0
      '@codemirror/view': ^6.0.0
    dependencies:
      '@codemirror/state': 6.0.0
      '@codemirror/view': 6.0.0
      '@types/codemirror': 0.0.108
      moment: 2.29.4
    dev: true

  /@tsconfig/esm@1.0.4:
    resolution: {integrity: sha512-bix9CWljCxyD06nGQRDYdmTw0wevvEDyrLKjbDocGV31JQYbfqqgMV1yFeJ9aDgorKQ9yDLrak8poiggsB5Liw==}
    dev: true

=======
>>>>>>> a52a3631
  /@tsconfig/node16@16.1.1:
    resolution: {integrity: sha512-+pio93ejHN4nINX4pXqfnR/fPLRtJBaT4ORaa5RH0Oc1zoYmo2B2koG+M328CQhHKn1Wj6FcOxCDFXAot9NhvA==}
    dev: true

  /@tsconfig/recommended@1.0.2:
    resolution: {integrity: sha512-dbHBtbWBOjq0/otpopAE02NT2Cm05Qe2JsEKeCf/wjSYbI2hz8nCqnpnOJWHATgjDz4fd3dchs3Wy1gQGjfN6w==}
    dev: true

  /@tsconfig/strictest@2.0.2:
    resolution: {integrity: sha512-jt4jIsWKvUvuY6adJnQJlb/UR7DdjC8CjHI/OaSQruj2yX9/K6+KOvDt/vD6udqos/FUk5Op66CvYT7TBLYO5Q==}
    dev: true

  /@types/codemirror@0.0.108:
    resolution: {integrity: sha512-3FGFcus0P7C2UOGCNUVENqObEb4SFk+S8Dnxq7K6aIsLVs/vDtlangl3PEO0ykaKXyK56swVF6Nho7VsA44uhw==}
    dependencies:
      '@types/tern': 0.23.4

  /@types/estree@1.0.1:
    resolution: {integrity: sha512-LG4opVs2ANWZ1TJoKc937iMmNstM/d0ae1vNbnBvBhqCSezgVUOzcLCqbI5elV8Vy6WKwKjaqR+zO9VKirBBCA==}

  /@types/is-ci@3.0.0:
    resolution: {integrity: sha512-Q0Op0hdWbYd1iahB+IFNQcWXFq4O0Q5MwQP7uN0souuQ4rPg1vEYcnIOfr1gY+M+6rc8FGoRaBO1mOOvL29sEQ==}
    dependencies:
      ci-info: 3.8.0
    dev: true

  /@types/json-schema@7.0.12:
    resolution: {integrity: sha512-Hr5Jfhc9eYOQNPYO5WLDq/n4jqijdHNlDXjuAQkkt+mWdQR+XJToOHrsD4cPaMXpn6KO7y2+wM8AZEs8VpBLVA==}
    dev: true

  /@types/lodash-es@4.17.9:
    resolution: {integrity: sha512-ZTcmhiI3NNU7dEvWLZJkzG6ao49zOIjEgIE0RgV7wbPxU0f2xT3VSAHw2gmst8swH6V0YkLRGp4qPlX/6I90MQ==}
    dependencies:
      '@types/lodash': 4.14.194
    dev: true

  /@types/lodash@4.14.194:
    resolution: {integrity: sha512-r22s9tAS7imvBt2lyHC9B8AGwWnXaYb1tY09oyLkXDs4vArpYJzw09nj8MLx5VfciBPGIb+ZwG0ssYnEPJxn/g==}
    dev: true

  /@types/minimist@1.2.2:
    resolution: {integrity: sha512-jhuKLIRrhvCPLqwPcx6INqmKeiA5EWrsCOPhrlFSrbrmU4ZMPjj5Ul/oLCMDO98XRUIwVm78xICz4EPCektzeQ==}
    dev: true

  /@types/node@12.20.55:
    resolution: {integrity: sha512-J8xLz7q2OFulZ2cyGTLE1TbbZcjpno7FaN6zdJNrgAdrJ+DZzh/uFR6YrTb4C+nXakvud8Q4+rbhoIWlYQbUFQ==}
    dev: true

  /@types/node@20.6.0:
    resolution: {integrity: sha512-najjVq5KN2vsH2U/xyh2opaSEz6cZMR2SetLIlxlj08nOcmPOemJmUK2o4kUzfLqfrWE0PIrNeE16XhYDd3nqg==}
    dev: true

  /@types/normalize-package-data@2.4.1:
    resolution: {integrity: sha512-Gj7cI7z+98M282Tqmp2K5EIsoouUEzbBJhQQzDE3jSIRk6r9gsz0oUokqIUR4u1R3dMHo0pDHM7sNOHyhulypw==}
    dev: true

  /@types/semver@7.5.1:
    resolution: {integrity: sha512-cJRQXpObxfNKkFAZbJl2yjWtJCqELQIdShsogr1d2MilP8dKD9TE/nEKHkJgUNHdGKCQaf9HbIynuV2csLGVLg==}
    dev: true

  /@types/tern@0.23.4:
    resolution: {integrity: sha512-JAUw1iXGO1qaWwEOzxTKJZ/5JxVeON9kvGZ/osgZaJImBnyjyn0cjovPsf6FNLmyGY8Vw9DoXZCMlfMkMwHRWg==}
    dependencies:
      '@types/estree': 1.0.1

  /@typescript-eslint/eslint-plugin@6.7.0(@typescript-eslint/parser@6.7.0)(eslint@8.49.0)(typescript@5.2.2):
    resolution: {integrity: sha512-gUqtknHm0TDs1LhY12K2NA3Rmlmp88jK9Tx8vGZMfHeNMLE3GH2e9TRub+y+SOjuYgtOmok+wt1AyDPZqxbNag==}
    engines: {node: ^16.0.0 || >=18.0.0}
    peerDependencies:
      '@typescript-eslint/parser': ^6.0.0 || ^6.0.0-alpha
      eslint: ^7.0.0 || ^8.0.0
      typescript: '*'
    peerDependenciesMeta:
      typescript:
        optional: true
    dependencies:
      '@eslint-community/regexpp': 4.6.2
      '@typescript-eslint/parser': 6.7.0(eslint@8.49.0)(typescript@5.2.2)
      '@typescript-eslint/scope-manager': 6.7.0
      '@typescript-eslint/type-utils': 6.7.0(eslint@8.49.0)(typescript@5.2.2)
      '@typescript-eslint/utils': 6.7.0(eslint@8.49.0)(typescript@5.2.2)
      '@typescript-eslint/visitor-keys': 6.7.0
      debug: 4.3.4
      eslint: 8.49.0
      graphemer: 1.4.0
      ignore: 5.2.4
      natural-compare: 1.4.0
      semver: 7.5.4
      ts-api-utils: 1.0.1(typescript@5.2.2)
      typescript: 5.2.2
    transitivePeerDependencies:
      - supports-color
    dev: true

  /@typescript-eslint/parser@6.7.0(eslint@8.49.0)(typescript@5.2.2):
    resolution: {integrity: sha512-jZKYwqNpNm5kzPVP5z1JXAuxjtl2uG+5NpaMocFPTNC2EdYIgbXIPImObOkhbONxtFTTdoZstLZefbaK+wXZng==}
    engines: {node: ^16.0.0 || >=18.0.0}
    peerDependencies:
      eslint: ^7.0.0 || ^8.0.0
      typescript: '*'
    peerDependenciesMeta:
      typescript:
        optional: true
    dependencies:
      '@typescript-eslint/scope-manager': 6.7.0
      '@typescript-eslint/types': 6.7.0
      '@typescript-eslint/typescript-estree': 6.7.0(typescript@5.2.2)
      '@typescript-eslint/visitor-keys': 6.7.0
      debug: 4.3.4
      eslint: 8.49.0
      typescript: 5.2.2
    transitivePeerDependencies:
      - supports-color
    dev: true

  /@typescript-eslint/scope-manager@6.7.0:
    resolution: {integrity: sha512-lAT1Uau20lQyjoLUQ5FUMSX/dS07qux9rYd5FGzKz/Kf8W8ccuvMyldb8hadHdK/qOI7aikvQWqulnEq2nCEYA==}
    engines: {node: ^16.0.0 || >=18.0.0}
    dependencies:
      '@typescript-eslint/types': 6.7.0
      '@typescript-eslint/visitor-keys': 6.7.0
    dev: true

  /@typescript-eslint/type-utils@6.7.0(eslint@8.49.0)(typescript@5.2.2):
    resolution: {integrity: sha512-f/QabJgDAlpSz3qduCyQT0Fw7hHpmhOzY/Rv6zO3yO+HVIdPfIWhrQoAyG+uZVtWAIS85zAyzgAFfyEr+MgBpg==}
    engines: {node: ^16.0.0 || >=18.0.0}
    peerDependencies:
      eslint: ^7.0.0 || ^8.0.0
      typescript: '*'
    peerDependenciesMeta:
      typescript:
        optional: true
    dependencies:
      '@typescript-eslint/typescript-estree': 6.7.0(typescript@5.2.2)
      '@typescript-eslint/utils': 6.7.0(eslint@8.49.0)(typescript@5.2.2)
      debug: 4.3.4
      eslint: 8.49.0
      ts-api-utils: 1.0.1(typescript@5.2.2)
      typescript: 5.2.2
    transitivePeerDependencies:
      - supports-color
    dev: true

  /@typescript-eslint/types@6.7.0:
    resolution: {integrity: sha512-ihPfvOp7pOcN/ysoj0RpBPOx3HQTJTrIN8UZK+WFd3/iDeFHHqeyYxa4hQk4rMhsz9H9mXpR61IzwlBVGXtl9Q==}
    engines: {node: ^16.0.0 || >=18.0.0}
    dev: true

  /@typescript-eslint/typescript-estree@6.7.0(typescript@5.2.2):
    resolution: {integrity: sha512-dPvkXj3n6e9yd/0LfojNU8VMUGHWiLuBZvbM6V6QYD+2qxqInE7J+J/ieY2iGwR9ivf/R/haWGkIj04WVUeiSQ==}
    engines: {node: ^16.0.0 || >=18.0.0}
    peerDependencies:
      typescript: '*'
    peerDependenciesMeta:
      typescript:
        optional: true
    dependencies:
      '@typescript-eslint/types': 6.7.0
      '@typescript-eslint/visitor-keys': 6.7.0
      debug: 4.3.4
      globby: 11.1.0
      is-glob: 4.0.3
      semver: 7.5.4
      ts-api-utils: 1.0.1(typescript@5.2.2)
      typescript: 5.2.2
    transitivePeerDependencies:
      - supports-color
    dev: true

  /@typescript-eslint/utils@6.7.0(eslint@8.49.0)(typescript@5.2.2):
    resolution: {integrity: sha512-MfCq3cM0vh2slSikQYqK2Gq52gvOhe57vD2RM3V4gQRZYX4rDPnKLu5p6cm89+LJiGlwEXU8hkYxhqqEC/V3qA==}
    engines: {node: ^16.0.0 || >=18.0.0}
    peerDependencies:
      eslint: ^7.0.0 || ^8.0.0
    dependencies:
      '@eslint-community/eslint-utils': 4.4.0(eslint@8.49.0)
      '@types/json-schema': 7.0.12
      '@types/semver': 7.5.1
      '@typescript-eslint/scope-manager': 6.7.0
      '@typescript-eslint/types': 6.7.0
      '@typescript-eslint/typescript-estree': 6.7.0(typescript@5.2.2)
      eslint: 8.49.0
      semver: 7.5.4
    transitivePeerDependencies:
      - supports-color
      - typescript
    dev: true

  /@typescript-eslint/visitor-keys@6.7.0:
    resolution: {integrity: sha512-/C1RVgKFDmGMcVGeD8HjKv2bd72oI1KxQDeY8uc66gw9R0OK0eMq48cA+jv9/2Ag6cdrsUGySm1yzYmfz0hxwQ==}
    engines: {node: ^16.0.0 || >=18.0.0}
    dependencies:
      '@typescript-eslint/types': 6.7.0
      eslint-visitor-keys: 3.4.3
    dev: true

  /acorn-jsx@5.3.2(acorn@8.9.0):
    resolution: {integrity: sha512-rq9s+JNhf0IChjtDXxllJ7g41oZk5SlXtp0LHwyA5cejwn7vKmKp4pPri6YEePv2PU65sAsegbXtIinmDFDXgQ==}
    peerDependencies:
      acorn: ^6.0.0 || ^7.0.0 || ^8.0.0
    dependencies:
      acorn: 8.9.0
    dev: true

  /acorn@8.9.0:
    resolution: {integrity: sha512-jaVNAFBHNLXspO543WnNNPZFRtavh3skAkITqD0/2aeMkKZTN+254PyhwxFYrk3vQ1xfY+2wbesJMs/JC8/PwQ==}
    engines: {node: '>=0.4.0'}
    hasBin: true
    dev: true

  /ajv@6.12.6:
    resolution: {integrity: sha512-j3fVLgvTo527anyYyJOGTYJbG+vnnQYvE0m5mmkc1TK+nxAppkCLMIL0aZ4dblVCNoGShhm+kzE4ZUykBoMg4g==}
    dependencies:
      fast-deep-equal: 3.1.3
      fast-json-stable-stringify: 2.1.0
      json-schema-traverse: 0.4.1
      uri-js: 4.4.1
    dev: true

  /ansi-colors@4.1.3:
    resolution: {integrity: sha512-/6w/C21Pm1A7aZitlI5Ni/2J6FFQN8i1Cvz3kHABAAbw93v/NlvKdVOqz7CCWz/3iv/JplRSEEZ83XION15ovw==}
    engines: {node: '>=6'}
    dev: true

  /ansi-regex@5.0.1:
    resolution: {integrity: sha512-quJQXlTSUGL2LH9SUXo8VwsY4soanhgo6LNSm84E1LBcE8s3O0wpdiRzyR9z/ZZJMlMWv37qOOb9pdJlMUEKFQ==}
    engines: {node: '>=8'}
    dev: true

  /ansi-styles@3.2.1:
    resolution: {integrity: sha512-VT0ZI6kZRdTh8YyJw3SMbYm/u+NqfsAxEpWO0Pf9sq8/e94WxxOpPKx9FR1FlyCtOVDNOQ+8ntlqFxiRc+r5qA==}
    engines: {node: '>=4'}
    dependencies:
      color-convert: 1.9.3
    dev: true

  /ansi-styles@4.3.0:
    resolution: {integrity: sha512-zbB9rCJAT1rbjiVDb2hqKFHNYLxgtk8NURxZ3IZwD3F6NtxbXZQCnnSi1Lkx+IDohdPlFp222wVALIheZJQSEg==}
    engines: {node: '>=8'}
    dependencies:
      color-convert: 2.0.1
    dev: true

  /argparse@1.0.10:
    resolution: {integrity: sha512-o5Roy6tNG4SL/FOkCAN6RzjiakZS25RLYFrcMttJqbdd8BWrnA+fGz57iN5Pb06pvBGvl5gQ0B48dJlslXvoTg==}
    dependencies:
      sprintf-js: 1.0.3
    dev: true

  /argparse@2.0.1:
    resolution: {integrity: sha512-8+9WqebbFzpX9OR+Wa6O29asIogeRMzcGtAINdpMHHyAg10f05aSFVBbcEqGf/PXw1EjAZ+q2/bEBg3DvurK3Q==}
    dev: true

  /array-buffer-byte-length@1.0.0:
    resolution: {integrity: sha512-LPuwb2P+NrQw3XhxGc36+XSvuBPopovXYTR9Ew++Du9Yb/bx5AzBfrIsBoj0EZUifjQU+sHL21sseZ3jerWO/A==}
    dependencies:
      call-bind: 1.0.2
      is-array-buffer: 3.0.2

  /array-includes@3.1.6:
    resolution: {integrity: sha512-sgTbLvL6cNnw24FnbaDyjmvddQ2ML8arZsgaJhoABMoplz/4QRhtrYS+alr1BUM1Bwp6dhx8vVCBSLG+StwOFw==}
    engines: {node: '>= 0.4'}
    dependencies:
      call-bind: 1.0.2
      define-properties: 1.2.0
      es-abstract: 1.21.2
      get-intrinsic: 1.2.1
      is-string: 1.0.7
    dev: true

  /array-union@2.1.0:
    resolution: {integrity: sha512-HGyxoOTYUyCM6stUe6EJgnd4EoewAI7zMdfqO+kGjnlZmBDz/cR5pf8r/cR4Wq60sL/p0IkcjUEEPwS3GFrIyw==}
    engines: {node: '>=8'}
    dev: true

  /array.prototype.findlastindex@1.2.2:
    resolution: {integrity: sha512-tb5thFFlUcp7NdNF6/MpDk/1r/4awWG1FIz3YqDf+/zJSTezBb+/5WViH41obXULHVpDzoiCLpJ/ZO9YbJMsdw==}
    engines: {node: '>= 0.4'}
    dependencies:
      call-bind: 1.0.2
      define-properties: 1.2.0
      es-abstract: 1.21.2
      es-shim-unscopables: 1.0.0
      get-intrinsic: 1.2.1
    dev: true

  /array.prototype.flat@1.3.1:
    resolution: {integrity: sha512-roTU0KWIOmJ4DRLmwKd19Otg0/mT3qPNt0Qb3GWW8iObuZXxrjB/pzn0R3hqpRSWg4HCwqx+0vwOnWnvlOyeIA==}
    engines: {node: '>= 0.4'}
    dependencies:
      call-bind: 1.0.2
      define-properties: 1.2.0
      es-abstract: 1.21.2
      es-shim-unscopables: 1.0.0
    dev: true

  /array.prototype.flatmap@1.3.1:
    resolution: {integrity: sha512-8UGn9O1FDVvMNB0UlLv4voxRMze7+FpHyF5mSMRjWHUMlpoDViniy05870VlxhfgTnLbpuwTzvD76MTtWxB/mQ==}
    engines: {node: '>= 0.4'}
    dependencies:
      call-bind: 1.0.2
      define-properties: 1.2.0
      es-abstract: 1.21.2
      es-shim-unscopables: 1.0.0
    dev: true

  /arrify@1.0.1:
    resolution: {integrity: sha512-3CYzex9M9FGQjCGMGyi6/31c8GJbgb0qGyrx5HWxPd0aCwh4cB2YjMb2Xf9UuoogrMrlO9cTqnB5rI5GHZTcUA==}
    engines: {node: '>=0.10.0'}
    dev: true

  /async-lock@1.4.0:
    resolution: {integrity: sha512-coglx5yIWuetakm3/1dsX9hxCNox22h7+V80RQOu2XUUMidtArxKoZoOtHUPuR84SycKTXzgGzAUR5hJxujyJQ==}
    dev: false

  /available-typed-arrays@1.0.5:
    resolution: {integrity: sha512-DMD0KiN46eipeziST1LPP/STfDU0sufISXmjSgvVsoU2tqxctQeASejWcfNtxYKqETM1UxQ8sp2OrSBWpHY6sw==}
    engines: {node: '>= 0.4'}

  /balanced-match@1.0.2:
    resolution: {integrity: sha512-3oSeUO0TMV67hN1AmbXsK4yaqU7tjiHlbxRDZOpH0KW9+CeX4bRAaX0Anxt0tx2MrpRpWwQaPwIlISEJhYU5Pw==}
    dev: true

  /better-path-resolve@1.0.0:
    resolution: {integrity: sha512-pbnl5XzGBdrFU/wT4jqmJVPn2B6UHPBOhzMQkY/SPUPB6QtUXtmBHBIwCbXJol93mOpGMnQyP/+BB19q04xj7g==}
    engines: {node: '>=4'}
    dependencies:
      is-windows: 1.0.2
    dev: true

  /brace-expansion@1.1.11:
    resolution: {integrity: sha512-iCuPHDFgrHX7H2vEI/5xpz07zSHB00TpugqhmYtVmMO6518mCuRMoOYFldEBl0g187ufozdaHgWKcYFb61qGiA==}
    dependencies:
      balanced-match: 1.0.2
      concat-map: 0.0.1
    dev: true

  /braces@3.0.2:
    resolution: {integrity: sha512-b8um+L1RzM3WDSzvhm6gIz1yfTbBt6YTlcEKAvsmqCZZFw46z626lVj9j1yEPW33H5H+lBQpZMP1k8l+78Ha0A==}
    engines: {node: '>=8'}
    dependencies:
      fill-range: 7.0.1
    dev: true

  /breakword@1.0.6:
    resolution: {integrity: sha512-yjxDAYyK/pBvws9H4xKYpLDpYKEH6CzrBPAuXq3x18I+c/2MkVtT3qAr7Oloi6Dss9qNhPVueAAVU1CSeNDIXw==}
    dependencies:
      wcwidth: 1.0.1
    dev: true

  /browser-util-inspect@0.2.0:
    resolution: {integrity: sha512-R7WvAj0p9FtwS2Jbtc1HUd1+YZdeb5EEqjBSbbOK3owJtW1viWyJDeTPy43QZ7bZ8POtb1yMv++h844486jMsQ==}
    dev: false

  /builtin-modules@3.3.0:
    resolution: {integrity: sha512-zhaCDicdLuWN5UbN5IMnFqNMhNfo919sH85y2/ea+5Yg9TsTkeZxpL+JLbp6cgYFS4sRLp3YV4S6yDuqVWHYOw==}
    engines: {node: '>=6'}
    dev: true

  /call-bind@1.0.2:
    resolution: {integrity: sha512-7O+FbCihrB5WGbFYesctwmTKae6rOiIzmz1icreWJ+0aA7LJfuqhEso2T9ncpcFtzMQtzXf2QGGueWJGTYsqrA==}
    dependencies:
      function-bind: 1.1.1
      get-intrinsic: 1.2.1

  /callsites@3.1.0:
    resolution: {integrity: sha512-P8BjAsXvZS+VIDUI11hHCQEv74YT67YUi5JJFNWIqL235sBmjX4+qx9Muvls5ivyNENctx46xQLQ3aTuE7ssaQ==}
    engines: {node: '>=6'}
    dev: true

  /camelcase-keys@6.2.2:
    resolution: {integrity: sha512-YrwaA0vEKazPBkn0ipTiMpSajYDSe+KjQfrjhcBMxJt/znbvlHd8Pw/Vamaz5EB4Wfhs3SUR3Z9mwRu/P3s3Yg==}
    engines: {node: '>=8'}
    dependencies:
      camelcase: 5.3.1
      map-obj: 4.3.0
      quick-lru: 4.0.1
    dev: true

  /camelcase@5.3.1:
    resolution: {integrity: sha512-L28STB170nwWS63UjtlEOE3dldQApaJXZkOI1uMFfzf3rRuPegHaHesyee+YxQ+W6SvRDQV6UrdOdRiR153wJg==}
    engines: {node: '>=6'}
    dev: true

  /chalk@2.4.2:
    resolution: {integrity: sha512-Mti+f9lpJNcwF4tWV8/OrTTtF1gZi+f8FqlyAdouralcFWFQWF2+NgCHShjkCb+IFBLq9buZwE1xckQU4peSuQ==}
    engines: {node: '>=4'}
    dependencies:
      ansi-styles: 3.2.1
      escape-string-regexp: 1.0.5
      supports-color: 5.5.0
    dev: true

  /chalk@4.1.2:
    resolution: {integrity: sha512-oKnbhFyRIXpUuez8iBMmyEa4nbj4IOQyuhc/wy9kY7/WVPcwIO9VA668Pu8RkO7+0G76SLROeyw9CpQ061i4mA==}
    engines: {node: '>=10'}
    dependencies:
      ansi-styles: 4.3.0
      supports-color: 7.2.0
    dev: true

  /chardet@0.7.0:
    resolution: {integrity: sha512-mT8iDcrh03qDGRRmoA2hmBJnxpllMR+0/0qlzjqZES6NdiWDcZkCNAk4rPFZ9Q85r27unkiNNg8ZOiwZXBHwcA==}
    dev: true

  /ci-info@3.8.0:
    resolution: {integrity: sha512-eXTggHWSooYhq49F2opQhuHWgzucfF2YgODK4e1566GQs5BIfP30B0oenwBJHfWxAs2fyPB1s7Mg949zLf61Yw==}
    engines: {node: '>=8'}
    dev: true

  /cliui@6.0.0:
    resolution: {integrity: sha512-t6wbgtoCXvAzst7QgXxJYqPt0usEfbgQdftEPbLL/cvv6HPE5VgvqCuAIDR0NgU52ds6rFwqrgakNLrHEjCbrQ==}
    dependencies:
      string-width: 4.2.3
      strip-ansi: 6.0.1
      wrap-ansi: 6.2.0
    dev: true

  /cliui@8.0.1:
    resolution: {integrity: sha512-BSeNnyus75C4//NQ9gQt1/csTXyo/8Sb+afLAkzAptFuMsod9HFokGNudZpi/oQV73hnVK+sR+5PVRMd+Dr7YQ==}
    engines: {node: '>=12'}
    dependencies:
      string-width: 4.2.3
      strip-ansi: 6.0.1
      wrap-ansi: 7.0.0
    dev: true

  /clone@1.0.4:
    resolution: {integrity: sha512-JQHZ2QMW6l3aH/j6xCqQThY/9OH4D/9ls34cgkUBiEeocRTU04tHfKPBsUK1PqZCUQM7GiA0IIXJSuXHI64Kbg==}
    engines: {node: '>=0.8'}
    dev: true

  /color-convert@1.9.3:
    resolution: {integrity: sha512-QfAUtd+vFdAtFQcC8CCyYt1fYWxSqAiK2cSD6zDB8N3cpsEBAvRxp9zOGg6G/SHHJYAT88/az/IuDGALsNVbGg==}
    dependencies:
      color-name: 1.1.3
    dev: true

  /color-convert@2.0.1:
    resolution: {integrity: sha512-RRECPsj7iu/xb5oKYcsFHSppFNnsj/52OVTRKb4zP5onXwVF3zVmmToNcOfGC+CRDpfK/U584fMg38ZHCaElKQ==}
    engines: {node: '>=7.0.0'}
    dependencies:
      color-name: 1.1.4
    dev: true

  /color-name@1.1.3:
    resolution: {integrity: sha512-72fSenhMw2HZMTVHeCA9KCmpEIbzWiQsjN+BHcBbS9vr1mtt+vJjPdksIBNUmKAW8TFUDPJK5SUU3QhE9NEXDw==}
    dev: true

  /color-name@1.1.4:
    resolution: {integrity: sha512-dOy+3AuW3a2wNbZHIuMZpTcgjGuLU/uBL/ubcZF9OXbDo8ff4O8yVp5Bf0efS8uEoYo5q4Fx7dY9OgQGXgAsQA==}
    dev: true

  /concat-map@0.0.1:
    resolution: {integrity: sha512-/Srv4dswyQNBfohGpz9o6Yb3Gz3SrUDqBH5rTuhGR7ahtlbYKnVxw2bCFMRljaA7EXHaXZ8wsHdodFvbkhKmqg==}
    dev: true

  /convert-source-map@2.0.0:
    resolution: {integrity: sha512-Kvp459HrV2FEJ1CAsi1Ku+MY3kasH19TFykTz2xWmMeq6bk2NU3XXvfJ+Q61m0xktWwt+1HSYf3JZsTms3aRJg==}
    dev: false

  /core-js@3.32.0:
    resolution: {integrity: sha512-rd4rYZNlF3WuoYuRIDEmbR/ga9CeuWX9U05umAvgrrZoHY4Z++cp/xwPQMvUpBB4Ag6J8KfD80G0zwCyaSxDww==}
    requiresBuild: true
    dev: true

  /cross-spawn@5.1.0:
    resolution: {integrity: sha512-pTgQJ5KC0d2hcY8eyL1IzlBPYjTkyH72XRZPnLyKus2mBfNjQs3klqbJU2VILqZryAZUt9JOb3h/mWMy23/f5A==}
    dependencies:
      lru-cache: 4.1.5
      shebang-command: 1.2.0
      which: 1.3.1
    dev: true

  /cross-spawn@7.0.3:
    resolution: {integrity: sha512-iRDPJKUPVEND7dHPO8rkbOnPpyDygcDFtWjpeWNCgy8WP2rXcxXL8TskReQl6OrB2G7+UJrags1q15Fudc7G6w==}
    engines: {node: '>= 8'}
    dependencies:
      path-key: 3.1.1
      shebang-command: 2.0.0
      which: 2.0.2
    dev: true

  /csv-generate@3.4.3:
    resolution: {integrity: sha512-w/T+rqR0vwvHqWs/1ZyMDWtHHSJaN06klRqJXBEpDJaM/+dZkso0OKh1VcuuYvK3XM53KysVNq8Ko/epCK8wOw==}
    dev: true

  /csv-parse@4.16.3:
    resolution: {integrity: sha512-cO1I/zmz4w2dcKHVvpCr7JVRu8/FymG5OEpmvsZYlccYolPBLoVGKUHgNoc4ZGkFeFlWGEDmMyBM+TTqRdW/wg==}
    dev: true

  /csv-stringify@5.6.5:
    resolution: {integrity: sha512-PjiQ659aQ+fUTQqSrd1XEDnOr52jh30RBurfzkscaE2tPaFsDH5wOAHJiw8XAHphRknCwMUE9KRayc4K/NbO8A==}
    dev: true

  /csv@5.5.3:
    resolution: {integrity: sha512-QTaY0XjjhTQOdguARF0lGKm5/mEq9PD9/VhZZegHDIBq2tQwgNpHc3dneD4mGo2iJs+fTKv5Bp0fZ+BRuY3Z0g==}
    engines: {node: '>= 0.1.90'}
    dependencies:
      csv-generate: 3.4.3
      csv-parse: 4.16.3
      csv-stringify: 5.6.5
      stream-transform: 2.1.3
    dev: true

  /debug@3.2.7:
    resolution: {integrity: sha512-CFjzYYAi4ThfiQvizrFQevTTXHtnCqWfe7x1AhgEscTz6ZbLbfoLRLPugTQyBth6f8ZERVUSyWHFD/7Wu4t1XQ==}
    peerDependencies:
      supports-color: '*'
    peerDependenciesMeta:
      supports-color:
        optional: true
    dependencies:
      ms: 2.1.3
    dev: true

  /debug@4.3.4:
    resolution: {integrity: sha512-PRWFHuSU3eDtQJPvnNY7Jcket1j0t5OuOsFzPPzsekD52Zl8qUfFIPEiswXqIvHWGVHOgX+7G/vCNNhehwxfkQ==}
    engines: {node: '>=6.0'}
    peerDependencies:
      supports-color: '*'
    peerDependenciesMeta:
      supports-color:
        optional: true
    dependencies:
      ms: 2.1.2
    dev: true

  /decamelize-keys@1.1.1:
    resolution: {integrity: sha512-WiPxgEirIV0/eIOMcnFBA3/IJZAZqKnwAwWyvvdi4lsr1WCN22nhdf/3db3DoZcUjTV2SqfzIwNyp6y2xs3nmg==}
    engines: {node: '>=0.10.0'}
    dependencies:
      decamelize: 1.2.0
      map-obj: 1.0.1
    dev: true

  /decamelize@1.2.0:
    resolution: {integrity: sha512-z2S+W9X73hAUUki+N+9Za2lBlun89zigOyGrsax+KUQ6wKW4ZoWpEYBkGhQjwAjjDCkWxhY0VKEhk8wzY7F5cA==}
    engines: {node: '>=0.10.0'}
    dev: true

  /deep-equal@2.2.2:
    resolution: {integrity: sha512-xjVyBf0w5vH0I42jdAZzOKVldmPgSulmiyPRywoyq7HXC9qdgo17kxJE+rdnif5Tz6+pIrpJI8dCpMNLIGkUiA==}
    dependencies:
      array-buffer-byte-length: 1.0.0
      call-bind: 1.0.2
      es-get-iterator: 1.1.3
      get-intrinsic: 1.2.1
      is-arguments: 1.1.1
      is-array-buffer: 3.0.2
      is-date-object: 1.0.5
      is-regex: 1.1.4
      is-shared-array-buffer: 1.0.2
      isarray: 2.0.5
      object-is: 1.1.5
      object-keys: 1.1.1
      object.assign: 4.1.4
      regexp.prototype.flags: 1.5.0
      side-channel: 1.0.4
      which-boxed-primitive: 1.0.2
      which-collection: 1.0.1
      which-typed-array: 1.1.9
    dev: false

  /deep-is@0.1.4:
    resolution: {integrity: sha512-oIPzksmTg4/MriiaYGO+okXDT7ztn/w3Eptv/+gSIdMdKsJo0u4CfYNFJPy+4SKMuCqGw2wxnA+URMg3t8a/bQ==}
    dev: true

  /defaults@1.0.4:
    resolution: {integrity: sha512-eFuaLoy/Rxalv2kr+lqMlUnrDWV+3j4pljOIJgLIhI058IQfWJ7vXhyEIHu+HtC738klGALYxOKDO0bQP3tg8A==}
    dependencies:
      clone: 1.0.4
    dev: true

  /define-properties@1.2.0:
    resolution: {integrity: sha512-xvqAVKGfT1+UAvPwKTVw/njhdQ8ZhXK4lI0bCIuCMrp2up9nPnaDftrLtmpTazqd1o+UY4zgzU+avtMbDP+ldA==}
    engines: {node: '>= 0.4'}
    dependencies:
      has-property-descriptors: 1.0.0
      object-keys: 1.1.1

  /detect-indent@6.1.0:
    resolution: {integrity: sha512-reYkTUJAZb9gUuZ2RvVCNhVHdg62RHnJ7WJl8ftMi4diZ6NWlciOzQN88pUhSELEwflJht4oQDv0F0BMlwaYtA==}
    engines: {node: '>=8'}
    dev: true

  /dir-glob@3.0.1:
    resolution: {integrity: sha512-WkrWp9GR4KXfKGYzOLmTuGVi1UWFfws377n9cc55/tb6DuqyF6pcQ5AbiHEshaDpY9v6oaSr2XCDidGmMwdzIA==}
    engines: {node: '>=8'}
    dependencies:
      path-type: 4.0.0
    dev: true

  /doctrine@2.1.0:
    resolution: {integrity: sha512-35mSku4ZXK0vfCuHEDAwt55dg2jNajHZ1odvF+8SSr82EsZY4QmXfuWso8oEd8zRhVObSN18aM0CjSdoBX7zIw==}
    engines: {node: '>=0.10.0'}
    dependencies:
      esutils: 2.0.3
    dev: true

  /doctrine@3.0.0:
    resolution: {integrity: sha512-yS+Q5i3hBf7GBkd4KG8a7eBNNWNGLTaEwwYWUijIYM7zrlYDM0BFXHjjPWlWZ1Rg7UaddZeIDmi9jF3HmqiQ2w==}
    engines: {node: '>=6.0.0'}
    dependencies:
      esutils: 2.0.3
    dev: true

  /emoji-regex@8.0.0:
    resolution: {integrity: sha512-MSjYzcWNOA0ewAHpz0MxpYFvwg6yjy1NG3xteoqz644VCo/RPgnr1/GGt+ic3iJTzQ8Eu3TdM14SawnVUmGE6A==}
    dev: true

  /enhanced-resolve@5.14.0:
    resolution: {integrity: sha512-+DCows0XNwLDcUhbFJPdlQEVnT2zXlCv7hPxemTz86/O+B/hCQ+mb7ydkPKiflpVraqLPCAfu7lDy+hBXueojw==}
    engines: {node: '>=10.13.0'}
    dependencies:
      graceful-fs: 4.2.11
      tapable: 2.2.1
    dev: true

  /enquirer@2.3.6:
    resolution: {integrity: sha512-yjNnPr315/FjS4zIsUxYguYUPP2e1NK4d7E7ZOLiyYCcbFBiTMyID+2wvm2w6+pZ/odMA7cRkjhsPbltwBOrLg==}
    engines: {node: '>=8.6'}
    dependencies:
      ansi-colors: 4.1.3
    dev: true

  /error-ex@1.3.2:
    resolution: {integrity: sha512-7dFHNmqeFSEt2ZBsCriorKnn3Z2pj+fd9kmI6QoWw4//DL+icEBfc0U7qJCisqrTsKTjw4fNFy2pW9OqStD84g==}
    dependencies:
      is-arrayish: 0.2.1
    dev: true

  /es-abstract@1.21.2:
    resolution: {integrity: sha512-y/B5POM2iBnIxCiernH1G7rC9qQoM77lLIMQLuob0zhp8C56Po81+2Nj0WFKnd0pNReDTnkYryc+zhOzpEIROg==}
    engines: {node: '>= 0.4'}
    dependencies:
      array-buffer-byte-length: 1.0.0
      available-typed-arrays: 1.0.5
      call-bind: 1.0.2
      es-set-tostringtag: 2.0.1
      es-to-primitive: 1.2.1
      function.prototype.name: 1.1.5
      get-intrinsic: 1.2.1
      get-symbol-description: 1.0.0
      globalthis: 1.0.3
      gopd: 1.0.1
      has: 1.0.3
      has-property-descriptors: 1.0.0
      has-proto: 1.0.1
      has-symbols: 1.0.3
      internal-slot: 1.0.5
      is-array-buffer: 3.0.2
      is-callable: 1.2.7
      is-negative-zero: 2.0.2
      is-regex: 1.1.4
      is-shared-array-buffer: 1.0.2
      is-string: 1.0.7
      is-typed-array: 1.1.10
      is-weakref: 1.0.2
      object-inspect: 1.12.3
      object-keys: 1.1.1
      object.assign: 4.1.4
      regexp.prototype.flags: 1.5.0
      safe-regex-test: 1.0.0
      string.prototype.trim: 1.2.7
      string.prototype.trimend: 1.0.6
      string.prototype.trimstart: 1.0.6
      typed-array-length: 1.0.4
      unbox-primitive: 1.0.2
      which-typed-array: 1.1.9
    dev: true

  /es-get-iterator@1.1.3:
    resolution: {integrity: sha512-sPZmqHBe6JIiTfN5q2pEi//TwxmAFHwj/XEuYjTuse78i8KxaqMTTzxPoFKuzRpDpTJ+0NAbpfenkmH2rePtuw==}
    dependencies:
      call-bind: 1.0.2
      get-intrinsic: 1.2.1
      has-symbols: 1.0.3
      is-arguments: 1.1.1
      is-map: 2.0.2
      is-set: 2.0.2
      is-string: 1.0.7
      isarray: 2.0.5
      stop-iteration-iterator: 1.0.0
    dev: false

  /es-set-tostringtag@2.0.1:
    resolution: {integrity: sha512-g3OMbtlwY3QewlqAiMLI47KywjWZoEytKr8pf6iTC8uJq5bIAH52Z9pnQ8pVL6whrCto53JZDuUIsifGeLorTg==}
    engines: {node: '>= 0.4'}
    dependencies:
      get-intrinsic: 1.2.1
      has: 1.0.3
      has-tostringtag: 1.0.0
    dev: true

  /es-shim-unscopables@1.0.0:
    resolution: {integrity: sha512-Jm6GPcCdC30eMLbZ2x8z2WuRwAws3zTBBKuusffYVUrNj/GVSUAZ+xKMaUpfNDR5IbyNA5LJbaecoUVbmUcB1w==}
    dependencies:
      has: 1.0.3
    dev: true

  /es-to-primitive@1.2.1:
    resolution: {integrity: sha512-QCOllgZJtaUo9miYBcLChTUaHNjJF3PYs1VidD7AwiEj1kYxKeQTctLAezAOH5ZKRH0g2IgPn6KwB4IT8iRpvA==}
    engines: {node: '>= 0.4'}
    dependencies:
      is-callable: 1.2.7
      is-date-object: 1.0.5
      is-symbol: 1.0.4
    dev: true

  /esbuild-compress@2.0.0(esbuild@0.19.2):
    resolution: {integrity: sha512-eB/sMg06/CeINIhuWKD9qTwbUTjglUASmPaoC9s1+udunTZCVlUbMq0fs/Qt2/ejDkNGv38NJqLrLE2z0F1ypQ==}
    peerDependencies:
      esbuild: '>=0.17.0'
    dependencies:
      esbuild: 0.19.2
      import-meta-resolve: 3.0.0
      lodash-es: 4.17.21
      lz-string: 1.5.0
      p-lazy: 4.0.0
    dev: true

  /esbuild-plugin-globals@0.2.0:
    resolution: {integrity: sha512-y+6utQVWrETQWs0J8EGLV5gEOP59mmjX+fKWoQHn4TYwFMaj0FxQYflc566tHuokBCzl+uNW2iIlM1o1jfNy6w==}
    engines: {node: '>=7'}
    dev: true

  /esbuild-plugin-text-replace@1.3.0:
    resolution: {integrity: sha512-RWB/bbdP0xDHBOtA0st4CAE6UZtky76aCB7Shw5r350JY403lfvrj2UMkInUB346tMtFWXKWXNf4gqNM+WbXag==}
    engines: {node: '>=10.1.0'}
    dependencies:
      ts-replace-all: 1.0.0
    dev: true

  /esbuild@0.19.2:
    resolution: {integrity: sha512-G6hPax8UbFakEj3hWO0Vs52LQ8k3lnBhxZWomUJDxfz3rZTLqF5k/FCzuNdLx2RbpBiQQF9H9onlDDH1lZsnjg==}
    engines: {node: '>=12'}
    hasBin: true
    requiresBuild: true
    optionalDependencies:
      '@esbuild/android-arm': 0.19.2
      '@esbuild/android-arm64': 0.19.2
      '@esbuild/android-x64': 0.19.2
      '@esbuild/darwin-arm64': 0.19.2
      '@esbuild/darwin-x64': 0.19.2
      '@esbuild/freebsd-arm64': 0.19.2
      '@esbuild/freebsd-x64': 0.19.2
      '@esbuild/linux-arm': 0.19.2
      '@esbuild/linux-arm64': 0.19.2
      '@esbuild/linux-ia32': 0.19.2
      '@esbuild/linux-loong64': 0.19.2
      '@esbuild/linux-mips64el': 0.19.2
      '@esbuild/linux-ppc64': 0.19.2
      '@esbuild/linux-riscv64': 0.19.2
      '@esbuild/linux-s390x': 0.19.2
      '@esbuild/linux-x64': 0.19.2
      '@esbuild/netbsd-x64': 0.19.2
      '@esbuild/openbsd-x64': 0.19.2
      '@esbuild/sunos-x64': 0.19.2
      '@esbuild/win32-arm64': 0.19.2
      '@esbuild/win32-ia32': 0.19.2
      '@esbuild/win32-x64': 0.19.2

  /escalade@3.1.1:
    resolution: {integrity: sha512-k0er2gUkLf8O0zKJiAhmkTnJlTvINGv7ygDNPbeIsX/TJjGJZHuh9B2UxbsaEkmlEo9MfhrSzmhIlhRlI2GXnw==}
    engines: {node: '>=6'}
    dev: true

  /escape-string-regexp@1.0.5:
    resolution: {integrity: sha512-vbRorB5FUQWvla16U8R/qgaFIya2qGzwDrNmCZuYKrbdSUMG6I1ZCGQRefkRVhuOkIGVne7BQ35DSfo1qvJqFg==}
    engines: {node: '>=0.8.0'}
    dev: true

  /escape-string-regexp@4.0.0:
    resolution: {integrity: sha512-TtpcNJ3XAzx3Gq8sWRzJaVajRs0uVxA2YAkdb1jm2YkPz4G6egUFAyA3n5vtEIZefPk5Wa4UXbKuS5fKkJWdgA==}
    engines: {node: '>=10'}
    dev: true

  /eslint-import-resolver-node@0.3.7:
    resolution: {integrity: sha512-gozW2blMLJCeFpBwugLTGyvVjNoeo1knonXAcatC6bjPBZitotxdWf7Gimr25N4c0AAOo4eOUfaG82IJPDpqCA==}
    dependencies:
      debug: 3.2.7
      is-core-module: 2.13.0
      resolve: 1.22.4
    transitivePeerDependencies:
      - supports-color
    dev: true

  /eslint-import-resolver-typescript@3.6.0(@typescript-eslint/parser@6.7.0)(eslint-plugin-import@2.28.1)(eslint@8.49.0):
    resolution: {integrity: sha512-QTHR9ddNnn35RTxlaEnx2gCxqFlF2SEN0SE2d17SqwyM7YOSI2GHWRYp5BiRkObTUNYPupC/3Fq2a0PpT+EKpg==}
    engines: {node: ^14.18.0 || >=16.0.0}
    peerDependencies:
      eslint: '*'
      eslint-plugin-import: '*'
    dependencies:
      debug: 4.3.4
      enhanced-resolve: 5.14.0
      eslint: 8.49.0
      eslint-module-utils: 2.8.0(@typescript-eslint/parser@6.7.0)(eslint-import-resolver-node@0.3.7)(eslint-import-resolver-typescript@3.6.0)(eslint@8.49.0)
      eslint-plugin-import: 2.28.1(@typescript-eslint/parser@6.7.0)(eslint-import-resolver-typescript@3.6.0)(eslint@8.49.0)
      fast-glob: 3.3.1
      get-tsconfig: 4.5.0
      is-core-module: 2.13.0
      is-glob: 4.0.3
    transitivePeerDependencies:
      - '@typescript-eslint/parser'
      - eslint-import-resolver-node
      - eslint-import-resolver-webpack
      - supports-color
    dev: true

  /eslint-module-utils@2.8.0(@typescript-eslint/parser@6.7.0)(eslint-import-resolver-node@0.3.7)(eslint-import-resolver-typescript@3.6.0)(eslint@8.49.0):
    resolution: {integrity: sha512-aWajIYfsqCKRDgUfjEXNN/JlrzauMuSEy5sbd7WXbtW3EH6A6MpwEh42c7qD+MqQo9QMJ6fWLAeIJynx0g6OAw==}
    engines: {node: '>=4'}
    peerDependencies:
      '@typescript-eslint/parser': '*'
      eslint: '*'
      eslint-import-resolver-node: '*'
      eslint-import-resolver-typescript: '*'
      eslint-import-resolver-webpack: '*'
    peerDependenciesMeta:
      '@typescript-eslint/parser':
        optional: true
      eslint:
        optional: true
      eslint-import-resolver-node:
        optional: true
      eslint-import-resolver-typescript:
        optional: true
      eslint-import-resolver-webpack:
        optional: true
    dependencies:
      '@typescript-eslint/parser': 6.7.0(eslint@8.49.0)(typescript@5.2.2)
      debug: 3.2.7
      eslint: 8.49.0
      eslint-import-resolver-node: 0.3.7
      eslint-import-resolver-typescript: 3.6.0(@typescript-eslint/parser@6.7.0)(eslint-plugin-import@2.28.1)(eslint@8.49.0)
    transitivePeerDependencies:
      - supports-color
    dev: true

  /eslint-plugin-import@2.28.1(@typescript-eslint/parser@6.7.0)(eslint-import-resolver-typescript@3.6.0)(eslint@8.49.0):
    resolution: {integrity: sha512-9I9hFlITvOV55alzoKBI+K9q74kv0iKMeY6av5+umsNwayt59fz692daGyjR+oStBQgx6nwR9rXldDev3Clw+A==}
    engines: {node: '>=4'}
    peerDependencies:
      '@typescript-eslint/parser': '*'
      eslint: ^2 || ^3 || ^4 || ^5 || ^6 || ^7.2.0 || ^8
    peerDependenciesMeta:
      '@typescript-eslint/parser':
        optional: true
    dependencies:
      '@typescript-eslint/parser': 6.7.0(eslint@8.49.0)(typescript@5.2.2)
      array-includes: 3.1.6
      array.prototype.findlastindex: 1.2.2
      array.prototype.flat: 1.3.1
      array.prototype.flatmap: 1.3.1
      debug: 3.2.7
      doctrine: 2.1.0
      eslint: 8.49.0
      eslint-import-resolver-node: 0.3.7
      eslint-module-utils: 2.8.0(@typescript-eslint/parser@6.7.0)(eslint-import-resolver-node@0.3.7)(eslint-import-resolver-typescript@3.6.0)(eslint@8.49.0)
      has: 1.0.3
      is-core-module: 2.13.0
      is-glob: 4.0.3
      minimatch: 3.1.2
      object.fromentries: 2.0.6
      object.groupby: 1.0.0
      object.values: 1.1.6
      semver: 6.3.1
      tsconfig-paths: 4.2.0
    transitivePeerDependencies:
      - eslint-import-resolver-typescript
      - eslint-import-resolver-webpack
      - supports-color
    dev: true

  /eslint-scope@7.2.2:
    resolution: {integrity: sha512-dOt21O7lTMhDM+X9mB4GX+DZrZtCUJPL/wlcTqxyrx5IvO0IYtILdtrQGQp+8n5S0gwSVmOf9NQrjMOgfQZlIg==}
    engines: {node: ^12.22.0 || ^14.17.0 || >=16.0.0}
    dependencies:
      esrecurse: 4.3.0
      estraverse: 5.3.0
    dev: true

  /eslint-visitor-keys@3.4.3:
    resolution: {integrity: sha512-wpc+LXeiyiisxPlEkUzU6svyS1frIO3Mgxj1fdy7Pm8Ygzguax2N3Fa/D/ag1WqbOprdI+uY6wMUl8/a2G+iag==}
    engines: {node: ^12.22.0 || ^14.17.0 || >=16.0.0}
    dev: true

  /eslint@8.49.0:
    resolution: {integrity: sha512-jw03ENfm6VJI0jA9U+8H5zfl5b+FvuU3YYvZRdZHOlU2ggJkxrlkJH4HcDrZpj6YwD8kuYqvQM8LyesoazrSOQ==}
    engines: {node: ^12.22.0 || ^14.17.0 || >=16.0.0}
    hasBin: true
    dependencies:
      '@eslint-community/eslint-utils': 4.4.0(eslint@8.49.0)
      '@eslint-community/regexpp': 4.6.2
      '@eslint/eslintrc': 2.1.2
      '@eslint/js': 8.49.0
      '@humanwhocodes/config-array': 0.11.11
      '@humanwhocodes/module-importer': 1.0.1
      '@nodelib/fs.walk': 1.2.8
      ajv: 6.12.6
      chalk: 4.1.2
      cross-spawn: 7.0.3
      debug: 4.3.4
      doctrine: 3.0.0
      escape-string-regexp: 4.0.0
      eslint-scope: 7.2.2
      eslint-visitor-keys: 3.4.3
      espree: 9.6.1
      esquery: 1.5.0
      esutils: 2.0.3
      fast-deep-equal: 3.1.3
      file-entry-cache: 6.0.1
      find-up: 5.0.0
      glob-parent: 6.0.2
      globals: 13.20.0
      graphemer: 1.4.0
      ignore: 5.2.4
      imurmurhash: 0.1.4
      is-glob: 4.0.3
      is-path-inside: 3.0.3
      js-yaml: 4.1.0
      json-stable-stringify-without-jsonify: 1.0.1
      levn: 0.4.1
      lodash.merge: 4.6.2
      minimatch: 3.1.2
      natural-compare: 1.4.0
      optionator: 0.9.3
      strip-ansi: 6.0.1
      text-table: 0.2.0
    transitivePeerDependencies:
      - supports-color
    dev: true

  /espree@9.6.1:
    resolution: {integrity: sha512-oruZaFkjorTpF32kDSI5/75ViwGeZginGGy2NoOSg3Q9bnwlnmDm4HLnkl0RE3n+njDXR037aY1+x58Z/zFdwQ==}
    engines: {node: ^12.22.0 || ^14.17.0 || >=16.0.0}
    dependencies:
      acorn: 8.9.0
      acorn-jsx: 5.3.2(acorn@8.9.0)
      eslint-visitor-keys: 3.4.3
    dev: true

  /esprima@4.0.1:
    resolution: {integrity: sha512-eGuFFw7Upda+g4p+QHvnW0RyTX/SVeJBDM/gCtMARO0cLuT2HcEKnTPvhjV6aGeqrCB/sbNop0Kszm0jsaWU4A==}
    engines: {node: '>=4'}
    hasBin: true
    dev: true

  /esquery@1.5.0:
    resolution: {integrity: sha512-YQLXUplAwJgCydQ78IMJywZCceoqk1oH01OERdSAJc/7U2AylwjhSCLDEtqwg811idIS/9fIU5GjG73IgjKMVg==}
    engines: {node: '>=0.10'}
    dependencies:
      estraverse: 5.3.0
    dev: true

  /esrecurse@4.3.0:
    resolution: {integrity: sha512-KmfKL3b6G+RXvP8N1vr3Tq1kL/oCFgn2NYXEtqP8/L3pKapUA4G8cFVaoF3SU323CD4XypR/ffioHmkti6/Tag==}
    engines: {node: '>=4.0'}
    dependencies:
      estraverse: 5.3.0
    dev: true

  /estraverse@5.3.0:
    resolution: {integrity: sha512-MMdARuVEQziNTeJD8DgMqmhwR11BRQ/cBP+pLtYdSTnf3MIO8fFeiINEbX36ZdNlfU/7A9f3gUw49B3oQsvwBA==}
    engines: {node: '>=4.0'}
    dev: true

  /esutils@2.0.3:
    resolution: {integrity: sha512-kVscqXk4OCp68SZ0dkgEKVi6/8ij300KBWTJq32P/dYeWTSwK41WyTxalN1eRmA5Z9UU/LX9D7FWSmV9SAYx6g==}
    engines: {node: '>=0.10.0'}
    dev: true

  /extendable-error@0.1.7:
    resolution: {integrity: sha512-UOiS2in6/Q0FK0R0q6UY9vYpQ21mr/Qn1KOnte7vsACuNJf514WvCCUHSRCPcgjPT2bAhNIJdlE6bVap1GKmeg==}
    dev: true

  /external-editor@3.1.0:
    resolution: {integrity: sha512-hMQ4CX1p1izmuLYyZqLMO/qGNw10wSv9QDCPfzXfyFrOaCSSoRfqE1Kf1s5an66J5JZC62NewG+mK49jOCtQew==}
    engines: {node: '>=4'}
    dependencies:
      chardet: 0.7.0
      iconv-lite: 0.4.24
      tmp: 0.0.33
    dev: true

  /fast-deep-equal@3.1.3:
    resolution: {integrity: sha512-f3qQ9oQy9j2AhBe/H9VC91wLmKBCCU/gDOnKNAYG5hswO7BLKj09Hc5HYNz9cGI++xlpDCIgDaitVs03ATR84Q==}
    dev: true

  /fast-glob@3.3.1:
    resolution: {integrity: sha512-kNFPyjhh5cKjrUltxs+wFx+ZkbRaxxmZ+X0ZU31SOsxCEtP9VPgtq2teZw1DebupL5GmDaNQ6yKMMVcM41iqDg==}
    engines: {node: '>=8.6.0'}
    dependencies:
      '@nodelib/fs.stat': 2.0.5
      '@nodelib/fs.walk': 1.2.8
      glob-parent: 5.1.2
      merge2: 1.4.1
      micromatch: 4.0.5
    dev: true

  /fast-json-stable-stringify@2.1.0:
    resolution: {integrity: sha512-lhd/wF+Lk98HZoTCtlVraHtfh5XYijIjalXck7saUtuanSDyLMxnHhSXEDJqHxD7msR8D0uCmqlkwjCV8xvwHw==}
    dev: true

  /fast-levenshtein@2.0.6:
    resolution: {integrity: sha512-DCXu6Ifhqcks7TZKY3Hxp3y6qphY5SJZmrWMDrKcERSOXWQdMhU9Ig/PYrzyw/ul9jOIyh0N4M0tbC5hodg8dw==}
    dev: true

  /fastq@1.15.0:
    resolution: {integrity: sha512-wBrocU2LCXXa+lWBt8RoIRD89Fi8OdABODa/kEnyeyjS5aZO5/GNvI5sEINADqP/h8M29UHTHUb53sUu5Ihqdw==}
    dependencies:
      reusify: 1.0.4
    dev: true

  /file-entry-cache@6.0.1:
    resolution: {integrity: sha512-7Gps/XWymbLk2QLYK4NzpMOrYjMhdIxXuIvy2QBsLE6ljuodKvdkWs/cpyJJ3CVIVpH0Oi1Hvg1ovbMzLdFBBg==}
    engines: {node: ^10.12.0 || >=12.0.0}
    dependencies:
      flat-cache: 3.0.4
    dev: true

  /file-saver@2.0.5:
    resolution: {integrity: sha512-P9bmyZ3h/PRG+Nzga+rbdI4OEpNDzAVyy74uVO9ATgzLK6VtAsYybF/+TOCvrc0MO793d6+42lLyZTw7/ArVzA==}
    dev: false

  /fill-range@7.0.1:
    resolution: {integrity: sha512-qOo9F+dMUmC2Lcb4BbVvnKJxTPjCm+RRpe4gDuGrzkL7mEVl/djYSu2OdQ2Pa302N4oqkSg9ir6jaLWJ2USVpQ==}
    engines: {node: '>=8'}
    dependencies:
      to-regex-range: 5.0.1
    dev: true

  /find-up@4.1.0:
    resolution: {integrity: sha512-PpOwAdQ/YlXQ2vj8a3h8IipDuYRi3wceVQQGYWxNINccq40Anw7BlsEXCMbt1Zt+OLA6Fq9suIpIWD0OsnISlw==}
    engines: {node: '>=8'}
    dependencies:
      locate-path: 5.0.0
      path-exists: 4.0.0
    dev: true

  /find-up@5.0.0:
    resolution: {integrity: sha512-78/PXT1wlLLDgTzDs7sjq9hzz0vXD+zn+7wypEe4fXQxCmdmqfGsEPQxmiCSQI3ajFV91bVSsvNtrJRiW6nGng==}
    engines: {node: '>=10'}
    dependencies:
      locate-path: 6.0.0
      path-exists: 4.0.0
    dev: true

  /find-yarn-workspace-root2@1.2.16:
    resolution: {integrity: sha512-hr6hb1w8ePMpPVUK39S4RlwJzi+xPLuVuG8XlwXU3KD5Yn3qgBWVfy3AzNlDhWvE1EORCE65/Qm26rFQt3VLVA==}
    dependencies:
      micromatch: 4.0.5
      pkg-dir: 4.2.0
    dev: true

  /flat-cache@3.0.4:
    resolution: {integrity: sha512-dm9s5Pw7Jc0GvMYbshN6zchCA9RgQlzzEZX3vylR9IqFfS8XciblUXOKfW6SiuJ0e13eDYZoZV5wdrev7P3Nwg==}
    engines: {node: ^10.12.0 || >=12.0.0}
    dependencies:
      flatted: 3.2.7
      rimraf: 3.0.2
    dev: true

  /flatted@3.2.7:
    resolution: {integrity: sha512-5nqDSxl8nn5BSNxyR3n4I6eDmbolI6WT+QqR547RwxQapgjQBmtktdP+HTBb/a/zLsbzERTONyUB5pefh5TtjQ==}
    dev: true

  /for-each@0.3.3:
    resolution: {integrity: sha512-jqYfLp7mo9vIyQf8ykW2v7A+2N4QjeCeI5+Dz9XraiO1ign81wjiH7Fb9vSOWvQfNtmSa4H2RoQTrrXivdUZmw==}
    dependencies:
      is-callable: 1.2.7

  /fs-extra@7.0.1:
    resolution: {integrity: sha512-YJDaCJZEnBmcbw13fvdAM9AwNOJwOzrE4pqMqBq5nFiEqXUqHwlK4B+3pUw6JNvfSPtX05xFHtYy/1ni01eGCw==}
    engines: {node: '>=6 <7 || >=8'}
    dependencies:
      graceful-fs: 4.2.11
      jsonfile: 4.0.0
      universalify: 0.1.2
    dev: true

  /fs-extra@8.1.0:
    resolution: {integrity: sha512-yhlQgA6mnOJUKOsRUFsgJdQCvkKhcz8tlZG5HBQfReYZy46OwLcY+Zia0mtdHsOo9y/hP+CxMN0TU9QxoOtG4g==}
    engines: {node: '>=6 <7 || >=8'}
    dependencies:
      graceful-fs: 4.2.11
      jsonfile: 4.0.0
      universalify: 0.1.2
    dev: true

  /fs.realpath@1.0.0:
    resolution: {integrity: sha512-OO0pH2lK6a0hZnAdau5ItzHPI6pUlvI7jMVnxUQRtw4owF2wk8lOSabtGDCTP4Ggrg2MbGnWO9X8K1t4+fGMDw==}
    dev: true

  /function-bind@1.1.1:
    resolution: {integrity: sha512-yIovAzMX49sF8Yl58fSCWJ5svSLuaibPxXQJFLmBObTuCr0Mf1KiPopGM9NiFjiYBCbfaa2Fh6breQ6ANVTI0A==}

  /function.prototype.name@1.1.5:
    resolution: {integrity: sha512-uN7m/BzVKQnCUF/iW8jYea67v++2u7m5UgENbHRtdDVclOUP+FMPlCNdmk0h/ysGyo2tavMJEDqJAkJdRa1vMA==}
    engines: {node: '>= 0.4'}
    dependencies:
      call-bind: 1.0.2
      define-properties: 1.2.0
      es-abstract: 1.21.2
      functions-have-names: 1.2.3
    dev: true

  /functions-have-names@1.2.3:
    resolution: {integrity: sha512-xckBUXyTIqT97tq2x2AMb+g163b5JFysYk0x4qxNFwbfQkmNZoiRHb6sPzI9/QV33WeuvVYBUIiD4NzNIyqaRQ==}

  /get-caller-file@2.0.5:
    resolution: {integrity: sha512-DyFP3BM/3YHTQOCUL/w0OZHR0lpKeGrxotcHWcqNEdnltqFwXVfhEBQ94eIo34AfQpo0rGki4cyIiftY06h2Fg==}
    engines: {node: 6.* || 8.* || >= 10.*}
    dev: true

  /get-intrinsic@1.2.1:
    resolution: {integrity: sha512-2DcsyfABl+gVHEfCOaTrWgyt+tb6MSEGmKq+kI5HwLbIYgjgmMcV8KQ41uaKz1xxUcn9tJtgFbQUEVcEbd0FYw==}
    dependencies:
      function-bind: 1.1.1
      has: 1.0.3
      has-proto: 1.0.1
      has-symbols: 1.0.3

  /get-symbol-description@1.0.0:
    resolution: {integrity: sha512-2EmdH1YvIQiZpltCNgkuiUnyukzxM/R6NDJX31Ke3BG1Nq5b0S2PhX59UKi9vZpPDQVdqn+1IcaAwnzTT5vCjw==}
    engines: {node: '>= 0.4'}
    dependencies:
      call-bind: 1.0.2
      get-intrinsic: 1.2.1
    dev: true

  /get-tsconfig@4.5.0:
    resolution: {integrity: sha512-MjhiaIWCJ1sAU4pIQ5i5OfOuHHxVo1oYeNsWTON7jxYkod8pHocXeh+SSbmu5OZZZK73B6cbJ2XADzXehLyovQ==}
    dev: true

  /glob-parent@5.1.2:
    resolution: {integrity: sha512-AOIgSQCepiJYwP3ARnGx+5VnTu2HBYdzbGP45eLw1vr3zB3vZLeyed1sC9hnbcOc9/SrMyM5RPQrkGz4aS9Zow==}
    engines: {node: '>= 6'}
    dependencies:
      is-glob: 4.0.3
    dev: true

  /glob-parent@6.0.2:
    resolution: {integrity: sha512-XxwI8EOhVQgWp6iDL+3b0r86f4d6AX6zSU55HfB4ydCEuXLXc5FcYeOu+nnGftS4TEju/11rt4KJPTMgbfmv4A==}
    engines: {node: '>=10.13.0'}
    dependencies:
      is-glob: 4.0.3
    dev: true

  /glob@7.2.3:
    resolution: {integrity: sha512-nFR0zLpU2YCaRxwoCJvL6UvCH2JFyFVIvwTLsIf21AuHlMskA1hhTdk+LlYJtOlYt9v6dvszD2BGRqBL+iQK9Q==}
    dependencies:
      fs.realpath: 1.0.0
      inflight: 1.0.6
      inherits: 2.0.4
      minimatch: 3.1.2
      once: 1.4.0
      path-is-absolute: 1.0.1
    dev: true

  /globals@13.20.0:
    resolution: {integrity: sha512-Qg5QtVkCy/kv3FUSlu4ukeZDVf9ee0iXLAUYX13gbR17bnejFTzr4iS9bY7kwCf1NztRNm1t91fjOiyx4CSwPQ==}
    engines: {node: '>=8'}
    dependencies:
      type-fest: 0.20.2
    dev: true

  /globalthis@1.0.3:
    resolution: {integrity: sha512-sFdI5LyBiNTHjRd7cGPWapiHWMOXKyuBNX/cWJ3NfzrZQVa8GI/8cofCl74AOVqq9W5kNmguTIzJ/1s2gyI9wA==}
    engines: {node: '>= 0.4'}
    dependencies:
      define-properties: 1.2.0
    dev: true

  /globby@11.1.0:
    resolution: {integrity: sha512-jhIXaOzy1sb8IyocaruWSn1TjmnBVs8Ayhcy83rmxNJ8q2uWKCAj3CnJY+KpGSXCueAPc0i05kVvVKtP1t9S3g==}
    engines: {node: '>=10'}
    dependencies:
      array-union: 2.1.0
      dir-glob: 3.0.1
      fast-glob: 3.3.1
      ignore: 5.2.4
      merge2: 1.4.1
      slash: 3.0.0
    dev: true

  /gopd@1.0.1:
    resolution: {integrity: sha512-d65bNlIadxvpb/A2abVdlqKqV563juRnZ1Wtk6s1sIR8uNsXR70xqIzVqxVf1eTqDunwT2MkczEeaezCKTZhwA==}
    dependencies:
      get-intrinsic: 1.2.1

  /graceful-fs@4.2.11:
    resolution: {integrity: sha512-RbJ5/jmFcNNCcDV5o9eTnBLJ/HszWV0P73bc+Ff4nS/rJj+YaS6IGyiOL0VoBYX+l1Wrl3k63h/KrH+nhJ0XvQ==}
    dev: true

  /grapheme-splitter@1.0.4:
    resolution: {integrity: sha512-bzh50DW9kTPM00T8y4o8vQg89Di9oLJVLW/KaOGIXJWP/iqCN6WKYkbNOF04vFLJhwcpYUh9ydh/+5vpOqV4YQ==}
    dev: true

  /graphemer@1.4.0:
    resolution: {integrity: sha512-EtKwoO6kxCL9WO5xipiHTZlSzBm7WLT627TqC/uVRd0HKmq8NXyebnNYxDoBi7wt8eTWrUrKXCOVaFq9x1kgag==}
    dev: true

  /hard-rejection@2.1.0:
    resolution: {integrity: sha512-VIZB+ibDhx7ObhAe7OVtoEbuP4h/MuOTHJ+J8h/eBXotJYl0fBgR72xDFCKgIh22OJZIOVNxBMWuhAr10r8HdA==}
    engines: {node: '>=6'}
    dev: true

  /has-bigints@1.0.2:
    resolution: {integrity: sha512-tSvCKtBr9lkF0Ex0aQiP9N+OpV4zi2r/Nee5VkRDbaqv35RLYMzbwQfFSZZH0kR+Rd6302UJZ2p/bJCEoR3VoQ==}

  /has-flag@3.0.0:
    resolution: {integrity: sha512-sKJf1+ceQBr4SMkvQnBDNDtf4TXpVhVGateu0t918bl30FnbE2m4vNLX+VWe/dpjlb+HugGYzW7uQXH98HPEYw==}
    engines: {node: '>=4'}
    dev: true

  /has-flag@4.0.0:
    resolution: {integrity: sha512-EykJT/Q1KjTWctppgIAgfSO0tKVuZUjhgMr17kqTumMl6Afv3EISleU7qZUzoXDFTAHTDC4NOoG/ZxU3EvlMPQ==}
    engines: {node: '>=8'}
    dev: true

  /has-property-descriptors@1.0.0:
    resolution: {integrity: sha512-62DVLZGoiEBDHQyqG4w9xCuZ7eJEwNmJRWw2VY84Oedb7WFcA27fiEVe8oUQx9hAUJ4ekurquucTGwsyO1XGdQ==}
    dependencies:
      get-intrinsic: 1.2.1

  /has-proto@1.0.1:
    resolution: {integrity: sha512-7qE+iP+O+bgF9clE5+UoBFzE65mlBiVj3tKCrlNQ0Ogwm0BjpT/gK4SlLYDMybDh5I3TCTKnPPa0oMG7JDYrhg==}
    engines: {node: '>= 0.4'}

  /has-symbols@1.0.3:
    resolution: {integrity: sha512-l3LCuF6MgDNwTDKkdYGEihYjt5pRPbEg46rtlmnSPlUbgmB8LOIrKJbYYFBSbnPaJexMKtiPO8hmeRjRz2Td+A==}
    engines: {node: '>= 0.4'}

  /has-tostringtag@1.0.0:
    resolution: {integrity: sha512-kFjcSNhnlGV1kyoGk7OXKSawH5JOb/LzUc5w9B02hOTO0dfFRjbHQKvg1d6cf3HbeUmtU9VbbV3qzZ2Teh97WQ==}
    engines: {node: '>= 0.4'}
    dependencies:
      has-symbols: 1.0.3

  /has@1.0.3:
    resolution: {integrity: sha512-f2dvO0VU6Oej7RkWJGrehjbzMAjFp5/VKPp5tTpWIV4JHHZK1/BxbFRtf/siA2SWTe09caDmVtYYzWEIbBS4zw==}
    engines: {node: '>= 0.4.0'}
    dependencies:
      function-bind: 1.1.1

  /hosted-git-info@2.8.9:
    resolution: {integrity: sha512-mxIDAb9Lsm6DoOJ7xH+5+X4y1LU/4Hi50L9C5sIswK3JzULS4bwk1FvjdBgvYR4bzT4tuUQiC15FE2f5HbLvYw==}
    dev: true

  /human-id@1.0.2:
    resolution: {integrity: sha512-UNopramDEhHJD+VR+ehk8rOslwSfByxPIZyJRfV739NDhN5LF1fa1MqnzKm2lGTQRjNrjK19Q5fhkgIfjlVUKw==}
    dev: true

  /i18next-resources-to-backend@1.1.4:
    resolution: {integrity: sha512-hMyr9AOmIea17AOaVe1srNxK/l3mbk81P7Uf3fdcjlw3ehZy3UNTd0OP3EEi6yu4J02kf9jzhCcjokz6AFlEOg==}
    dependencies:
      '@babel/runtime': 7.22.5
    dev: false

  /i18next@23.5.1:
    resolution: {integrity: sha512-JelYzcaCoFDaa+Ysbfz2JsGAKkrHiMG6S61+HLBUEIPaF40WMwW9hCPymlQGrP+wWawKxKPuSuD71WZscCsWHg==}
    dependencies:
      '@babel/runtime': 7.22.5
    dev: false

  /iconv-lite@0.4.24:
    resolution: {integrity: sha512-v3MXnZAcvnywkTUEZomIActle7RXXeedOR31wwl7VlyoXO4Qi9arvSenNQWne1TcRwhCL1HwLI21bEqdpj8/rA==}
    engines: {node: '>=0.10.0'}
    dependencies:
      safer-buffer: 2.1.2
    dev: true

  /ignore@5.2.4:
    resolution: {integrity: sha512-MAb38BcSbH0eHNBxn7ql2NH/kX33OkB3lZ1BNdh7ENeRChHTYsTvWrMubiIAMNS2llXEEgZ1MUOBtXChP3kaFQ==}
    engines: {node: '>= 4'}
    dev: true

  /import-fresh@3.3.0:
    resolution: {integrity: sha512-veYYhQa+D1QBKznvhUHxb8faxlrwUnxseDAbAp457E0wLNio2bOSKnjYDhMj+YiAq61xrMGhQk9iXVk5FzgQMw==}
    engines: {node: '>=6'}
    dependencies:
      parent-module: 1.0.1
      resolve-from: 4.0.0
    dev: true

  /import-meta-resolve@3.0.0:
    resolution: {integrity: sha512-4IwhLhNNA8yy445rPjD/lWh++7hMDOml2eHtd58eG7h+qK3EryMuuRbsHGPikCoAgIkkDnckKfWSk2iDla/ejg==}

  /imurmurhash@0.1.4:
    resolution: {integrity: sha512-JmXMZ6wuvDmLiHEml9ykzqO6lwFbof0GG4IkcGaENdCRDDmMVnny7s5HsIgHCbaq0w2MyPhDqkhTUgS2LU2PHA==}
    engines: {node: '>=0.8.19'}
    dev: true

  /indent-string@4.0.0:
    resolution: {integrity: sha512-EdDDZu4A2OyIK7Lr/2zG+w5jmbuk1DVBnEwREQvBzspBJkCEbRa8GxU1lghYcaGJCnRWibjDXlq779X1/y5xwg==}
    engines: {node: '>=8'}
    dev: true

  /inflight@1.0.6:
    resolution: {integrity: sha512-k92I/b08q4wvFscXCLvqfsHCrjrF7yiXsQuIVvVE7N82W3+aqpzuUdBbfhWcy/FZR3/4IgflMgKLOsvPDrGCJA==}
    dependencies:
      once: 1.4.0
      wrappy: 1.0.2
    dev: true

  /inherits@2.0.4:
    resolution: {integrity: sha512-k/vGaX4/Yla3WzyMCvTQOXYeIHvqOKtnqBduzTHpzpQZzAskKMhZ2K+EnBiSM9zGSoIFeMpXKxa4dYeZIQqewQ==}
    dev: true

  /internal-slot@1.0.5:
    resolution: {integrity: sha512-Y+R5hJrzs52QCG2laLn4udYVnxsfny9CpOhNhUvk/SSSVyF6T27FzRbF0sroPidSu3X8oEAkOn2K804mjpt6UQ==}
    engines: {node: '>= 0.4'}
    dependencies:
      get-intrinsic: 1.2.1
      has: 1.0.3
      side-channel: 1.0.4

  /is-arguments@1.1.1:
    resolution: {integrity: sha512-8Q7EARjzEnKpt/PCD7e1cgUS0a6X8u5tdSiMqXhojOdoV9TsMsiO+9VLC5vAmO8N7/GmXn7yjR8qnA6bVAEzfA==}
    engines: {node: '>= 0.4'}
    dependencies:
      call-bind: 1.0.2
      has-tostringtag: 1.0.0
    dev: false

  /is-array-buffer@3.0.2:
    resolution: {integrity: sha512-y+FyyR/w8vfIRq4eQcM1EYgSTnmHXPqaF+IgzgraytCFq5Xh8lllDVmAZolPJiZttZLeFSINPYMaEJ7/vWUa1w==}
    dependencies:
      call-bind: 1.0.2
      get-intrinsic: 1.2.1
      is-typed-array: 1.1.10

  /is-arrayish@0.2.1:
    resolution: {integrity: sha512-zz06S8t0ozoDXMG+ube26zeCTNXcKIPJZJi8hBrF4idCLms4CG9QtK7qBl1boi5ODzFpjswb5JPmHCbMpjaYzg==}
    dev: true

  /is-bigint@1.0.4:
    resolution: {integrity: sha512-zB9CruMamjym81i2JZ3UMn54PKGsQzsJeo6xvN3HJJ4CAsQNB6iRutp2To77OfCNuoxspsIhzaPoO1zyCEhFOg==}
    dependencies:
      has-bigints: 1.0.2

  /is-boolean-object@1.1.2:
    resolution: {integrity: sha512-gDYaKHJmnj4aWxyj6YHyXVpdQawtVLHU5cb+eztPGczf6cjuTdwve5ZIEfgXqH4e57An1D1AKf8CZ3kYrQRqYA==}
    engines: {node: '>= 0.4'}
    dependencies:
      call-bind: 1.0.2
      has-tostringtag: 1.0.0

  /is-callable@1.2.7:
    resolution: {integrity: sha512-1BC0BVFhS/p0qtw6enp8e+8OD0UrK0oFLztSjNzhcKA3WDuJxxAPXzPuPtKkjEY9UUoEWlX/8fgKeu2S8i9JTA==}
    engines: {node: '>= 0.4'}

  /is-ci@3.0.1:
    resolution: {integrity: sha512-ZYvCgrefwqoQ6yTyYUbQu64HsITZ3NfKX1lzaEYdkTDcfKzzCI/wthRRYKkdjHKFVgNiXKAKm65Zo1pk2as/QQ==}
    hasBin: true
    dependencies:
      ci-info: 3.8.0
    dev: true

  /is-core-module@2.13.0:
    resolution: {integrity: sha512-Z7dk6Qo8pOCp3l4tsX2C5ZVas4V+UxwQodwZhLopL91TX8UyyHEXafPcyoeeWuLrwzHcr3igO78wNLwHJHsMCQ==}
    dependencies:
      has: 1.0.3
    dev: true

  /is-date-object@1.0.5:
    resolution: {integrity: sha512-9YQaSxsAiSwcvS33MBk3wTCVnWK+HhF8VZR2jRxehM16QcVOdHqPn4VPHmRK4lSr38n9JriurInLcP90xsYNfQ==}
    engines: {node: '>= 0.4'}
    dependencies:
      has-tostringtag: 1.0.0

  /is-extglob@2.1.1:
    resolution: {integrity: sha512-SbKbANkN603Vi4jEZv49LeVJMn4yGwsbzZworEoyEiutsN3nJYdbO36zfhGJ6QEDpOZIFkDtnq5JRxmvl3jsoQ==}
    engines: {node: '>=0.10.0'}
    dev: true

  /is-fullwidth-code-point@3.0.0:
    resolution: {integrity: sha512-zymm5+u+sCsSWyD9qNaejV3DFvhCKclKdizYaJUuHA83RLjb7nSuGnddCHGv0hk+KY7BMAlsWeK4Ueg6EV6XQg==}
    engines: {node: '>=8'}
    dev: true

  /is-glob@4.0.3:
    resolution: {integrity: sha512-xelSayHH36ZgE7ZWhli7pW34hNbNl8Ojv5KVmkJD4hBdD3th8Tfk9vYasLM+mXWOZhFkgZfxhLSnrwRr4elSSg==}
    engines: {node: '>=0.10.0'}
    dependencies:
      is-extglob: 2.1.1
    dev: true

  /is-map@2.0.2:
    resolution: {integrity: sha512-cOZFQQozTha1f4MxLFzlgKYPTyj26picdZTx82hbc/Xf4K/tZOOXSCkMvU4pKioRXGDLJRn0GM7Upe7kR721yg==}
    dev: false

  /is-negative-zero@2.0.2:
    resolution: {integrity: sha512-dqJvarLawXsFbNDeJW7zAz8ItJ9cd28YufuuFzh0G8pNHjJMnY08Dv7sYX2uF5UpQOwieAeOExEYAWWfu7ZZUA==}
    engines: {node: '>= 0.4'}
    dev: true

  /is-number-object@1.0.7:
    resolution: {integrity: sha512-k1U0IRzLMo7ZlYIfzRu23Oh6MiIFasgpb9X76eqfFZAqwH44UI4KTBvBYIZ1dSL9ZzChTB9ShHfLkR4pdW5krQ==}
    engines: {node: '>= 0.4'}
    dependencies:
      has-tostringtag: 1.0.0

  /is-number@7.0.0:
    resolution: {integrity: sha512-41Cifkg6e8TylSpdtTpeLVMqvSBEVzTttHvERD741+pnZ8ANv0004MRL43QKPDlK9cGvNp6NZWZUBlbGXYxxng==}
    engines: {node: '>=0.12.0'}
    dev: true

  /is-path-inside@3.0.3:
    resolution: {integrity: sha512-Fd4gABb+ycGAmKou8eMftCupSir5lRxqf4aD/vd0cD2qc4HL07OjCeuHMr8Ro4CoMaeCKDB0/ECBOVWjTwUvPQ==}
    engines: {node: '>=8'}
    dev: true

  /is-plain-obj@1.1.0:
    resolution: {integrity: sha512-yvkRyxmFKEOQ4pNXCmJG5AEQNlXJS5LaONXo5/cLdTZdWvsZ1ioJEonLGAosKlMWE8lwUy/bJzMjcw8az73+Fg==}
    engines: {node: '>=0.10.0'}
    dev: true

  /is-regex@1.1.4:
    resolution: {integrity: sha512-kvRdxDsxZjhzUX07ZnLydzS1TU/TJlTUHHY4YLL87e37oUA49DfkLqgy+VjFocowy29cKvcSiu+kIv728jTTVg==}
    engines: {node: '>= 0.4'}
    dependencies:
      call-bind: 1.0.2
      has-tostringtag: 1.0.0

  /is-set@2.0.2:
    resolution: {integrity: sha512-+2cnTEZeY5z/iXGbLhPrOAaK/Mau5k5eXq9j14CpRTftq0pAJu2MwVRSZhyZWBzx3o6X795Lz6Bpb6R0GKf37g==}
    dev: false

  /is-shared-array-buffer@1.0.2:
    resolution: {integrity: sha512-sqN2UDu1/0y6uvXyStCOzyhAjCSlHceFoMKJW8W9EU9cvic/QdsZ0kEU93HEy3IUEFZIiH/3w+AH/UQbPHNdhA==}
    dependencies:
      call-bind: 1.0.2

  /is-string@1.0.7:
    resolution: {integrity: sha512-tE2UXzivje6ofPW7l23cjDOMa09gb7xlAqG6jG5ej6uPV32TlWP3NKPigtaGeHNu9fohccRYvIiZMfOOnOYUtg==}
    engines: {node: '>= 0.4'}
    dependencies:
      has-tostringtag: 1.0.0

  /is-subdir@1.2.0:
    resolution: {integrity: sha512-2AT6j+gXe/1ueqbW6fLZJiIw3F8iXGJtt0yDrZaBhAZEG1raiTxKWU+IPqMCzQAXOUCKdA4UDMgacKH25XG2Cw==}
    engines: {node: '>=4'}
    dependencies:
      better-path-resolve: 1.0.0
    dev: true

  /is-symbol@1.0.4:
    resolution: {integrity: sha512-C/CPBqKWnvdcxqIARxyOh4v1UUEOCHpgDa0WYgpKDFMszcrPcffg5uhwSgPCLD2WWxmq6isisz87tzT01tuGhg==}
    engines: {node: '>= 0.4'}
    dependencies:
      has-symbols: 1.0.3

  /is-typed-array@1.1.10:
    resolution: {integrity: sha512-PJqgEHiWZvMpaFZ3uTc8kHPM4+4ADTlDniuQL7cU/UDA0Ql7F70yGfHph3cLNe+c9toaigv+DFzTJKhc2CtO6A==}
    engines: {node: '>= 0.4'}
    dependencies:
      available-typed-arrays: 1.0.5
      call-bind: 1.0.2
      for-each: 0.3.3
      gopd: 1.0.1
      has-tostringtag: 1.0.0

  /is-weakmap@2.0.1:
    resolution: {integrity: sha512-NSBR4kH5oVj1Uwvv970ruUkCV7O1mzgVFO4/rev2cLRda9Tm9HrL70ZPut4rOHgY0FNrUu9BCbXA2sdQ+x0chA==}
    dev: false

  /is-weakref@1.0.2:
    resolution: {integrity: sha512-qctsuLZmIQ0+vSSMfoVvyFe2+GSEvnmZ2ezTup1SBse9+twCCeial6EEi3Nc2KFcf6+qz2FBPnjXsk8xhKSaPQ==}
    dependencies:
      call-bind: 1.0.2
    dev: true

  /is-weakset@2.0.2:
    resolution: {integrity: sha512-t2yVvttHkQktwnNNmBQ98AhENLdPUTDTE21uPqAQ0ARwQfGeQKRVS0NNurH7bTf7RrvcVn1OOge45CnBeHCSmg==}
    dependencies:
      call-bind: 1.0.2
      get-intrinsic: 1.2.1
    dev: false

  /is-windows@1.0.2:
    resolution: {integrity: sha512-eXK1UInq2bPmjyX6e3VHIzMLobc4J94i4AWn+Hpq3OU5KkrRC96OAcR3PRJ/pGu6m8TRnBHP9dkXQVsT/COVIA==}
    engines: {node: '>=0.10.0'}
    dev: true

  /isarray@2.0.5:
    resolution: {integrity: sha512-xHjhDr3cNBK0BzdUJSPXZntQUx/mwMS5Rw4A7lPJ90XGAO6ISP/ePDNuo0vhqOZU+UD5JoodwCAAoZQd3FeAKw==}
    dev: false

  /isexe@2.0.0:
    resolution: {integrity: sha512-RHxMLp9lnKHGHRng9QFhRCMbYAcVpn69smSGcq3f36xjgVVWThj4qqLbTLlq7Ssj8B+fIQ1EuCEGI2lKsyQeIw==}
    dev: true

  /js-tokens@4.0.0:
    resolution: {integrity: sha512-RdJUflcE3cUzKiMqQgsCu06FPu9UdIJO0beYbPhHN4k6apgJtifcoCtT9bcxOpYBtpD2kCM6Sbzg4CausW/PKQ==}
    dev: true

  /js-yaml@3.14.1:
    resolution: {integrity: sha512-okMH7OXXJ7YrN9Ok3/SXrnu4iX9yOk+25nqX4imS2npuvTYDmo/QEZoqwZkYaIDk3jVvBOTOIEgEhaLOynBS9g==}
    hasBin: true
    dependencies:
      argparse: 1.0.10
      esprima: 4.0.1
    dev: true

  /js-yaml@4.1.0:
    resolution: {integrity: sha512-wpxZs9NoxZaJESJGIZTyDEaYpl0FKSA+FB9aJiyemKhMwkxQg63h4T1KJgUGHpTqPDNRcmmYLugrRjJlBtWvRA==}
    hasBin: true
    dependencies:
      argparse: 2.0.1
    dev: true

  /json-parse-even-better-errors@2.3.1:
    resolution: {integrity: sha512-xyFwyhro/JEof6Ghe2iz2NcXoj2sloNsWr/XsERDK/oiPCfaNhl5ONfp+jQdAZRQQ0IJWNzH9zIZF7li91kh2w==}
    dev: true

  /json-schema-traverse@0.4.1:
    resolution: {integrity: sha512-xbbCH5dCYU5T8LcEhhuh7HJ88HXuW3qsI3Y0zOZFKfZEHcpWiHU/Jxzk629Brsab/mMiHQti9wMP+845RPe3Vg==}
    dev: true

  /json-stable-stringify-without-jsonify@1.0.1:
    resolution: {integrity: sha512-Bdboy+l7tA3OGW6FjyFHWkP5LuByj1Tk33Ljyq0axyzdk9//JSi2u3fP1QSmd1KNwq6VOKYGlAu87CisVir6Pw==}
    dev: true

  /json5@2.2.3:
    resolution: {integrity: sha512-XmOWe7eyHYH14cLdVPoyg+GOH3rYX++KpzrylJwSW98t3Nk+U8XOl8FWKOgwtzdb8lXGf6zYwDUzeHMWfxasyg==}
    engines: {node: '>=6'}
    hasBin: true
    dev: true

  /jsonfile@4.0.0:
    resolution: {integrity: sha512-m6F1R3z8jjlf2imQHS2Qez5sjKWQzbuuhuJ/FKYFRZvPE3PuHcSMVZzfsLhGVOkfd20obL5SWEBew5ShlquNxg==}
    optionalDependencies:
      graceful-fs: 4.2.11
    dev: true

  /kind-of@6.0.3:
    resolution: {integrity: sha512-dcS1ul+9tmeD95T+x28/ehLgd9mENa3LsvDTtzm3vyBEO7RPptvAD+t44WVXaUjTBRcrpFeFlC8WCruUR456hw==}
    engines: {node: '>=0.10.0'}
    dev: true

  /kleur@4.1.5:
    resolution: {integrity: sha512-o+NO+8WrRiQEE4/7nwRJhN1HWpVmJm511pBHUxPLtp0BUISzlBplORYSmTclCnJvQq2tKu/sgl3xVpkc7ZWuQQ==}
    engines: {node: '>=6'}
    dev: true

  /levn@0.4.1:
    resolution: {integrity: sha512-+bT2uH4E5LGE7h/n3evcS/sQlJXCpIp6ym8OWJ5eV6+67Dsql/LaaT7qJBAt2rzfoa/5QBGBhxDix1dMt2kQKQ==}
    engines: {node: '>= 0.8.0'}
    dependencies:
      prelude-ls: 1.2.1
      type-check: 0.4.0
    dev: true

  /lines-and-columns@1.2.4:
    resolution: {integrity: sha512-7ylylesZQ/PV29jhEDl3Ufjo6ZX7gCqJr5F7PKrqc93v7fzSymt1BpwEU8nAUXs8qzzvqhbjhK5QZg6Mt/HkBg==}
    dev: true

  /load-yaml-file@0.2.0:
    resolution: {integrity: sha512-OfCBkGEw4nN6JLtgRidPX6QxjBQGQf72q3si2uvqyFEMbycSFFHwAZeXx6cJgFM9wmLrf9zBwCP3Ivqa+LLZPw==}
    engines: {node: '>=6'}
    dependencies:
      graceful-fs: 4.2.11
      js-yaml: 3.14.1
      pify: 4.0.1
      strip-bom: 3.0.0
    dev: true

  /locate-path@5.0.0:
    resolution: {integrity: sha512-t7hw9pI+WvuwNJXwk5zVHpyhIqzg2qTlklJOf0mVxGSbe3Fp2VieZcduNYjaLDoy6p9uGpQEGWG87WpMKlNq8g==}
    engines: {node: '>=8'}
    dependencies:
      p-locate: 4.1.0
    dev: true

  /locate-path@6.0.0:
    resolution: {integrity: sha512-iPZK6eYjbxRu3uB4/WZ3EsEIMJFMqAoopl3R+zuq0UjcAm/MO6KCweDgPfP3elTztoKP3KtnVHxTn2NHBSDVUw==}
    engines: {node: '>=10'}
    dependencies:
      p-locate: 5.0.0
    dev: true

  /lodash-es@4.17.21:
    resolution: {integrity: sha512-mKnC+QJ9pWVzv+C4/U3rRsHapFfHvQFoFB92e52xeyGMcX6/OlIl78je1u8vePzYZSkkogMPJ2yjxxsb89cxyw==}

  /lodash.merge@4.6.2:
    resolution: {integrity: sha512-0KpjqXRVvrYyCsX1swR/XTK0va6VQkQM6MNo7PqW77ByjAhoARA8EfrP1N4+KlKj8YS0ZUCtRT/YUuhyYDujIQ==}
    dev: true

  /lodash.startcase@4.4.0:
    resolution: {integrity: sha512-+WKqsK294HMSc2jEbNgpHpd0JfIBhp7rEV4aqXWqFr6AlXov+SlcgB1Fv01y2kGe3Gc8nMW7VA0SrGuSkRfIEg==}
    dev: true

  /lru-cache@4.1.5:
    resolution: {integrity: sha512-sWZlbEP2OsHNkXrMl5GYk/jKk70MBng6UU4YI/qGDYbgf6YbP4EvmqISbXCoJiRKs+1bSpFHVgQxvJ17F2li5g==}
    dependencies:
      pseudomap: 1.0.2
      yallist: 2.1.2
    dev: true

  /lru-cache@6.0.0:
    resolution: {integrity: sha512-Jo6dJ04CmSjuznwJSS3pUeWmd/H0ffTlkXXgwZi+eq1UCmqQwCh+eLsYOYCwY991i2Fah4h1BEMCx4qThGbsiA==}
    engines: {node: '>=10'}
    dependencies:
      yallist: 4.0.0

  /lucide@0.276.0:
    resolution: {integrity: sha512-3Igkc+LjRX8lrzD0Eg79yvXexNuHibX0fPuPSoroQH1D4yKZj57Xxe1fZ8EFIoN564zQR80kee/tMmArXMhXuA==}
    dev: false

  /lz-string@1.5.0:
    resolution: {integrity: sha512-h5bgJWpxJNswbU7qCrV0tIKQCaS3blPDrqKWx+QxzuzL1zGUzij9XCWLrSLsJPu5t+eWA/ycetzYAO5IOMcWAQ==}
    hasBin: true

  /map-obj@1.0.1:
    resolution: {integrity: sha512-7N/q3lyZ+LVCp7PzuxrJr4KMbBE2hW7BT7YNia330OFxIf4d3r5zVpicP2650l7CPN6RM9zOJRl3NGpqSiw3Eg==}
    engines: {node: '>=0.10.0'}
    dev: true

  /map-obj@4.3.0:
    resolution: {integrity: sha512-hdN1wVrZbb29eBGiGjJbeP8JbKjq1urkHJ/LIP/NY48MZ1QVXUsQBV1G1zvYFHn1XE06cwjBsOI2K3Ulnj1YXQ==}
    engines: {node: '>=8'}
    dev: true

  /meow@6.1.1:
    resolution: {integrity: sha512-3YffViIt2QWgTy6Pale5QpopX/IvU3LPL03jOTqp6pGj3VjesdO/U8CuHMKpnQr4shCNCM5fd5XFFvIIl6JBHg==}
    engines: {node: '>=8'}
    dependencies:
      '@types/minimist': 1.2.2
      camelcase-keys: 6.2.2
      decamelize-keys: 1.1.1
      hard-rejection: 2.1.0
      minimist-options: 4.1.0
      normalize-package-data: 2.5.0
      read-pkg-up: 7.0.1
      redent: 3.0.0
      trim-newlines: 3.0.1
      type-fest: 0.13.1
      yargs-parser: 18.1.3
    dev: true

  /merge2@1.4.1:
    resolution: {integrity: sha512-8q7VEgMJW4J8tcfVPy8g09NcQwZdbwFEqhe/WZkoIzjn/3TGDwtOCYtXGxA3O8tPzpczCCDgv+P2P5y00ZJOOg==}
    engines: {node: '>= 8'}
    dev: true

  /micromatch@4.0.5:
    resolution: {integrity: sha512-DMy+ERcEW2q8Z2Po+WNXuw3c5YaUSFjAO5GsJqfEl7UjvtIuFKO6ZrKvcItdy98dwFI2N1tg3zNIdKaQT+aNdA==}
    engines: {node: '>=8.6'}
    dependencies:
      braces: 3.0.2
      picomatch: 2.3.1
    dev: true

  /min-indent@1.0.1:
    resolution: {integrity: sha512-I9jwMn07Sy/IwOj3zVkVik2JTvgpaykDZEigL6Rx6N9LbMywwUSMtxET+7lVoDLLd3O3IXwJwvuuns8UB/HeAg==}
    engines: {node: '>=4'}
    dev: true

  /minimatch@3.1.2:
    resolution: {integrity: sha512-J7p63hRiAjw1NDEww1W7i37+ByIrOWO5XQQAzZ3VOcL0PNybwpfmV/N05zFAzwQ9USyEcX6t3UO+K5aqBQOIHw==}
    dependencies:
      brace-expansion: 1.1.11
    dev: true

  /minimist-options@4.1.0:
    resolution: {integrity: sha512-Q4r8ghd80yhO/0j1O3B2BjweX3fiHg9cdOwjJd2J76Q135c+NDxGCqdYKQ1SKBuFfgWbAUzBfvYjPUEeNgqN1A==}
    engines: {node: '>= 6'}
    dependencies:
      arrify: 1.0.1
      is-plain-obj: 1.1.0
      kind-of: 6.0.3
    dev: true

  /minimist@1.2.8:
    resolution: {integrity: sha512-2yyAR8qBkN3YuheJanUpWC5U3bb5osDywNB8RzDVlDwDHbocAJveqqj1u8+SVD7jkWT4yvsHCpWqqWqAxb0zCA==}
    dev: true

  /mixme@0.5.9:
    resolution: {integrity: sha512-VC5fg6ySUscaWUpI4gxCBTQMH2RdUpNrk+MsbpCYtIvf9SBJdiUey4qE7BXviJsJR4nDQxCZ+3yaYNW3guz/Pw==}
    engines: {node: '>= 8.0.0'}
    dev: true

  /moment@2.29.4:
    resolution: {integrity: sha512-5LC9SOxjSc2HF6vO2CyuTDNivEdoz2IvyJJGj6X8DJ0eFyfszE0QiEd+iXmBvUP3WHxSjFH/vIsA0EN00cgr8w==}

  /monkey-around@2.3.0:
    resolution: {integrity: sha512-QWcCUWjqE/MCk9cXlSKZ1Qc486LD439xw/Ak8Nt6l2PuL9+yrc9TJakt7OHDuOqPRYY4nTWBAEFKn32PE/SfXA==}
    dev: false

  /ms@2.1.2:
    resolution: {integrity: sha512-sGkPx+VjMtmA6MX27oA4FBFELFCZZ4S4XqeGOXCv68tT+jb3vk/RyaKWP0PTKyWtmLSM0b+adUTEvbs1PEaH2w==}
    dev: true

  /ms@2.1.3:
    resolution: {integrity: sha512-6FlzubTLZG3J2a/NVCAleEhjzq5oxgHyaCU9yYXvcLsvoVaHJq/s5xXI6/XXP6tz7R9xAOtHnSO/tXtF3WRTlA==}
    dev: true

  /natural-compare@1.4.0:
    resolution: {integrity: sha512-OWND8ei3VtNC9h7V60qff3SVobHr996CTwgxubgyQYEpg290h9J0buyECNNJexkFm5sOajh5G116RYA1c8ZMSw==}
    dev: true

  /normalize-package-data@2.5.0:
    resolution: {integrity: sha512-/5CMN3T0R4XTj4DcGaexo+roZSdSFW/0AOOTROrjxzCG1wrWXEsGbRKevjlIL+ZDE4sZlJr5ED4YW0yqmkK+eA==}
    dependencies:
      hosted-git-info: 2.8.9
      resolve: 1.22.4
      semver: 5.7.2
      validate-npm-package-license: 3.0.4
    dev: true

  /object-inspect@1.12.3:
    resolution: {integrity: sha512-geUvdk7c+eizMNUDkRpW1wJwgfOiOeHbxBR/hLXK1aT6zmVSO0jsQcs7fj6MGw89jC/cjGfLcNOrtMYtGqm81g==}

  /object-is@1.1.5:
    resolution: {integrity: sha512-3cyDsyHgtmi7I7DfSSI2LDp6SK2lwvtbg0p0R1e0RvTqF5ceGx+K2dfSjm1bKDMVCFEDAQvy+o8c6a7VujOddw==}
    engines: {node: '>= 0.4'}
    dependencies:
      call-bind: 1.0.2
      define-properties: 1.2.0
    dev: false

  /object-keys@1.1.1:
    resolution: {integrity: sha512-NuAESUOUMrlIXOfHKzD6bpPu3tYt3xvjNdRIQ+FeT0lNb4K8WR70CaDxhuNguS2XG+GjkyMwOzsN5ZktImfhLA==}
    engines: {node: '>= 0.4'}

  /object.assign@4.1.4:
    resolution: {integrity: sha512-1mxKf0e58bvyjSCtKYY4sRe9itRk3PJpquJOjeIkz885CczcI4IvJJDLPS72oowuSh+pBxUFROpX+TU++hxhZQ==}
    engines: {node: '>= 0.4'}
    dependencies:
      call-bind: 1.0.2
      define-properties: 1.2.0
      has-symbols: 1.0.3
      object-keys: 1.1.1

  /object.fromentries@2.0.6:
    resolution: {integrity: sha512-VciD13dswC4j1Xt5394WR4MzmAQmlgN72phd/riNp9vtD7tp4QQWJ0R4wvclXcafgcYK8veHRed2W6XeGBvcfg==}
    engines: {node: '>= 0.4'}
    dependencies:
      call-bind: 1.0.2
      define-properties: 1.2.0
      es-abstract: 1.21.2
    dev: true

  /object.groupby@1.0.0:
    resolution: {integrity: sha512-70MWG6NfRH9GnbZOikuhPPYzpUpof9iW2J9E4dW7FXTqPNb6rllE6u39SKwwiNh8lCwX3DDb5OgcKGiEBrTTyw==}
    dependencies:
      call-bind: 1.0.2
      define-properties: 1.2.0
      es-abstract: 1.21.2
      get-intrinsic: 1.2.1
    dev: true

  /object.values@1.1.6:
    resolution: {integrity: sha512-FVVTkD1vENCsAcwNs9k6jea2uHC/X0+JcjG8YA60FN5CMaJmG95wT9jek/xX9nornqGRrBkKtzuAu2wuHpKqvw==}
    engines: {node: '>= 0.4'}
    dependencies:
      call-bind: 1.0.2
      define-properties: 1.2.0
      es-abstract: 1.21.2
    dev: true

  /obsidian@1.2.8(@codemirror/state@6.0.0)(@codemirror/view@6.0.0):
    resolution: {integrity: sha512-HrC+feA8o0tXspj4lEAqxb1btwLwHD2oHXSwbbN+CdRHURqbCkuIDLld+nkuyJ1w1c9uvVDRVk8BoeOnWheOrQ==}
    peerDependencies:
      '@codemirror/state': ^6.0.0
      '@codemirror/view': ^6.0.0
    dependencies:
      '@codemirror/state': 6.0.0
      '@codemirror/view': 6.0.0
      '@types/codemirror': 0.0.108
      moment: 2.29.4
    dev: false

  /once@1.4.0:
    resolution: {integrity: sha512-lNaJgI+2Q5URQBkccEKHTQOPaXdUxnZZElQTZY0MFUAuaEqe1E+Nyvgdz/aIyNi6Z9MzO5dv1H8n58/GELp3+w==}
    dependencies:
      wrappy: 1.0.2
    dev: true

  /optionator@0.9.3:
    resolution: {integrity: sha512-JjCoypp+jKn1ttEFExxhetCKeJt9zhAgAve5FXHixTvFDW/5aEktX9bufBKLRRMdU7bNtpLfcGu94B3cdEJgjg==}
    engines: {node: '>= 0.8.0'}
    dependencies:
      '@aashutoshrathi/word-wrap': 1.2.6
      deep-is: 0.1.4
      fast-levenshtein: 2.0.6
      levn: 0.4.1
      prelude-ls: 1.2.1
      type-check: 0.4.0
    dev: true

  /os-tmpdir@1.0.2:
    resolution: {integrity: sha512-D2FR03Vir7FIu45XBY20mTb+/ZSWB00sjU9jdQXt83gDrI4Ztz5Fs7/yy74g2N5SVQY4xY1qDr4rNddwYRVX0g==}
    engines: {node: '>=0.10.0'}
    dev: true

  /outdent@0.5.0:
    resolution: {integrity: sha512-/jHxFIzoMXdqPzTaCpFzAAWhpkSjZPF4Vsn6jAfNpmbH/ymsmd7Qc6VE9BGn0L6YMj6uwpQLxCECpus4ukKS9Q==}
    dev: true

  /p-filter@2.1.0:
    resolution: {integrity: sha512-ZBxxZ5sL2HghephhpGAQdoskxplTwr7ICaehZwLIlfL6acuVgZPm8yBNuRAFBGEqtD/hmUeq9eqLg2ys9Xr/yw==}
    engines: {node: '>=8'}
    dependencies:
      p-map: 2.1.0
    dev: true

  /p-lazy@4.0.0:
    resolution: {integrity: sha512-8lIogVWwqBkiBy4FpylVHLalB9dZ25B2zBdY4OGGknDPWB7ehf2jyxmbh8z3MZsfbERLNU266h9Yx3cxHn3lFg==}
    engines: {node: '>=12'}

  /p-limit@2.3.0:
    resolution: {integrity: sha512-//88mFWSJx8lxCzwdAABTJL2MyWB12+eIY7MDL2SqLmAkeKU9qxRvWuSyTjm3FUmpBEMuFfckAIqEaVGUDxb6w==}
    engines: {node: '>=6'}
    dependencies:
      p-try: 2.2.0
    dev: true

  /p-limit@3.1.0:
    resolution: {integrity: sha512-TYOanM3wGwNGsZN2cVTYPArw454xnXj5qmWF1bEoAc4+cU/ol7GVh7odevjp1FNHduHc3KZMcFduxU5Xc6uJRQ==}
    engines: {node: '>=10'}
    dependencies:
      yocto-queue: 0.1.0
    dev: true

  /p-locate@4.1.0:
    resolution: {integrity: sha512-R79ZZ/0wAxKGu3oYMlz8jy/kbhsNrS7SKZ7PxEHBgJ5+F2mtFW2fK2cOtBh1cHYkQsbzFV7I+EoRKe6Yt0oK7A==}
    engines: {node: '>=8'}
    dependencies:
      p-limit: 2.3.0
    dev: true

  /p-locate@5.0.0:
    resolution: {integrity: sha512-LaNjtRWUBY++zB5nE/NwcaoMylSPk+S+ZHNB1TzdbMJMny6dynpAGt7X/tl/QYq3TIeE6nxHppbo2LGymrG5Pw==}
    engines: {node: '>=10'}
    dependencies:
      p-limit: 3.1.0
    dev: true

  /p-map@2.1.0:
    resolution: {integrity: sha512-y3b8Kpd8OAN444hxfBbFfj1FY/RjtTd8tzYwhUqNYXx0fXx2iX4maP4Qr6qhIKbQXI02wTLAda4fYUbDagTUFw==}
    engines: {node: '>=6'}
    dev: true

  /p-try@2.2.0:
    resolution: {integrity: sha512-R4nPAVTAU0B9D35/Gk3uJf/7XYbQcyohSKdvAxIRSNghFl4e71hVoGnBNQz9cWaXxO2I10KTC+3jMdvvoKw6dQ==}
    engines: {node: '>=6'}
    dev: true

  /parent-module@1.0.1:
    resolution: {integrity: sha512-GQ2EWRpQV8/o+Aw8YqtfZZPfNRWZYkbidE9k5rpl/hC3vtHHBfGm2Ifi6qWV+coDGkrUKZAxE3Lot5kcsRlh+g==}
    engines: {node: '>=6'}
    dependencies:
      callsites: 3.1.0
    dev: true

  /parse-json@5.2.0:
    resolution: {integrity: sha512-ayCKvm/phCGxOkYRSCM82iDwct8/EonSEgCSxWxD7ve6jHggsFl4fZVQBPRNgQoKiuV/odhFrGzQXZwbifC8Rg==}
    engines: {node: '>=8'}
    dependencies:
      '@babel/code-frame': 7.22.5
      error-ex: 1.3.2
      json-parse-even-better-errors: 2.3.1
      lines-and-columns: 1.2.4
    dev: true

  /path-exists@4.0.0:
    resolution: {integrity: sha512-ak9Qy5Q7jYb2Wwcey5Fpvg2KoAc/ZIhLSLOSBmRmygPsGwkVVt0fZa0qrtMz+m6tJTAHfZQ8FnmB4MG4LWy7/w==}
    engines: {node: '>=8'}
    dev: true

  /path-is-absolute@1.0.1:
    resolution: {integrity: sha512-AVbw3UJ2e9bq64vSaS9Am0fje1Pa8pbGqTTsmXfaIiMpnr5DlDhfJOuLj9Sf95ZPVDAUerDfEk88MPmPe7UCQg==}
    engines: {node: '>=0.10.0'}
    dev: true

  /path-key@3.1.1:
    resolution: {integrity: sha512-ojmeN0qd+y0jszEtoY48r0Peq5dwMEkIlCOu6Q5f41lfkswXuKtYrhgoTpLnyIcHm24Uhqx+5Tqm2InSwLhE6Q==}
    engines: {node: '>=8'}
    dev: true

  /path-parse@1.0.7:
    resolution: {integrity: sha512-LDJzPVEEEPR+y48z93A0Ed0yXb8pAByGWo/k5YYdYgpY2/2EsOsksJrq7lOHxryrVOn1ejG6oAp8ahvOIQD8sw==}
    dev: true

  /path-type@4.0.0:
    resolution: {integrity: sha512-gDKb8aZMDeD/tZWs9P6+q0J9Mwkdl6xMV8TjnGP3qJVJ06bdMgkbBlLU8IdfOsIsFz2BW1rNVT3XuNEl8zPAvw==}
    engines: {node: '>=8'}
    dev: true

  /picomatch@2.3.1:
    resolution: {integrity: sha512-JU3teHTNjmE2VCGFzuY8EXzCDVwEqB2a8fsIvwaStHhAWJEeVd1o1QD80CU6+ZdEXXSLbSsuLwJjkCBWqRQUVA==}
    engines: {node: '>=8.6'}
    dev: true

  /pify@4.0.1:
    resolution: {integrity: sha512-uB80kBFb/tfd68bVleG9T5GGsGPjJrLAUpR5PZIrhBnIaRTQRjqdJSsIKkOP6OAIFbj7GOrcudc5pNjZ+geV2g==}
    engines: {node: '>=6'}
    dev: true

  /pkg-dir@4.2.0:
    resolution: {integrity: sha512-HRDzbaKjC+AOWVXxAU/x54COGeIv9eb+6CkDSQoNTt4XyWoIJvuPsXizxu/Fr23EiekbtZwmh1IcIG/l/a10GQ==}
    engines: {node: '>=8'}
    dependencies:
      find-up: 4.1.0
    dev: true

  /preferred-pm@3.0.3:
    resolution: {integrity: sha512-+wZgbxNES/KlJs9q40F/1sfOd/j7f1O9JaHcW5Dsn3aUUOZg3L2bjpVUcKV2jvtElYfoTuQiNeMfQJ4kwUAhCQ==}
    engines: {node: '>=10'}
    dependencies:
      find-up: 5.0.0
      find-yarn-workspace-root2: 1.2.16
      path-exists: 4.0.0
      which-pm: 2.0.0
    dev: true

  /prelude-ls@1.2.1:
    resolution: {integrity: sha512-vkcDPrRZo1QZLbn5RLGPpg/WmIQ65qoWWhcGKf/b5eplkkarX0m9z8ppCat4mlOqUsWpyNuYgO3VRyrYHSzX5g==}
    engines: {node: '>= 0.8.0'}
    dev: true

  /prettier@2.8.8:
    resolution: {integrity: sha512-tdN8qQGvNjw4CHbY+XXk0JgCXn9QiF21a55rBe5LJAU+kDyC4WQn4+awm2Xfk2lQMk5fKup9XgzTZtGkjBdP9Q==}
    engines: {node: '>=10.13.0'}
    hasBin: true
    dev: true

  /pseudomap@1.0.2:
    resolution: {integrity: sha512-b/YwNhb8lk1Zz2+bXXpS/LK9OisiZZ1SNsSLxN1x2OXVEhW2Ckr/7mWE5vrC1ZTiJlD9g19jWszTmJsB+oEpFQ==}
    dev: true

  /punycode@2.3.0:
    resolution: {integrity: sha512-rRV+zQD8tVFys26lAGR9WUuS4iUAngJScM+ZRSKtvl5tKeZ2t5bvdNFdNHBW9FWR4guGHlgmsZ1G7BSm2wTbuA==}
    engines: {node: '>=6'}
    dev: true

  /queue-microtask@1.2.3:
    resolution: {integrity: sha512-NuaNSa6flKT5JaSYQzJok04JzTL1CA6aGhv5rfLW3PgqA+M2ChpZQnAC8h8i4ZFkBS8X5RqkDBHA7r4hej3K9A==}
    dev: true

  /quick-lru@4.0.1:
    resolution: {integrity: sha512-ARhCpm70fzdcvNQfPoy49IaanKkTlRWF2JMzqhcJbhSFRZv7nPTvZJdcY7301IPmvW+/p0RgIWnQDLJxifsQ7g==}
    engines: {node: '>=8'}
    dev: true

  /read-pkg-up@7.0.1:
    resolution: {integrity: sha512-zK0TB7Xd6JpCLmlLmufqykGE+/TlOePD6qKClNW7hHDKFh/J7/7gCWGR7joEQEW1bKq3a3yUZSObOoWLFQ4ohg==}
    engines: {node: '>=8'}
    dependencies:
      find-up: 4.1.0
      read-pkg: 5.2.0
      type-fest: 0.8.1
    dev: true

  /read-pkg@5.2.0:
    resolution: {integrity: sha512-Ug69mNOpfvKDAc2Q8DRpMjjzdtrnv9HcSMX+4VsZxD1aZ6ZzrIE7rlzXBtWTyhULSMKg076AW6WR5iZpD0JiOg==}
    engines: {node: '>=8'}
    dependencies:
      '@types/normalize-package-data': 2.4.1
      normalize-package-data: 2.5.0
      parse-json: 5.2.0
      type-fest: 0.6.0
    dev: true

  /read-yaml-file@1.1.0:
    resolution: {integrity: sha512-VIMnQi/Z4HT2Fxuwg5KrY174U1VdUIASQVWXXyqtNRtxSr9IYkn1rsI6Tb6HsrHCmB7gVpNwX6JxPTHcH6IoTA==}
    engines: {node: '>=6'}
    dependencies:
      graceful-fs: 4.2.11
      js-yaml: 3.14.1
      pify: 4.0.1
      strip-bom: 3.0.0
    dev: true

  /redent@3.0.0:
    resolution: {integrity: sha512-6tDA8g98We0zd0GvVeMT9arEOnTw9qM03L9cJXaCjrip1OO764RDBLBfrB4cwzNGDj5OA5ioymC9GkizgWJDUg==}
    engines: {node: '>=8'}
    dependencies:
      indent-string: 4.0.0
      strip-indent: 3.0.0
    dev: true

  /regenerator-runtime@0.13.11:
    resolution: {integrity: sha512-kY1AZVr2Ra+t+piVaJ4gxaFaReZVH40AKNo7UCX6W+dEwBo/2oZJzqfuN1qLq1oL45o56cPaTXELwrTh8Fpggg==}

  /regexp.prototype.flags@1.5.0:
    resolution: {integrity: sha512-0SutC3pNudRKgquxGoRGIz946MZVHqbNfPjBdxeOhBrdgDKlRoXmYLQN9xRbrR09ZXWeGAdPuif7egofn6v5LA==}
    engines: {node: '>= 0.4'}
    dependencies:
      call-bind: 1.0.2
      define-properties: 1.2.0
      functions-have-names: 1.2.3

  /require-directory@2.1.1:
    resolution: {integrity: sha512-fGxEI7+wsG9xrvdjsrlmL22OMTTiHRwAMroiEeMgq8gzoLC/PQr7RsRDSTLUg/bZAZtF+TVIkHc6/4RIKrui+Q==}
    engines: {node: '>=0.10.0'}
    dev: true

  /require-main-filename@2.0.0:
    resolution: {integrity: sha512-NKN5kMDylKuldxYLSUfrbo5Tuzh4hd+2E8NPPX02mZtn1VuREQToYe/ZdlJy+J3uCpfaiGF05e7B8W0iXbQHmg==}
    dev: true

  /resolve-from@4.0.0:
    resolution: {integrity: sha512-pb/MYmXstAkysRFx8piNI1tGFNQIFA3vkE3Gq4EuA1dF6gHp/+vgZqsCGJapvy8N3Q+4o7FwvquPJcnZ7RYy4g==}
    engines: {node: '>=4'}
    dev: true

  /resolve-from@5.0.0:
    resolution: {integrity: sha512-qYg9KP24dD5qka9J47d0aVky0N+b4fTU89LN9iDnjB5waksiC49rvMB0PrUJQGoTmH50XPiqOvAjDfaijGxYZw==}
    engines: {node: '>=8'}
    dev: true

  /resolve@1.22.4:
    resolution: {integrity: sha512-PXNdCiPqDqeUou+w1C2eTQbNfxKSuMxqTCuvlmmMsk1NWHL5fRrhY6Pl0qEYYc6+QqGClco1Qj8XnjPego4wfg==}
    hasBin: true
    dependencies:
      is-core-module: 2.13.0
      path-parse: 1.0.7
      supports-preserve-symlinks-flag: 1.0.0
    dev: true

  /reusify@1.0.4:
    resolution: {integrity: sha512-U9nH88a3fc/ekCF1l0/UP1IosiuIjyTh7hBvXVMHYgVcfGvt897Xguj2UOLDeI5BG2m7/uwyaLVT6fbtCwTyzw==}
    engines: {iojs: '>=1.0.0', node: '>=0.10.0'}
    dev: true

  /rimraf@3.0.2:
    resolution: {integrity: sha512-JZkJMZkAGFFPP2YqXZXPbMlMBgsxzE8ILs4lMIX/2o0L9UBw9O/Y3o6wFw/i9YLapcUJWwqbi3kdxIPdC62TIA==}
    hasBin: true
    dependencies:
      glob: 7.2.3
    dev: true

  /run-parallel@1.2.0:
    resolution: {integrity: sha512-5l4VyZR86LZ/lDxZTR6jqL8AFE2S0IFLMP26AbjsLVADxHdhB/c0GUsH+y39UfCi3dzz8OlQuPmnaJOMoDHQBA==}
    dependencies:
      queue-microtask: 1.2.3
    dev: true

  /safe-regex-test@1.0.0:
    resolution: {integrity: sha512-JBUUzyOgEwXQY1NuPtvcj/qcBDbDmEvWufhlnXZIm75DEHp+afM1r1ujJpJsV/gSM4t59tpDyPi1sd6ZaPFfsA==}
    dependencies:
      call-bind: 1.0.2
      get-intrinsic: 1.2.1
      is-regex: 1.1.4
    dev: true

  /safer-buffer@2.1.2:
    resolution: {integrity: sha512-YZo3K82SD7Riyi0E1EQPojLz7kpepnSQI9IyPbHHg1XXXevb5dJI7tpyN2ADxGcQbHG7vcyRHk0cbwqcQriUtg==}
    dev: true

  /semver@5.7.2:
    resolution: {integrity: sha512-cBznnQ9KjJqU67B52RMC65CMarK2600WFnbkcaiwWq3xy/5haFJlshgnpjovMVJ+Hff49d8GEn0b87C5pDQ10g==}
    hasBin: true
    dev: true

  /semver@6.3.1:
    resolution: {integrity: sha512-BR7VvDCVHO+q2xBEWskxS6DJE1qRnb7DxzUrogb71CWoSficBxYsiAGd+Kl0mmq/MprG9yArRkyrQxTO6XjMzA==}
    hasBin: true
    dev: true

  /semver@7.5.4:
    resolution: {integrity: sha512-1bCSESV6Pv+i21Hvpxp3Dx+pSD8lIPt8uVjRrxAUt/nbswYc+tK6Y2btiULjd4+fnq15PX+nqQDC7Oft7WkwcA==}
    engines: {node: '>=10'}
    hasBin: true
    dependencies:
      lru-cache: 6.0.0

  /set-blocking@2.0.0:
    resolution: {integrity: sha512-KiKBS8AnWGEyLzofFfmvKwpdPzqiy16LvQfK3yv/fVH7Bj13/wl3JSR1J+rfgRE9q7xUJK4qvgS8raSOeLUehw==}
    dev: true

  /shebang-command@1.2.0:
    resolution: {integrity: sha512-EV3L1+UQWGor21OmnvojK36mhg+TyIKDh3iFBKBohr5xeXIhNBcx8oWdgkTEEQ+BEFFYdLRuqMfd5L84N1V5Vg==}
    engines: {node: '>=0.10.0'}
    dependencies:
      shebang-regex: 1.0.0
    dev: true

  /shebang-command@2.0.0:
    resolution: {integrity: sha512-kHxr2zZpYtdmrN1qDjrrX/Z1rR1kG8Dx+gkpK1G4eXmvXswmcE1hTWBWYUzlraYw1/yZp6YuDY77YtvbN0dmDA==}
    engines: {node: '>=8'}
    dependencies:
      shebang-regex: 3.0.0
    dev: true

  /shebang-regex@1.0.0:
    resolution: {integrity: sha512-wpoSFAxys6b2a2wHZ1XpDSgD7N9iVjg29Ph9uV/uaP9Ex/KXlkTZTeddxDPSYQpgvzKLGJke2UU0AzoGCjNIvQ==}
    engines: {node: '>=0.10.0'}
    dev: true

  /shebang-regex@3.0.0:
    resolution: {integrity: sha512-7++dFhtcx3353uBaq8DDR4NuxBetBzC7ZQOhmTQInHEd6bSrXdiEyzCvG07Z44UYdLShWUyXt5M/yhz8ekcb1A==}
    engines: {node: '>=8'}
    dev: true

  /side-channel@1.0.4:
    resolution: {integrity: sha512-q5XPytqFEIKHkGdiMIrY10mvLRvnQh42/+GoBlFW3b2LXLE2xxJpZFdm94we0BaoV3RwJyGqg5wS7epxTv0Zvw==}
    dependencies:
      call-bind: 1.0.2
      get-intrinsic: 1.2.1
      object-inspect: 1.12.3

  /signal-exit@3.0.7:
    resolution: {integrity: sha512-wnD2ZE+l+SPC/uoS0vXeE9L1+0wuaMqKlfz9AMUo38JsyLSBWSFcHR1Rri62LZc12vLr1gb3jl7iwQhgwpAbGQ==}
    dev: true

  /slash@3.0.0:
    resolution: {integrity: sha512-g9Q1haeby36OSStwb4ntCGGGaKsaVSjQ68fBxoQcutl5fS1vuY18H3wSt3jFyFtrkx+Kz0V1G85A4MyAdDMi2Q==}
    engines: {node: '>=8'}
    dev: true

  /smartwrap@2.0.2:
    resolution: {integrity: sha512-vCsKNQxb7PnCNd2wY1WClWifAc2lwqsG8OaswpJkVJsvMGcnEntdTCDajZCkk93Ay1U3t/9puJmb525Rg5MZBA==}
    engines: {node: '>=6'}
    hasBin: true
    dependencies:
      array.prototype.flat: 1.3.1
      breakword: 1.0.6
      grapheme-splitter: 1.0.4
      strip-ansi: 6.0.1
      wcwidth: 1.0.1
      yargs: 15.4.1
    dev: true

  /source-map@0.7.4:
    resolution: {integrity: sha512-l3BikUxvPOcn5E74dZiq5BGsTb5yEwhaTSzccU6t4sDOH8NWJCstKO5QT2CvtFoK6F0saL7p9xHAqHOlCPJygA==}
    engines: {node: '>= 8'}
    dev: false

  /spawndamnit@2.0.0:
    resolution: {integrity: sha512-j4JKEcncSjFlqIwU5L/rp2N5SIPsdxaRsIv678+TZxZ0SRDJTm8JrxJMjE/XuiEZNEir3S8l0Fa3Ke339WI4qA==}
    dependencies:
      cross-spawn: 5.1.0
      signal-exit: 3.0.7
    dev: true

  /spdx-correct@3.2.0:
    resolution: {integrity: sha512-kN9dJbvnySHULIluDHy32WHRUu3Og7B9sbY7tsFLctQkIqnMh3hErYgdMjTYuqmcXX+lK5T1lnUt3G7zNswmZA==}
    dependencies:
      spdx-expression-parse: 3.0.1
      spdx-license-ids: 3.0.13
    dev: true

  /spdx-exceptions@2.3.0:
    resolution: {integrity: sha512-/tTrYOC7PPI1nUAgx34hUpqXuyJG+DTHJTnIULG4rDygi4xu/tfgmq1e1cIRwRzwZgo4NLySi+ricLkZkw4i5A==}
    dev: true

  /spdx-expression-parse@3.0.1:
    resolution: {integrity: sha512-cbqHunsQWnJNE6KhVSMsMeH5H/L9EpymbzqTQ3uLwNCLZ1Q481oWaofqH7nO6V07xlXwY6PhQdQ2IedWx/ZK4Q==}
    dependencies:
      spdx-exceptions: 2.3.0
      spdx-license-ids: 3.0.13
    dev: true

  /spdx-license-ids@3.0.13:
    resolution: {integrity: sha512-XkD+zwiqXHikFZm4AX/7JSCXA98U5Db4AFd5XUg/+9UNtnH75+Z9KxtpYiJZx36mUDVOwH83pl7yvCer6ewM3w==}
    dev: true

  /sprintf-js@1.0.3:
    resolution: {integrity: sha512-D9cPgkvLlV3t3IzL0D0YLvGA9Ahk4PcvVwUbN0dSGr1aP0Nrt4AEnTUbuGvquEC0mA64Gqt1fzirlRs5ibXx8g==}
    dev: true

  /stop-iteration-iterator@1.0.0:
    resolution: {integrity: sha512-iCGQj+0l0HOdZ2AEeBADlsRC+vsnDsZsbdSiH1yNSjcfKM7fdpCMfqAL/dwF5BLiw/XhRft/Wax6zQbhq2BcjQ==}
    engines: {node: '>= 0.4'}
    dependencies:
      internal-slot: 1.0.5
    dev: false

  /stream-transform@2.1.3:
    resolution: {integrity: sha512-9GHUiM5hMiCi6Y03jD2ARC1ettBXkQBoQAe7nJsPknnI0ow10aXjTnew8QtYQmLjzn974BnmWEAJgCY6ZP1DeQ==}
    dependencies:
      mixme: 0.5.9
    dev: true

  /string-width@4.2.3:
    resolution: {integrity: sha512-wKyQRQpjJ0sIp62ErSZdGsjMJWsap5oRNihHhu6G7JVO/9jIB6UyevL+tXuOqrng8j/cxKTWyWUwvSTriiZz/g==}
    engines: {node: '>=8'}
    dependencies:
      emoji-regex: 8.0.0
      is-fullwidth-code-point: 3.0.0
      strip-ansi: 6.0.1
    dev: true

  /string.prototype.trim@1.2.7:
    resolution: {integrity: sha512-p6TmeT1T3411M8Cgg9wBTMRtY2q9+PNy9EV1i2lIXUN/btt763oIfxwN3RR8VU6wHX8j/1CFy0L+YuThm6bgOg==}
    engines: {node: '>= 0.4'}
    dependencies:
      call-bind: 1.0.2
      define-properties: 1.2.0
      es-abstract: 1.21.2
    dev: true

  /string.prototype.trimend@1.0.6:
    resolution: {integrity: sha512-JySq+4mrPf9EsDBEDYMOb/lM7XQLulwg5R/m1r0PXEFqrV0qHvl58sdTilSXtKOflCsK2E8jxf+GKC0T07RWwQ==}
    dependencies:
      call-bind: 1.0.2
      define-properties: 1.2.0
      es-abstract: 1.21.2
    dev: true

  /string.prototype.trimstart@1.0.6:
    resolution: {integrity: sha512-omqjMDaY92pbn5HOX7f9IccLA+U1tA9GvtU4JrodiXFfYB7jPzzHpRzpglLAjtUV6bB557zwClJezTqnAiYnQA==}
    dependencies:
      call-bind: 1.0.2
      define-properties: 1.2.0
      es-abstract: 1.21.2
    dev: true

  /strip-ansi@6.0.1:
    resolution: {integrity: sha512-Y38VPSHcqkFrCpFnQ9vuSXmquuv5oXOKpGeT6aGrr3o3Gc9AlVa6JBfUSOCnbxGGZF+/0ooI7KrPuUSztUdU5A==}
    engines: {node: '>=8'}
    dependencies:
      ansi-regex: 5.0.1
    dev: true

  /strip-bom@3.0.0:
    resolution: {integrity: sha512-vavAMRXOgBVNF6nyEEmL3DBK19iRpDcoIwW+swQ+CbGiu7lju6t+JklA1MHweoWtadgt4ISVUsXLyDq34ddcwA==}
    engines: {node: '>=4'}
    dev: true

  /strip-indent@3.0.0:
    resolution: {integrity: sha512-laJTa3Jb+VQpaC6DseHhF7dXVqHTfJPCRDaEbid/drOhgitgYku/letMUqOXFoWV0zIIUbjpdH2t+tYj4bQMRQ==}
    engines: {node: '>=8'}
    dependencies:
      min-indent: 1.0.1
    dev: true

  /strip-json-comments@3.1.1:
    resolution: {integrity: sha512-6fPc+R4ihwqP6N/aIv2f1gMH8lOVtWQHoqC4yK6oSDVVocumAsfCqjkXnqiYMhmMwS/mEHLp7Vehlt3ql6lEig==}
    engines: {node: '>=8'}
    dev: true

  /style-mod@4.0.3:
    resolution: {integrity: sha512-78Jv8kYJdjbvRwwijtCevYADfsI0lGzYJe4mMFdceO8l75DFFDoqBhR1jVDicDRRaX4//g1u9wKeo+ztc2h1Rw==}

  /supports-color@5.5.0:
    resolution: {integrity: sha512-QjVjwdXIt408MIiAqCX4oUKsgU2EqAGzs2Ppkm4aQYbjm+ZEWEcW4SfFNTr4uMNZma0ey4f5lgLrkB0aX0QMow==}
    engines: {node: '>=4'}
    dependencies:
      has-flag: 3.0.0
    dev: true

  /supports-color@7.2.0:
    resolution: {integrity: sha512-qpCAvRl9stuOHveKsn7HncJRvv501qIacKzQlO/+Lwxc9+0q2wLyv4Dfvt80/DPn2pqOBsJdDiogXGR9+OvwRw==}
    engines: {node: '>=8'}
    dependencies:
      has-flag: 4.0.0
    dev: true

  /supports-preserve-symlinks-flag@1.0.0:
    resolution: {integrity: sha512-ot0WnXS9fgdkgIcePe6RHNk1WA8+muPa6cSjeR3V8K27q9BB1rTE3R1p7Hv0z1ZyAc8s6Vvv8DIyWf681MAt0w==}
    engines: {node: '>= 0.4'}
    dev: true

  /svelte@3.59.2:
    resolution: {integrity: sha512-vzSyuGr3eEoAtT/A6bmajosJZIUWySzY2CzB3w2pgPvnkUjGqlDnsNnA0PMO+mMAhuyMul6C2uuZzY6ELSkzyA==}
    engines: {node: '>= 8'}
    dev: false

  /tapable@2.2.1:
    resolution: {integrity: sha512-GNzQvQTOIP6RyTfE2Qxb8ZVlNmw0n88vp1szwWRimP02mnTsx3Wtn5qRdqY9w2XduFNUgvOwhNnQsjwCp+kqaQ==}
    engines: {node: '>=6'}
    dev: true

  /term-size@2.2.1:
    resolution: {integrity: sha512-wK0Ri4fOGjv/XPy8SBHZChl8CM7uMc5VML7SqiQ0zG7+J5Vr+RMQDoHa2CNT6KHUnTGIXH34UDMkPzAUyapBZg==}
    engines: {node: '>=8'}
    dev: true

  /text-table@0.2.0:
    resolution: {integrity: sha512-N+8UisAXDGk8PFXP4HAzVR9nbfmVJ3zYLAWiTIoqC5v5isinhr+r5uaO8+7r3BMfuNIufIsA7RdpVgacC2cSpw==}
    dev: true

  /tmp@0.0.33:
    resolution: {integrity: sha512-jRCJlojKnZ3addtTOjdIqoRuPEKBvNXcGYqzO6zWZX8KfKEpnGY5jfggJQ3EjKuu8D4bJRr0y+cYJFmYbImXGw==}
    engines: {node: '>=0.6.0'}
    dependencies:
      os-tmpdir: 1.0.2
    dev: true

  /to-regex-range@5.0.1:
    resolution: {integrity: sha512-65P7iz6X5yEr1cwcgvQxbbIw7Uk3gOy5dIdtZ4rDveLqhrdJP+Li/Hx6tyK0NEb+2GCyneCMJiGqrADCSNk8sQ==}
    engines: {node: '>=8.0'}
    dependencies:
      is-number: 7.0.0
    dev: true

  /trim-newlines@3.0.1:
    resolution: {integrity: sha512-c1PTsA3tYrIsLGkJkzHF+w9F2EyxfXGo4UyJc4pFL++FMjnq0HJS69T3M7d//gKrFKwy429bouPescbjecU+Zw==}
    engines: {node: '>=8'}
    dev: true

  /ts-api-utils@1.0.1(typescript@5.2.2):
    resolution: {integrity: sha512-lC/RGlPmwdrIBFTX59wwNzqh7aR2otPNPR/5brHZm/XKFYKsfqxihXUe9pU3JI+3vGkl+vyCoNNnPhJn3aLK1A==}
    engines: {node: '>=16.13.0'}
    peerDependencies:
      typescript: '>=4.2.0'
    dependencies:
      typescript: 5.2.2
    dev: true

  /ts-deepmerge@6.2.0:
    resolution: {integrity: sha512-2qxI/FZVDPbzh63GwWIZYE7daWKtwXZYuyc8YNq0iTmMUwn4mL0jRLsp6hfFlgbdRSR4x2ppe+E86FnvEpN7Nw==}
    engines: {node: '>=14.13.1'}
    dev: false

  /ts-essentials@9.4.0(typescript@5.2.2):
    resolution: {integrity: sha512-s4BzWZmTh926caZO7XF7MMbwCn1BioT3s3r9hT8ARnwW//30OD0XioEsMyq3ORAHP/deN4Zkst2ZvxXmL+tG6g==}
    peerDependencies:
      typescript: '>=4.1.0'
    peerDependenciesMeta:
      typescript:
        optional: true
    dependencies:
      typescript: 5.2.2
    dev: false

  /ts-replace-all@1.0.0:
    resolution: {integrity: sha512-6uBtdkw3jHXkPtx/e9xB/5vcngMm17CyJYsS2YZeQ+9FdRnt6Ev5g931Sg2p+dxbtMGoCm13m3ax/obicTZIkQ==}
    dependencies:
      core-js: 3.32.0
    dev: true

  /tsconfig-paths@4.2.0:
    resolution: {integrity: sha512-NoZ4roiN7LnbKn9QqE1amc9DJfzvZXxF4xDavcOWt1BPkdx+m+0gJuPM+S0vCe7zTJMYUP0R8pO2XMr+Y8oLIg==}
    engines: {node: '>=6'}
    dependencies:
      json5: 2.2.3
      minimist: 1.2.8
      strip-bom: 3.0.0
    dev: true

  /tslib@2.6.2:
    resolution: {integrity: sha512-AEYxH93jGFPn/a2iVAwW87VuUIkR1FVUKB77NwMF7nBTDkDrrT/Hpt/IrCJ0QXhW27jTBDcf5ZY7w6RiqTMw2Q==}

  /tty-table@4.2.1:
    resolution: {integrity: sha512-xz0uKo+KakCQ+Dxj1D/tKn2FSyreSYWzdkL/BYhgN6oMW808g8QRMuh1atAV9fjTPbWBjfbkKQpI/5rEcnAc7g==}
    engines: {node: '>=8.0.0'}
    hasBin: true
    dependencies:
      chalk: 4.1.2
      csv: 5.5.3
      kleur: 4.1.5
      smartwrap: 2.0.2
      strip-ansi: 6.0.1
      wcwidth: 1.0.1
      yargs: 17.7.2
    dev: true

  /type-check@0.4.0:
    resolution: {integrity: sha512-XleUoc9uwGXqjWwXaUTZAmzMcFZ5858QA2vvx1Ur5xIcixXIP+8LnFDgRplU30us6teqdlskFfu+ae4K79Ooew==}
    engines: {node: '>= 0.8.0'}
    dependencies:
      prelude-ls: 1.2.1
    dev: true

  /type-fest@0.13.1:
    resolution: {integrity: sha512-34R7HTnG0XIJcBSn5XhDd7nNFPRcXYRZrBB2O2jdKqYODldSzBAqzsWoZYYvduky73toYS/ESqxPvkDf/F0XMg==}
    engines: {node: '>=10'}
    dev: true

  /type-fest@0.20.2:
    resolution: {integrity: sha512-Ne+eE4r0/iWnpAxD852z3A+N0Bt5RN//NjJwRd2VFHEmrywxf5vsZlh4R6lixl6B+wz/8d+maTSAkN1FIkI3LQ==}
    engines: {node: '>=10'}
    dev: true

  /type-fest@0.6.0:
    resolution: {integrity: sha512-q+MB8nYR1KDLrgr4G5yemftpMC7/QLqVndBmEEdqzmNj5dcFOO4Oo8qlwZE3ULT3+Zim1F8Kq4cBnikNhlCMlg==}
    engines: {node: '>=8'}
    dev: true

  /type-fest@0.8.1:
    resolution: {integrity: sha512-4dbzIzqvjtgiM5rw1k5rEHtBANKmdudhGyBEajN01fEyhaAIhsoKNy6y7+IN93IfpFtwY9iqi7kD+xwKhQsNJA==}
    engines: {node: '>=8'}
    dev: true

  /typed-array-length@1.0.4:
    resolution: {integrity: sha512-KjZypGq+I/H7HI5HlOoGHkWUUGq+Q0TPhQurLbyrVrvnKTBgzLhIJ7j6J/XTQOi0d1RjyZ0wdas8bKs2p0x3Ng==}
    dependencies:
      call-bind: 1.0.2
      for-each: 0.3.3
      is-typed-array: 1.1.10
    dev: true

  /typescript@5.2.2:
    resolution: {integrity: sha512-mI4WrpHsbCIcwT9cF4FZvr80QUeKvsUsUvKDoR+X/7XHQH98xYD8YHZg7ANtz2GtZt/CBq2QJ0thkGJMHfqc1w==}
    engines: {node: '>=14.17'}
    hasBin: true

  /unbox-primitive@1.0.2:
    resolution: {integrity: sha512-61pPlCD9h51VoreyJ0BReideM3MDKMKnh6+V9L08331ipq6Q8OFXZYiqP6n/tbHx4s5I9uRhcye6BrbkizkBDw==}
    dependencies:
      call-bind: 1.0.2
      has-bigints: 1.0.2
      has-symbols: 1.0.3
      which-boxed-primitive: 1.0.2
    dev: true

  /universalify@0.1.2:
    resolution: {integrity: sha512-rBJeI5CXAlmy1pV+617WB9J63U6XcazHHF2f2dbJix4XzpUF0RS3Zbj0FGIOCAva5P/d/GBOYaACQ1w+0azUkg==}
    engines: {node: '>= 4.0.0'}
    dev: true

  /uri-js@4.4.1:
    resolution: {integrity: sha512-7rKUyy33Q1yc98pQ1DAmLtwX109F7TIfWlW1Ydo8Wl1ii1SeHieeh0HHfPeL2fMXK6z0s8ecKs9frCuLJvndBg==}
    dependencies:
      punycode: 2.3.0
    dev: true

  /validate-npm-package-license@3.0.4:
    resolution: {integrity: sha512-DpKm2Ui/xN7/HQKCtpZxoRWBhZ9Z0kqtygG8XCgNQ8ZlDnxuQmWhj566j8fN4Cu3/JmbhsDo7fcAJq4s9h27Ew==}
    dependencies:
      spdx-correct: 3.2.0
      spdx-expression-parse: 3.0.1
    dev: true

  /w3c-keyname@2.2.6:
    resolution: {integrity: sha512-f+fciywl1SJEniZHD6H+kUO8gOnwIr7f4ijKA6+ZvJFjeGi1r4PDLl53Ayud9O/rk64RqgoQine0feoeOU0kXg==}

  /wcwidth@1.0.1:
    resolution: {integrity: sha512-XHPEwS0q6TaxcvG85+8EYkbiCux2XtWG2mkc47Ng2A77BQu9+DqIOJldST4HgPkuea7dvKSj5VgX3P1d4rW8Tg==}
    dependencies:
      defaults: 1.0.4
    dev: true

  /which-boxed-primitive@1.0.2:
    resolution: {integrity: sha512-bwZdv0AKLpplFY2KZRX6TvyuN7ojjr7lwkg6ml0roIy9YeuSr7JS372qlNW18UQYzgYK9ziGcerWqZOmEn9VNg==}
    dependencies:
      is-bigint: 1.0.4
      is-boolean-object: 1.1.2
      is-number-object: 1.0.7
      is-string: 1.0.7
      is-symbol: 1.0.4

  /which-collection@1.0.1:
    resolution: {integrity: sha512-W8xeTUwaln8i3K/cY1nGXzdnVZlidBcagyNFtBdD5kxnb4TvGKR7FfSIS3mYpwWS1QUCutfKz8IY8RjftB0+1A==}
    dependencies:
      is-map: 2.0.2
      is-set: 2.0.2
      is-weakmap: 2.0.1
      is-weakset: 2.0.2
    dev: false

  /which-module@2.0.1:
    resolution: {integrity: sha512-iBdZ57RDvnOR9AGBhML2vFZf7h8vmBjhoaZqODJBFWHVtKkDmKuHai3cx5PgVMrX5YDNp27AofYbAwctSS+vhQ==}
    dev: true

  /which-pm@2.0.0:
    resolution: {integrity: sha512-Lhs9Pmyph0p5n5Z3mVnN0yWcbQYUAD7rbQUiMsQxOJ3T57k7RFe35SUwWMf7dsbDZks1uOmw4AecB/JMDj3v/w==}
    engines: {node: '>=8.15'}
    dependencies:
      load-yaml-file: 0.2.0
      path-exists: 4.0.0
    dev: true

  /which-typed-array@1.1.9:
    resolution: {integrity: sha512-w9c4xkx6mPidwp7180ckYWfMmvxpjlZuIudNtDf4N/tTAUB8VJbX25qZoAsrtGuYNnGw3pa0AXgbGKRB8/EceA==}
    engines: {node: '>= 0.4'}
    dependencies:
      available-typed-arrays: 1.0.5
      call-bind: 1.0.2
      for-each: 0.3.3
      gopd: 1.0.1
      has-tostringtag: 1.0.0
      is-typed-array: 1.1.10

  /which@1.3.1:
    resolution: {integrity: sha512-HxJdYWq1MTIQbJ3nw0cqssHoTNU267KlrDuGZ1WYlxDStUtKUhOaJmh112/TZmHxxUfuJqPXSOm7tDyas0OSIQ==}
    hasBin: true
    dependencies:
      isexe: 2.0.0
    dev: true

  /which@2.0.2:
    resolution: {integrity: sha512-BLI3Tl1TW3Pvl70l3yq3Y64i+awpwXqsGBYWkkqMtnbXgrMD+yj7rhW0kuEDxzJaYXGjEW5ogapKNMEKNMjibA==}
    engines: {node: '>= 8'}
    hasBin: true
    dependencies:
      isexe: 2.0.0
    dev: true

  /wrap-ansi@6.2.0:
    resolution: {integrity: sha512-r6lPcBGxZXlIcymEu7InxDMhdW0KDxpLgoFLcguasxCaJ/SOIZwINatK9KY/tf+ZrlywOKU0UDj3ATXUBfxJXA==}
    engines: {node: '>=8'}
    dependencies:
      ansi-styles: 4.3.0
      string-width: 4.2.3
      strip-ansi: 6.0.1
    dev: true

  /wrap-ansi@7.0.0:
    resolution: {integrity: sha512-YVGIj2kamLSTxw6NsZjoBxfSwsn0ycdesmc4p+Q21c5zPuZ1pl+NfxVdxPtdHvmNVOQ6XSYG4AUtyt/Fi7D16Q==}
    engines: {node: '>=10'}
    dependencies:
      ansi-styles: 4.3.0
      string-width: 4.2.3
      strip-ansi: 6.0.1
    dev: true

  /wrappy@1.0.2:
    resolution: {integrity: sha512-l4Sp/DRseor9wL6EvV2+TuQn63dMkPjZ/sp9XkghTEbV9KlPS1xUsZ3u7/IQO4wxtcFB4bgpQPRcR3QCvezPcQ==}
    dev: true

  /y18n@4.0.3:
    resolution: {integrity: sha512-JKhqTOwSrqNA1NY5lSztJ1GrBiUodLMmIZuLiDaMRJ+itFd+ABVE8XBjOvIWL+rSqNDC74LCSFmlb/U4UZ4hJQ==}
    dev: true

  /y18n@5.0.8:
    resolution: {integrity: sha512-0pfFzegeDWJHJIAmTLRP2DwHjdF5s7jo9tuztdQxAhINCdvS+3nGINqPd00AphqJR/0LhANUS6/+7SCb98YOfA==}
    engines: {node: '>=10'}
    dev: true

  /yallist@2.1.2:
    resolution: {integrity: sha512-ncTzHV7NvsQZkYe1DW7cbDLm0YpzHmZF5r/iyP3ZnQtMiJ+pjzisCiMNI+Sj+xQF5pXhSHxSB3uDbsBTzY/c2A==}
    dev: true

  /yallist@4.0.0:
    resolution: {integrity: sha512-3wdGidZyq5PB084XLES5TpOSRA3wjXAlIWMhum2kRcv/41Sn2emQ0dycQW4uZXLejwKvg6EsvbdlVL+FYEct7A==}

  /yargs-parser@18.1.3:
    resolution: {integrity: sha512-o50j0JeToy/4K6OZcaQmW6lyXXKhq7csREXcDwk2omFPJEwUNOVtJKvmDr9EI1fAJZUyZcRF7kxGBWmRXudrCQ==}
    engines: {node: '>=6'}
    dependencies:
      camelcase: 5.3.1
      decamelize: 1.2.0
    dev: true

  /yargs-parser@21.1.1:
    resolution: {integrity: sha512-tVpsJW7DdjecAiFpbIB1e3qxIQsE6NoPc5/eTdrbbIC4h0LVsWhnoa3g+m2HclBIujHzsxZ4VJVA+GUuc2/LBw==}
    engines: {node: '>=12'}
    dev: true

  /yargs@15.4.1:
    resolution: {integrity: sha512-aePbxDmcYW++PaqBsJ+HYUFwCdv4LVvdnhBy78E57PIor8/OVvhMrADFFEDh8DHDFRv/O9i3lPhsENjO7QX0+A==}
    engines: {node: '>=8'}
    dependencies:
      cliui: 6.0.0
      decamelize: 1.2.0
      find-up: 4.1.0
      get-caller-file: 2.0.5
      require-directory: 2.1.1
      require-main-filename: 2.0.0
      set-blocking: 2.0.0
      string-width: 4.2.3
      which-module: 2.0.1
      y18n: 4.0.3
      yargs-parser: 18.1.3
    dev: true

  /yargs@17.7.2:
    resolution: {integrity: sha512-7dSzzRQ++CKnNI/krKnYRV7JKKPUXMEh61soaHKg9mrWEhzFWhFnxPxGl+69cD1Ou63C13NUPCnmIcrvqCuM6w==}
    engines: {node: '>=12'}
    dependencies:
      cliui: 8.0.1
      escalade: 3.1.1
      get-caller-file: 2.0.5
      require-directory: 2.1.1
      string-width: 4.2.3
      y18n: 5.0.8
      yargs-parser: 21.1.1
    dev: true

  /yocto-queue@0.1.0:
    resolution: {integrity: sha512-rVksvsnNCdJ/ohGc6xgPwyN8eheCxsiLM8mxuE/t/mOVqJewPuO1miLpTHQiRgTKCLexL4MeAFVagts7HmNZ2Q==}
    engines: {node: '>=10'}
    dev: true<|MERGE_RESOLUTION|>--- conflicted
+++ resolved
@@ -33,15 +33,9 @@
       '@changesets/cli':
         specifier: ^2.26.2
         version: 2.26.2
-<<<<<<< HEAD
       '@polyipseity/obsidian':
         specifier: ^1.2.8
         version: 1.2.8(@codemirror/state@6.0.0)(@codemirror/view@6.0.0)
-      '@tsconfig/esm':
-        specifier: ^1.0.4
-        version: 1.0.4
-=======
->>>>>>> a52a3631
       '@tsconfig/node16':
         specifier: ^16.1.1
         version: 16.1.1
@@ -669,7 +663,6 @@
       - typescript
     dev: false
 
-<<<<<<< HEAD
   /@polyipseity/obsidian@1.2.8(@codemirror/state@6.0.0)(@codemirror/view@6.0.0):
     resolution: {integrity: sha512-rlXPpSAmZwxmcxsa163vl8eQMYq7gQwB+fx76NdvG3TC5ln7AG4uVRMfCyLfoePRYc8JxeJoUNujH0bgnePymA==}
     peerDependencies:
@@ -682,12 +675,6 @@
       moment: 2.29.4
     dev: true
 
-  /@tsconfig/esm@1.0.4:
-    resolution: {integrity: sha512-bix9CWljCxyD06nGQRDYdmTw0wevvEDyrLKjbDocGV31JQYbfqqgMV1yFeJ9aDgorKQ9yDLrak8poiggsB5Liw==}
-    dev: true
-
-=======
->>>>>>> a52a3631
   /@tsconfig/node16@16.1.1:
     resolution: {integrity: sha512-+pio93ejHN4nINX4pXqfnR/fPLRtJBaT4ORaa5RH0Oc1zoYmo2B2koG+M328CQhHKn1Wj6FcOxCDFXAot9NhvA==}
     dev: true
