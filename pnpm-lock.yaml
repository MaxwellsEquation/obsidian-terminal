--- conflicted
+++ resolved
@@ -801,7 +801,6 @@
 
   /@types/estree@1.0.1:
     resolution: {integrity: sha512-LG4opVs2ANWZ1TJoKc937iMmNstM/d0ae1vNbnBvBhqCSezgVUOzcLCqbI5elV8Vy6WKwKjaqR+zO9VKirBBCA==}
-    dev: false
 
   /@types/is-ci@3.0.0:
     resolution: {integrity: sha512-Q0Op0hdWbYd1iahB+IFNQcWXFq4O0Q5MwQP7uN0souuQ4rPg1vEYcnIOfr1gY+M+6rc8FGoRaBO1mOOvL29sEQ==}
@@ -1006,19 +1005,17 @@
       uri-js: 4.4.1
     dev: true
 
-<<<<<<< HEAD
+  /ansi-colors@4.1.3:
+    resolution: {integrity: sha512-/6w/C21Pm1A7aZitlI5Ni/2J6FFQN8i1Cvz3kHABAAbw93v/NlvKdVOqz7CCWz/3iv/JplRSEEZ83XION15ovw==}
+    engines: {node: '>=6'}
+    dev: true
+
   /ansi-escape-sequences@6.2.2:
     resolution: {integrity: sha512-mBPG9BZy4dMOJQ9BehU6ph8IKslvVppbqZ8APHnpfP+Hsx/hGow5PY46lSQL1vPPi1F5XTtO6p3GcH8O9c0cUg==}
     engines: {node: '>=12.17'}
     dependencies:
       array-back: 6.2.2
     dev: false
-=======
-  /ansi-colors@4.1.3:
-    resolution: {integrity: sha512-/6w/C21Pm1A7aZitlI5Ni/2J6FFQN8i1Cvz3kHABAAbw93v/NlvKdVOqz7CCWz/3iv/JplRSEEZ83XION15ovw==}
-    engines: {node: '>=6'}
-    dev: true
->>>>>>> 214f7eae
 
   /ansi-regex@5.0.1:
     resolution: {integrity: sha512-quJQXlTSUGL2LH9SUXo8VwsY4soanhgo6LNSm84E1LBcE8s3O0wpdiRzyR9z/ZZJMlMWv37qOOb9pdJlMUEKFQ==}
@@ -2974,22 +2971,20 @@
     engines: {node: '>= 0.8.0'}
     dev: true
 
-<<<<<<< HEAD
-  /promise-stream-reader@1.0.1:
-    resolution: {integrity: sha512-Tnxit5trUjBAqqZCGWwjyxhmgMN4hGrtpW3Oc/tRI4bpm/O2+ej72BB08l6JBnGQgVDGCLvHFGjGgQS6vzhwXg==}
-    engines: {node: '>8.0.0'}
-    dev: false
-=======
   /prettier@2.8.8:
     resolution: {integrity: sha512-tdN8qQGvNjw4CHbY+XXk0JgCXn9QiF21a55rBe5LJAU+kDyC4WQn4+awm2Xfk2lQMk5fKup9XgzTZtGkjBdP9Q==}
     engines: {node: '>=10.13.0'}
     hasBin: true
     dev: true
 
+  /promise-stream-reader@1.0.1:
+    resolution: {integrity: sha512-Tnxit5trUjBAqqZCGWwjyxhmgMN4hGrtpW3Oc/tRI4bpm/O2+ej72BB08l6JBnGQgVDGCLvHFGjGgQS6vzhwXg==}
+    engines: {node: '>8.0.0'}
+    dev: false
+
   /pseudomap@1.0.2:
     resolution: {integrity: sha512-b/YwNhb8lk1Zz2+bXXpS/LK9OisiZZ1SNsSLxN1x2OXVEhW2Ckr/7mWE5vrC1ZTiJlD9g19jWszTmJsB+oEpFQ==}
     dev: true
->>>>>>> 214f7eae
 
   /punycode@2.3.0:
     resolution: {integrity: sha512-rRV+zQD8tVFys26lAGR9WUuS4iUAngJScM+ZRSKtvl5tKeZ2t5bvdNFdNHBW9FWR4guGHlgmsZ1G7BSm2wTbuA==}
@@ -3343,7 +3338,6 @@
 
   /style-mod@4.0.3:
     resolution: {integrity: sha512-78Jv8kYJdjbvRwwijtCevYADfsI0lGzYJe4mMFdceO8l75DFFDoqBhR1jVDicDRRaX4//g1u9wKeo+ztc2h1Rw==}
-    dev: false
 
   /supports-color@5.5.0:
     resolution: {integrity: sha512-QjVjwdXIt408MIiAqCX4oUKsgU2EqAGzs2Ppkm4aQYbjm+ZEWEcW4SfFNTr4uMNZma0ey4f5lgLrkB0aX0QMow==}
@@ -3459,12 +3453,18 @@
     engines: {node: '>=12'}
     dev: true
 
-<<<<<<< HEAD
   /tmp-promise@3.0.3:
     resolution: {integrity: sha512-RwM7MoPojPxsOBYnyd2hy0bxtIlVrihNs9pj5SUvY8Zz1sQcQG2tG1hSr8PDxfgEB8RNKDhqbIlroIarSNDNsQ==}
     dependencies:
       tmp: 0.2.1
     dev: false
+
+  /tmp@0.0.33:
+    resolution: {integrity: sha512-jRCJlojKnZ3addtTOjdIqoRuPEKBvNXcGYqzO6zWZX8KfKEpnGY5jfggJQ3EjKuu8D4bJRr0y+cYJFmYbImXGw==}
+    engines: {node: '>=0.6.0'}
+    dependencies:
+      os-tmpdir: 1.0.2
+    dev: true
 
   /tmp@0.2.1:
     resolution: {integrity: sha512-76SUhtfqR2Ijn+xllcI5P1oyannHNHByD80W1q447gU3mp9G9PSpGdWmjUOHRDPiHYacIk66W7ubDTuPF3BEtQ==}
@@ -3472,14 +3472,6 @@
     dependencies:
       rimraf: 3.0.2
     dev: false
-=======
-  /tmp@0.0.33:
-    resolution: {integrity: sha512-jRCJlojKnZ3addtTOjdIqoRuPEKBvNXcGYqzO6zWZX8KfKEpnGY5jfggJQ3EjKuu8D4bJRr0y+cYJFmYbImXGw==}
-    engines: {node: '>=0.6.0'}
-    dependencies:
-      os-tmpdir: 1.0.2
-    dev: true
->>>>>>> 214f7eae
 
   /to-regex-range@5.0.1:
     resolution: {integrity: sha512-65P7iz6X5yEr1cwcgvQxbbIw7Uk3gOy5dIdtZ4rDveLqhrdJP+Li/Hx6tyK0NEb+2GCyneCMJiGqrADCSNk8sQ==}
@@ -3625,7 +3617,6 @@
 
   /w3c-keyname@2.2.6:
     resolution: {integrity: sha512-f+fciywl1SJEniZHD6H+kUO8gOnwIr7f4ijKA6+ZvJFjeGi1r4PDLl53Ayud9O/rk64RqgoQine0feoeOU0kXg==}
-    dev: false
 
   /wcwidth@1.0.1:
     resolution: {integrity: sha512-XHPEwS0q6TaxcvG85+8EYkbiCux2XtWG2mkc47Ng2A77BQu9+DqIOJldST4HgPkuea7dvKSj5VgX3P1d4rW8Tg==}
