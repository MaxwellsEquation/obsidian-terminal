lockfileVersion: '6.0'

settings:
  autoInstallPeers: true
  excludeLinksFromLockfile: false

importers:

  .:
    dependencies:
      '@polyipseity/obsidian-plugin-library':
        specifier: ^1.24.0
<<<<<<< HEAD
        version: 1.24.0(@capacitor/core@5.2.2)(@codemirror/state@6.2.1)(@codemirror/view@6.16.0)(esbuild@0.20.2)(typescript@5.4.4)
      '@xterm/addon-canvas':
        specifier: ^0.7.0
        version: 0.7.0(@xterm/xterm@5.5.0)
      '@xterm/addon-fit':
        specifier: ^0.10.0
        version: 0.10.0(@xterm/xterm@5.5.0)
      '@xterm/addon-ligatures':
        specifier: ^0.9.0
        version: 0.9.0(@xterm/xterm@5.5.0)
      '@xterm/addon-search':
        specifier: ^0.15.0
        version: 0.15.0(@xterm/xterm@5.5.0)
      '@xterm/addon-serialize':
        specifier: ^0.13.0
        version: 0.13.0(@xterm/xterm@5.5.0)
      '@xterm/addon-unicode11':
        specifier: ^0.8.0
        version: 0.8.0(@xterm/xterm@5.5.0)
      '@xterm/addon-web-links':
        specifier: ^0.11.0
        version: 0.11.0(@xterm/xterm@5.5.0)
      '@xterm/addon-webgl':
        specifier: ^0.18.0
        version: 0.18.0(@xterm/xterm@5.5.0)
      '@xterm/xterm':
        specifier: ^5.5.0
        version: 5.5.0
      acorn:
        specifier: ^8.11.3
        version: 8.11.3
      ansi-escape-sequences:
        specifier: ^6.2.2
        version: 6.2.2
      async-lock:
        specifier: ^1.4.1
        version: 1.4.1
      browser-util-inspect:
        specifier: ^0.2.0
        version: 0.2.0
      i18next:
        specifier: ^23.11.1
        version: 23.11.1
      immutable:
        specifier: ^4.3.5
        version: 4.3.5
=======
        version: 1.24.0(@capacitor/core@5.2.0)(@codemirror/state@6.0.0)(@codemirror/view@6.0.0)(esbuild@0.21.4)(typescript@5.4.5)
      i18next:
        specifier: ^23.11.5
        version: 23.11.5
>>>>>>> d96bd688
      lodash-es:
        specifier: ^4.17.21
        version: 4.17.21
      monkey-around:
        specifier: ^3.0.0
        version: 3.0.0
      obsidian:
        specifier: ~1.2.8
        version: 1.2.8(@codemirror/state@6.2.1)(@codemirror/view@6.16.0)
      semver:
<<<<<<< HEAD
        specifier: ^7.6.0
        version: 7.6.0
      simple-icons:
        specifier: ^11.12.0
        version: 11.12.0
      source-map:
        specifier: ^0.7.4
        version: 0.7.4
      tmp-promise:
        specifier: ^3.0.3
        version: 3.0.3
=======
        specifier: ^7.6.2
        version: 7.6.2
>>>>>>> d96bd688
      ts-essentials:
        specifier: ^10.0.0
        version: 10.0.0(typescript@5.4.5)
    devDependencies:
      '@changesets/cli':
        specifier: ^2.27.5
        version: 2.27.5
      '@polyipseity/obsidian':
        specifier: ~1.2.8
        version: 1.2.8(@codemirror/state@6.2.1)(@codemirror/view@6.16.0)
      '@tsconfig/node16':
        specifier: ^16.1.3
        version: 16.1.3
      '@tsconfig/recommended':
        specifier: ^1.0.6
        version: 1.0.6
      '@tsconfig/strictest':
        specifier: ^2.0.5
        version: 2.0.5
      '@types/ansi-escape-sequences':
        specifier: ^4.0.4
        version: 4.0.4
      '@types/async-lock':
        specifier: ^1.4.2
        version: 1.4.2
      '@types/browser-util-inspect':
        specifier: ^0.2.4
        version: 0.2.4
      '@types/lodash-es':
        specifier: ^4.17.12
        version: 4.17.12
      '@types/node':
        specifier: ^20.14.2
        version: 20.14.2
      '@types/semver':
        specifier: ^7.5.8
        version: 7.5.8
      '@typescript-eslint/eslint-plugin':
        specifier: ^7.12.0
        version: 7.12.0(@typescript-eslint/parser@7.12.0)(eslint@8.57.0)(typescript@5.4.5)
      '@typescript-eslint/parser':
        specifier: ^7.12.0
        version: 7.12.0(eslint@8.57.0)(typescript@5.4.5)
      builtin-modules:
        specifier: ^4.0.0
        version: 4.0.0
      esbuild:
        specifier: ^0.21.4
        version: 0.21.4
      esbuild-compress:
        specifier: ^2.0.0
        version: 2.0.0(esbuild@0.21.4)
      esbuild-plugin-globals:
        specifier: ^0.2.0
        version: 0.2.0
      esbuild-plugin-text-replace:
        specifier: ^1.3.0
        version: 1.3.0
      eslint:
        specifier: ^8.57.0
        version: 8.57.0
      eslint-import-resolver-typescript:
        specifier: ^3.6.1
        version: 3.6.1(@typescript-eslint/parser@7.12.0)(eslint-plugin-import@2.29.1)(eslint@8.57.0)
      eslint-plugin-import:
        specifier: ^2.29.1
        version: 2.29.1(@typescript-eslint/parser@7.12.0)(eslint-import-resolver-typescript@3.6.1)(eslint@8.57.0)
      eslint-plugin-markdownlint:
        specifier: ^0.6.0
        version: 0.6.0(eslint@8.57.0)
      p-lazy:
        specifier: ^4.0.0
        version: 4.0.0
      tslib:
        specifier: ^2.6.3
        version: 2.6.3
      typescript:
        specifier: ^5.4.5
        version: 5.4.5

packages:

  /@aashutoshrathi/word-wrap@1.2.6:
    resolution: {integrity: sha512-1Yjs2SvM8TflER/OD3cOjhWWOZb58A2t7wpE2S9XfBYTiIl+XFhQG2bjy4Pu1I+EAlCNUzRDYDdFwFYUKvXcIA==}
    engines: {node: '>=0.10.0'}
    dev: true

  /@babel/code-frame@7.22.10:
    resolution: {integrity: sha512-/KKIMG4UEL35WmI9OlvMhurwtytjvXoFcGNrOvyG9zIzA8YmPjVtIZUf7b05+TPO7G7/GEmLHDaoCgACHl9hhA==}
    engines: {node: '>=6.9.0'}
    dependencies:
      '@babel/highlight': 7.22.10
      chalk: 2.4.2
    dev: true

  /@babel/helper-validator-identifier@7.22.5:
    resolution: {integrity: sha512-aJXu+6lErq8ltp+JhkJUfk1MTGyuA4v7f3pA+BJ5HLfNC6nAQ0Cpi9uOquUj8Hehg0aUiHzWQbOVJGao6ztBAQ==}
    engines: {node: '>=6.9.0'}
    dev: true

  /@babel/highlight@7.22.10:
    resolution: {integrity: sha512-78aUtVcT7MUscr0K5mIEnkwxPE0MaxkR5RxRwuHaQ+JuU5AmTPhY+do2mdzVTnIJJpyBglql2pehuBIWHug+WQ==}
    engines: {node: '>=6.9.0'}
    dependencies:
      '@babel/helper-validator-identifier': 7.22.5
      chalk: 2.4.2
      js-tokens: 4.0.0
    dev: true

  /@babel/runtime@7.23.6:
    resolution: {integrity: sha512-zHd0eUrf5GZoOWVCXp6koAKQTfZV07eit6bGPmJgnZdnSAvvZee6zniW2XMF7Cmc4ISOOnPy3QaSiIJGJkVEDQ==}
    engines: {node: '>=6.9.0'}
    dependencies:
      regenerator-runtime: 0.14.0

  /@capacitor/core@5.2.2:
    resolution: {integrity: sha512-3jKECZC5+YD2rljMZm1e/K3AYyoxUmLDZCyofTPbRYPBSI0wJh5ZCkX+XIGzNM0o/Wokl3Voa1JB8xsLC0MPxA==}
    dependencies:
      tslib: 2.6.3
    dev: false

  /@capacitor/filesystem@5.2.0(@capacitor/core@5.2.2):
    resolution: {integrity: sha512-fyv+yWVFfglobPPveIRm4+ryMGI8vW27vjX63HDwB7K5fscSYajid+ie3qfwl2wkbPhlX8KTPes7IPij0lCmQg==}
    peerDependencies:
      '@capacitor/core': ^5.1.1
    dependencies:
      '@capacitor/core': 5.2.2
    dev: false

  /@changesets/apply-release-plan@7.0.3:
    resolution: {integrity: sha512-klL6LCdmfbEe9oyfLxnidIf/stFXmrbFO/3gT5LU5pcyoZytzJe4gWpTBx3BPmyNPl16dZ1xrkcW7b98e3tYkA==}
    dependencies:
      '@babel/runtime': 7.23.6
      '@changesets/config': 3.0.1
      '@changesets/get-version-range-type': 0.4.0
      '@changesets/git': 3.0.0
      '@changesets/should-skip-package': 0.1.0
      '@changesets/types': 6.0.0
      '@manypkg/get-packages': 1.1.3
      detect-indent: 6.1.0
      fs-extra: 7.0.1
      lodash.startcase: 4.4.0
      outdent: 0.5.0
      prettier: 2.8.8
      resolve-from: 5.0.0
      semver: 7.6.2
    dev: true

  /@changesets/assemble-release-plan@6.0.2:
    resolution: {integrity: sha512-n9/Tdq+ze+iUtjmq0mZO3pEhJTKkku9hUxtUadW30jlN7kONqJG3O6ALeXrmc6gsi/nvoCuKjqEJ68Hk8RbMTQ==}
    dependencies:
      '@babel/runtime': 7.23.6
      '@changesets/errors': 0.2.0
      '@changesets/get-dependents-graph': 2.1.0
      '@changesets/should-skip-package': 0.1.0
      '@changesets/types': 6.0.0
      '@manypkg/get-packages': 1.1.3
      semver: 7.6.2
    dev: true

  /@changesets/changelog-git@0.2.0:
    resolution: {integrity: sha512-bHOx97iFI4OClIT35Lok3sJAwM31VbUM++gnMBV16fdbtBhgYu4dxsphBF/0AZZsyAHMrnM0yFcj5gZM1py6uQ==}
    dependencies:
      '@changesets/types': 6.0.0
    dev: true

  /@changesets/cli@2.27.5:
    resolution: {integrity: sha512-UVppOvzCjjylBenFcwcZNG5IaZ8jsIaEVraV/pbXgukYNb0Oqa0d8UWb0LkYzA1Bf1HmUrOfccFcRLheRuA7pA==}
    hasBin: true
    dependencies:
      '@babel/runtime': 7.23.6
      '@changesets/apply-release-plan': 7.0.3
      '@changesets/assemble-release-plan': 6.0.2
      '@changesets/changelog-git': 0.2.0
      '@changesets/config': 3.0.1
      '@changesets/errors': 0.2.0
      '@changesets/get-dependents-graph': 2.1.0
      '@changesets/get-release-plan': 4.0.2
      '@changesets/git': 3.0.0
      '@changesets/logger': 0.1.0
      '@changesets/pre': 2.0.0
      '@changesets/read': 0.6.0
      '@changesets/should-skip-package': 0.1.0
      '@changesets/types': 6.0.0
      '@changesets/write': 0.3.1
      '@manypkg/get-packages': 1.1.3
      '@types/semver': 7.5.8
      ansi-colors: 4.1.3
      chalk: 2.4.2
      ci-info: 3.8.0
      enquirer: 2.4.1
      external-editor: 3.1.0
      fs-extra: 7.0.1
      human-id: 1.0.2
      meow: 6.1.1
      outdent: 0.5.0
      p-limit: 2.3.0
      preferred-pm: 3.0.3
      resolve-from: 5.0.0
      semver: 7.6.2
      spawndamnit: 2.0.0
      term-size: 2.2.1
      tty-table: 4.2.1
    dev: true

  /@changesets/config@3.0.1:
    resolution: {integrity: sha512-nCr8pOemUjvGJ8aUu8TYVjqnUL+++bFOQHBVmtNbLvKzIDkN/uiP/Z4RKmr7NNaiujIURHySDEGFPftR4GbTUA==}
    dependencies:
      '@changesets/errors': 0.2.0
      '@changesets/get-dependents-graph': 2.1.0
      '@changesets/logger': 0.1.0
      '@changesets/types': 6.0.0
      '@manypkg/get-packages': 1.1.3
      fs-extra: 7.0.1
      micromatch: 4.0.5
    dev: true

  /@changesets/errors@0.2.0:
    resolution: {integrity: sha512-6BLOQUscTpZeGljvyQXlWOItQyU71kCdGz7Pi8H8zdw6BI0g3m43iL4xKUVPWtG+qrrL9DTjpdn8eYuCQSRpow==}
    dependencies:
      extendable-error: 0.1.7
    dev: true

  /@changesets/get-dependents-graph@2.1.0:
    resolution: {integrity: sha512-QOt6pQq9RVXKGHPVvyKimJDYJumx7p4DO5MO9AhRJYgAPgv0emhNqAqqysSVKHBm4sxKlGN4S1zXOIb5yCFuhQ==}
    dependencies:
      '@changesets/types': 6.0.0
      '@manypkg/get-packages': 1.1.3
      chalk: 2.4.2
      fs-extra: 7.0.1
      semver: 7.6.2
    dev: true

  /@changesets/get-release-plan@4.0.2:
    resolution: {integrity: sha512-rOalz7nMuMV2vyeP7KBeAhqEB7FM2GFPO5RQSoOoUKKH9L6wW3QyPA2K+/rG9kBrWl2HckPVES73/AuwPvbH3w==}
    dependencies:
      '@babel/runtime': 7.23.6
      '@changesets/assemble-release-plan': 6.0.2
      '@changesets/config': 3.0.1
      '@changesets/pre': 2.0.0
      '@changesets/read': 0.6.0
      '@changesets/types': 6.0.0
      '@manypkg/get-packages': 1.1.3
    dev: true

  /@changesets/get-version-range-type@0.4.0:
    resolution: {integrity: sha512-hwawtob9DryoGTpixy1D3ZXbGgJu1Rhr+ySH2PvTLHvkZuQ7sRT4oQwMh0hbqZH1weAooedEjRsbrWcGLCeyVQ==}
    dev: true

  /@changesets/git@3.0.0:
    resolution: {integrity: sha512-vvhnZDHe2eiBNRFHEgMiGd2CT+164dfYyrJDhwwxTVD/OW0FUD6G7+4DIx1dNwkwjHyzisxGAU96q0sVNBns0w==}
    dependencies:
      '@babel/runtime': 7.23.6
      '@changesets/errors': 0.2.0
      '@changesets/types': 6.0.0
      '@manypkg/get-packages': 1.1.3
      is-subdir: 1.2.0
      micromatch: 4.0.5
      spawndamnit: 2.0.0
    dev: true

  /@changesets/logger@0.1.0:
    resolution: {integrity: sha512-pBrJm4CQm9VqFVwWnSqKEfsS2ESnwqwH+xR7jETxIErZcfd1u2zBSqrHbRHR7xjhSgep9x2PSKFKY//FAshA3g==}
    dependencies:
      chalk: 2.4.2
    dev: true

  /@changesets/parse@0.4.0:
    resolution: {integrity: sha512-TS/9KG2CdGXS27S+QxbZXgr8uPsP4yNJYb4BC2/NeFUj80Rni3TeD2qwWmabymxmrLo7JEsytXH1FbpKTbvivw==}
    dependencies:
      '@changesets/types': 6.0.0
      js-yaml: 3.14.1
    dev: true

  /@changesets/pre@2.0.0:
    resolution: {integrity: sha512-HLTNYX/A4jZxc+Sq8D1AMBsv+1qD6rmmJtjsCJa/9MSRybdxh0mjbTvE6JYZQ/ZiQ0mMlDOlGPXTm9KLTU3jyw==}
    dependencies:
      '@babel/runtime': 7.23.6
      '@changesets/errors': 0.2.0
      '@changesets/types': 6.0.0
      '@manypkg/get-packages': 1.1.3
      fs-extra: 7.0.1
    dev: true

  /@changesets/read@0.6.0:
    resolution: {integrity: sha512-ZypqX8+/im1Fm98K4YcZtmLKgjs1kDQ5zHpc2U1qdtNBmZZfo/IBiG162RoP0CUF05tvp2y4IspH11PLnPxuuw==}
    dependencies:
      '@babel/runtime': 7.23.6
      '@changesets/git': 3.0.0
      '@changesets/logger': 0.1.0
      '@changesets/parse': 0.4.0
      '@changesets/types': 6.0.0
      chalk: 2.4.2
      fs-extra: 7.0.1
      p-filter: 2.1.0
    dev: true

  /@changesets/should-skip-package@0.1.0:
    resolution: {integrity: sha512-FxG6Mhjw7yFStlSM7Z0Gmg3RiyQ98d/9VpQAZ3Fzr59dCOM9G6ZdYbjiSAt0XtFr9JR5U2tBaJWPjrkGGc618g==}
    dependencies:
      '@babel/runtime': 7.23.6
      '@changesets/types': 6.0.0
      '@manypkg/get-packages': 1.1.3
    dev: true

  /@changesets/types@4.1.0:
    resolution: {integrity: sha512-LDQvVDv5Kb50ny2s25Fhm3d9QSZimsoUGBsUioj6MC3qbMUCuC8GPIvk/M6IvXx3lYhAs0lwWUQLb+VIEUCECw==}
    dev: true

  /@changesets/types@6.0.0:
    resolution: {integrity: sha512-b1UkfNulgKoWfqyHtzKS5fOZYSJO+77adgL7DLRDr+/7jhChN+QcHnbjiQVOz/U+Ts3PGNySq7diAItzDgugfQ==}
    dev: true

  /@changesets/write@0.3.1:
    resolution: {integrity: sha512-SyGtMXzH3qFqlHKcvFY2eX+6b0NGiFcNav8AFsYwy5l8hejOeoeTDemu5Yjmke2V5jpzY+pBvM0vCCQ3gdZpfw==}
    dependencies:
      '@babel/runtime': 7.23.6
      '@changesets/types': 6.0.0
      fs-extra: 7.0.1
      human-id: 1.0.2
      prettier: 2.8.8
    dev: true

  /@codemirror/state@6.2.1:
    resolution: {integrity: sha512-RupHSZ8+OjNT38zU9fKH2sv+Dnlr8Eb8sl4NOnnqz95mCFTZUaiRP8Xv5MeeaG0px2b8Bnfe7YGwCV3nsBhbuw==}

  /@codemirror/view@6.16.0:
    resolution: {integrity: sha512-1Z2HkvkC3KR/oEZVuW9Ivmp8TWLzGEd8T8TA04TTwPvqogfkHBdYSlflytDOqmkUxM2d1ywTg7X2dU5mC+SXvg==}
    dependencies:
      '@codemirror/state': 6.2.1
      style-mod: 4.0.3
      w3c-keyname: 2.2.8

  /@esbuild/aix-ppc64@0.21.4:
    resolution: {integrity: sha512-Zrm+B33R4LWPLjDEVnEqt2+SLTATlru1q/xYKVn8oVTbiRBGmK2VIMoIYGJDGyftnGaC788IuzGFAlb7IQ0Y8A==}
    engines: {node: '>=12'}
    cpu: [ppc64]
    os: [aix]
    requiresBuild: true
    optional: true

  /@esbuild/android-arm64@0.21.4:
    resolution: {integrity: sha512-fYFnz+ObClJ3dNiITySBUx+oNalYUT18/AryMxfovLkYWbutXsct3Wz2ZWAcGGppp+RVVX5FiXeLYGi97umisA==}
    engines: {node: '>=12'}
    cpu: [arm64]
    os: [android]
    requiresBuild: true
    optional: true

  /@esbuild/android-arm@0.21.4:
    resolution: {integrity: sha512-E7H/yTd8kGQfY4z9t3nRPk/hrhaCajfA3YSQSBrst8B+3uTcgsi8N+ZWYCaeIDsiVs6m65JPCaQN/DxBRclF3A==}
    engines: {node: '>=12'}
    cpu: [arm]
    os: [android]
    requiresBuild: true
    optional: true

  /@esbuild/android-x64@0.21.4:
    resolution: {integrity: sha512-mDqmlge3hFbEPbCWxp4fM6hqq7aZfLEHZAKGP9viq9wMUBVQx202aDIfc3l+d2cKhUJM741VrCXEzRFhPDKH3Q==}
    engines: {node: '>=12'}
    cpu: [x64]
    os: [android]
    requiresBuild: true
    optional: true

  /@esbuild/darwin-arm64@0.21.4:
    resolution: {integrity: sha512-72eaIrDZDSiWqpmCzVaBD58c8ea8cw/U0fq/PPOTqE3c53D0xVMRt2ooIABZ6/wj99Y+h4ksT/+I+srCDLU9TA==}
    engines: {node: '>=12'}
    cpu: [arm64]
    os: [darwin]
    requiresBuild: true
    optional: true

  /@esbuild/darwin-x64@0.21.4:
    resolution: {integrity: sha512-uBsuwRMehGmw1JC7Vecu/upOjTsMhgahmDkWhGLWxIgUn2x/Y4tIwUZngsmVb6XyPSTXJYS4YiASKPcm9Zitag==}
    engines: {node: '>=12'}
    cpu: [x64]
    os: [darwin]
    requiresBuild: true
    optional: true

  /@esbuild/freebsd-arm64@0.21.4:
    resolution: {integrity: sha512-8JfuSC6YMSAEIZIWNL3GtdUT5NhUA/CMUCpZdDRolUXNAXEE/Vbpe6qlGLpfThtY5NwXq8Hi4nJy4YfPh+TwAg==}
    engines: {node: '>=12'}
    cpu: [arm64]
    os: [freebsd]
    requiresBuild: true
    optional: true

  /@esbuild/freebsd-x64@0.21.4:
    resolution: {integrity: sha512-8d9y9eQhxv4ef7JmXny7591P/PYsDFc4+STaxC1GBv0tMyCdyWfXu2jBuqRsyhY8uL2HU8uPyscgE2KxCY9imQ==}
    engines: {node: '>=12'}
    cpu: [x64]
    os: [freebsd]
    requiresBuild: true
    optional: true

  /@esbuild/linux-arm64@0.21.4:
    resolution: {integrity: sha512-/GLD2orjNU50v9PcxNpYZi+y8dJ7e7/LhQukN3S4jNDXCKkyyiyAz9zDw3siZ7Eh1tRcnCHAo/WcqKMzmi4eMQ==}
    engines: {node: '>=12'}
    cpu: [arm64]
    os: [linux]
    requiresBuild: true
    optional: true

  /@esbuild/linux-arm@0.21.4:
    resolution: {integrity: sha512-2rqFFefpYmpMs+FWjkzSgXg5vViocqpq5a1PSRgT0AvSgxoXmGF17qfGAzKedg6wAwyM7UltrKVo9kxaJLMF/g==}
    engines: {node: '>=12'}
    cpu: [arm]
    os: [linux]
    requiresBuild: true
    optional: true

  /@esbuild/linux-ia32@0.21.4:
    resolution: {integrity: sha512-pNftBl7m/tFG3t2m/tSjuYeWIffzwAZT9m08+9DPLizxVOsUl8DdFzn9HvJrTQwe3wvJnwTdl92AonY36w/25g==}
    engines: {node: '>=12'}
    cpu: [ia32]
    os: [linux]
    requiresBuild: true
    optional: true

  /@esbuild/linux-loong64@0.21.4:
    resolution: {integrity: sha512-cSD2gzCK5LuVX+hszzXQzlWya6c7hilO71L9h4KHwqI4qeqZ57bAtkgcC2YioXjsbfAv4lPn3qe3b00Zt+jIfQ==}
    engines: {node: '>=12'}
    cpu: [loong64]
    os: [linux]
    requiresBuild: true
    optional: true

  /@esbuild/linux-mips64el@0.21.4:
    resolution: {integrity: sha512-qtzAd3BJh7UdbiXCrg6npWLYU0YpufsV9XlufKhMhYMJGJCdfX/G6+PNd0+v877X1JG5VmjBLUiFB0o8EUSicA==}
    engines: {node: '>=12'}
    cpu: [mips64el]
    os: [linux]
    requiresBuild: true
    optional: true

  /@esbuild/linux-ppc64@0.21.4:
    resolution: {integrity: sha512-yB8AYzOTaL0D5+2a4xEy7OVvbcypvDR05MsB/VVPVA7nL4hc5w5Dyd/ddnayStDgJE59fAgNEOdLhBxjfx5+dg==}
    engines: {node: '>=12'}
    cpu: [ppc64]
    os: [linux]
    requiresBuild: true
    optional: true

  /@esbuild/linux-riscv64@0.21.4:
    resolution: {integrity: sha512-Y5AgOuVzPjQdgU59ramLoqSSiXddu7F3F+LI5hYy/d1UHN7K5oLzYBDZe23QmQJ9PIVUXwOdKJ/jZahPdxzm9w==}
    engines: {node: '>=12'}
    cpu: [riscv64]
    os: [linux]
    requiresBuild: true
    optional: true

  /@esbuild/linux-s390x@0.21.4:
    resolution: {integrity: sha512-Iqc/l/FFwtt8FoTK9riYv9zQNms7B8u+vAI/rxKuN10HgQIXaPzKZc479lZ0x6+vKVQbu55GdpYpeNWzjOhgbA==}
    engines: {node: '>=12'}
    cpu: [s390x]
    os: [linux]
    requiresBuild: true
    optional: true

  /@esbuild/linux-x64@0.21.4:
    resolution: {integrity: sha512-Td9jv782UMAFsuLZINfUpoF5mZIbAj+jv1YVtE58rFtfvoKRiKSkRGQfHTgKamLVT/fO7203bHa3wU122V/Bdg==}
    engines: {node: '>=12'}
    cpu: [x64]
    os: [linux]
    requiresBuild: true
    optional: true

  /@esbuild/netbsd-x64@0.21.4:
    resolution: {integrity: sha512-Awn38oSXxsPMQxaV0Ipb7W/gxZtk5Tx3+W+rAPdZkyEhQ6968r9NvtkjhnhbEgWXYbgV+JEONJ6PcdBS+nlcpA==}
    engines: {node: '>=12'}
    cpu: [x64]
    os: [netbsd]
    requiresBuild: true
    optional: true

  /@esbuild/openbsd-x64@0.21.4:
    resolution: {integrity: sha512-IsUmQeCY0aU374R82fxIPu6vkOybWIMc3hVGZ3ChRwL9hA1TwY+tS0lgFWV5+F1+1ssuvvXt3HFqe8roCip8Hg==}
    engines: {node: '>=12'}
    cpu: [x64]
    os: [openbsd]
    requiresBuild: true
    optional: true

  /@esbuild/sunos-x64@0.21.4:
    resolution: {integrity: sha512-hsKhgZ4teLUaDA6FG/QIu2q0rI6I36tZVfM4DBZv3BG0mkMIdEnMbhc4xwLvLJSS22uWmaVkFkqWgIS0gPIm+A==}
    engines: {node: '>=12'}
    cpu: [x64]
    os: [sunos]
    requiresBuild: true
    optional: true

  /@esbuild/win32-arm64@0.21.4:
    resolution: {integrity: sha512-UUfMgMoXPoA/bvGUNfUBFLCh0gt9dxZYIx9W4rfJr7+hKe5jxxHmfOK8YSH4qsHLLN4Ck8JZ+v7Q5fIm1huErg==}
    engines: {node: '>=12'}
    cpu: [arm64]
    os: [win32]
    requiresBuild: true
    optional: true

  /@esbuild/win32-ia32@0.21.4:
    resolution: {integrity: sha512-yIxbspZb5kGCAHWm8dexALQ9en1IYDfErzjSEq1KzXFniHv019VT3mNtTK7t8qdy4TwT6QYHI9sEZabONHg+aw==}
    engines: {node: '>=12'}
    cpu: [ia32]
    os: [win32]
    requiresBuild: true
    optional: true

  /@esbuild/win32-x64@0.21.4:
    resolution: {integrity: sha512-sywLRD3UK/qRJt0oBwdpYLBibk7KiRfbswmWRDabuncQYSlf8aLEEUor/oP6KRz8KEG+HoiVLBhPRD5JWjS8Sg==}
    engines: {node: '>=12'}
    cpu: [x64]
    os: [win32]
    requiresBuild: true
    optional: true

  /@eslint-community/eslint-utils@4.4.0(eslint@8.57.0):
    resolution: {integrity: sha512-1/sA4dwrzBAyeUoQ6oxahHKmrZvsnLCg4RfxW3ZFGGmQkSNQPFNLV9CUEFQP1x9EYXHTo5p6xdhZM1Ne9p/AfA==}
    engines: {node: ^12.22.0 || ^14.17.0 || >=16.0.0}
    peerDependencies:
      eslint: ^6.0.0 || ^7.0.0 || >=8.0.0
    dependencies:
      eslint: 8.57.0
      eslint-visitor-keys: 3.4.3
    dev: true

  /@eslint-community/regexpp@4.10.0:
    resolution: {integrity: sha512-Cu96Sd2By9mCNTx2iyKOmq10v22jUVQv0lQnlGNy16oE9589yE+QADPbrMGCkA51cKZSg3Pu/aTJVTGfL/qjUA==}
    engines: {node: ^12.0.0 || ^14.0.0 || >=16.0.0}
    dev: true

  /@eslint/eslintrc@2.1.4:
    resolution: {integrity: sha512-269Z39MS6wVJtsoUl10L60WdkhJVdPG24Q4eZTH3nnF6lpvSShEK3wQjDX9JRWAUPvPh7COouPpU9IrqaZFvtQ==}
    engines: {node: ^12.22.0 || ^14.17.0 || >=16.0.0}
    dependencies:
      ajv: 6.12.6
      debug: 4.3.4
      espree: 9.6.1
      globals: 13.20.0
      ignore: 5.3.1
      import-fresh: 3.3.0
      js-yaml: 4.1.0
      minimatch: 3.1.2
      strip-json-comments: 3.1.1
    transitivePeerDependencies:
      - supports-color
    dev: true

  /@eslint/js@8.57.0:
    resolution: {integrity: sha512-Ys+3g2TaW7gADOJzPt83SJtCDhMjndcDMFVQ/Tj9iA1BfJzFKD9mAUXT3OenpuPHbI6P/myECxRJrofUsDx/5g==}
    engines: {node: ^12.22.0 || ^14.17.0 || >=16.0.0}
    dev: true

  /@humanwhocodes/config-array@0.11.14:
    resolution: {integrity: sha512-3T8LkOmg45BV5FICb15QQMsyUSWrQ8AygVfC7ZG32zOalnqrilm018ZVCw0eapXux8FtA33q8PSRSstjee3jSg==}
    engines: {node: '>=10.10.0'}
    dependencies:
      '@humanwhocodes/object-schema': 2.0.3
      debug: 4.3.4
      minimatch: 3.1.2
    transitivePeerDependencies:
      - supports-color
    dev: true

  /@humanwhocodes/module-importer@1.0.1:
    resolution: {integrity: sha512-bxveV4V8v5Yb4ncFTT3rPSgZBOpCkjfK0y4oVVVJwIuDVBRMDXrPyXRL988i5ap9m9bnyEEjWfm5WkBmtffLfA==}
    engines: {node: '>=12.22'}
    dev: true

  /@humanwhocodes/object-schema@2.0.3:
    resolution: {integrity: sha512-93zYdMES/c1D69yZiKDBj0V24vqNzB/koF26KPaagAfd3P/4gUlh3Dys5ogAK+Exi9QyzlD8x/08Zt7wIKcDcA==}
    dev: true

  /@jridgewell/resolve-uri@3.1.1:
    resolution: {integrity: sha512-dSYZh7HhCDtCKm4QakX0xFpsRDqjjtZf/kjI/v3T3Nwt5r8/qz/M19F9ySyOqU94SXBmeG9ttTul+YnR4LOxFA==}
    engines: {node: '>=6.0.0'}
    dev: false

  /@jridgewell/sourcemap-codec@1.4.15:
    resolution: {integrity: sha512-eF2rxCRulEKXHTRiDrDy6erMYWqNw4LPdQ8UQA4huuxaQsVeRPFl2oM8oDGxMFhJUWZf9McpLtJasDDZb/Bpeg==}
    dev: false

  /@jridgewell/trace-mapping@0.3.19:
    resolution: {integrity: sha512-kf37QtfW+Hwx/buWGMPcR60iF9ziHa6r/CZJIHbmcm4+0qrXiVdxegAH0F6yddEVQ7zdkjcGCgCzUu+BcbhQxw==}
    dependencies:
      '@jridgewell/resolve-uri': 3.1.1
      '@jridgewell/sourcemap-codec': 1.4.15
    dev: false

  /@manypkg/find-root@1.1.0:
    resolution: {integrity: sha512-mki5uBvhHzO8kYYix/WRy2WX8S3B5wdVSc9D6KcU5lQNglP2yt58/VfLuAK49glRXChosY8ap2oJ1qgma3GUVA==}
    dependencies:
      '@babel/runtime': 7.23.6
      '@types/node': 12.20.55
      find-up: 4.1.0
      fs-extra: 8.1.0
    dev: true

  /@manypkg/get-packages@1.1.3:
    resolution: {integrity: sha512-fo+QhuU3qE/2TQMQmbVMqaQ6EWbMhi4ABWP+O4AM1NqPBuy0OrApV5LO6BrrgnhtAHS2NH6RrVk9OL181tTi8A==}
    dependencies:
      '@babel/runtime': 7.23.6
      '@changesets/types': 4.1.0
      '@manypkg/find-root': 1.1.0
      fs-extra: 8.1.0
      globby: 11.1.0
      read-yaml-file: 1.1.0
    dev: true

  /@nodelib/fs.scandir@2.1.5:
    resolution: {integrity: sha512-vq24Bq3ym5HEQm2NKCr3yXDwjc7vTsEThRDnkp2DK9p1uqLR+DHurm/NOTo0KG7HYHU7eppKZj3MyqYuMBf62g==}
    engines: {node: '>= 8'}
    dependencies:
      '@nodelib/fs.stat': 2.0.5
      run-parallel: 1.2.0
    dev: true

  /@nodelib/fs.stat@2.0.5:
    resolution: {integrity: sha512-RkhPPp2zrqDAQA/2jNhnztcPAlv64XdhIp7a7454A5ovI7Bukxgt7MX7udwAu3zg1DcpPU0rz3VV1SeaqvY4+A==}
    engines: {node: '>= 8'}
    dev: true

  /@nodelib/fs.walk@1.2.8:
    resolution: {integrity: sha512-oGB+UxlgWcgQkgwo8GcEGwemoTFt3FIO9ababBmaGwXIoBKZ+GTy0pP185beGg7Llih/NSHSV2XAs1lnznocSg==}
    engines: {node: '>= 8'}
    dependencies:
      '@nodelib/fs.scandir': 2.1.5
      fastq: 1.15.0
    dev: true

<<<<<<< HEAD
  /@polyipseity/obsidian-plugin-library@1.24.0(@capacitor/core@5.2.2)(@codemirror/state@6.2.1)(@codemirror/view@6.16.0)(esbuild@0.20.2)(typescript@5.4.4):
=======
  /@polyipseity/obsidian-plugin-library@1.24.0(@capacitor/core@5.2.0)(@codemirror/state@6.0.0)(@codemirror/view@6.0.0)(esbuild@0.21.4)(typescript@5.4.5):
>>>>>>> d96bd688
    resolution: {integrity: sha512-eQhJVwcf/bwn/bL/+Hq0ey8zd5vIj+POtDK736LMkb5HXhAWk6FHtGyud4t9ZgNxrx0nDKpd2gUdSPjWMKse7g==}
    peerDependencies:
      esbuild: '>=0.17.0'
    peerDependenciesMeta:
      esbuild:
        optional: true
    dependencies:
      '@capacitor/filesystem': 5.2.0(@capacitor/core@5.2.2)
      '@jridgewell/trace-mapping': 0.3.19
      async-lock: 1.4.1
      browser-util-inspect: 0.2.0
      convert-source-map: 2.0.0
      deep-equal: 2.2.2
      esbuild: 0.21.4
      file-saver: 2.0.5
<<<<<<< HEAD
      i18next: 23.11.1
=======
      i18next: 23.11.5
>>>>>>> d96bd688
      i18next-resources-to-backend: 1.1.4
      import-meta-resolve: 3.0.0
      lodash-es: 4.17.21
      lucide: 0.279.0
      lz-string: 1.5.0
      moment: 2.29.4
      monkey-around: 2.3.0
      obsidian: 1.2.8(@codemirror/state@6.2.1)(@codemirror/view@6.16.0)
      p-lazy: 4.0.0
      semver: 7.6.2
      source-map: 0.7.4
      svelte: 3.59.2
      ts-deepmerge: 6.2.0
      ts-essentials: 9.4.2(typescript@5.4.5)
    transitivePeerDependencies:
      - '@capacitor/core'
      - '@codemirror/state'
      - '@codemirror/view'
      - typescript
    dev: false

  /@polyipseity/obsidian@1.2.8(@codemirror/state@6.2.1)(@codemirror/view@6.16.0):
    resolution: {integrity: sha512-rlXPpSAmZwxmcxsa163vl8eQMYq7gQwB+fx76NdvG3TC5ln7AG4uVRMfCyLfoePRYc8JxeJoUNujH0bgnePymA==}
    peerDependencies:
      '@codemirror/state': ^6.0.0
      '@codemirror/view': ^6.0.0
    dependencies:
      '@codemirror/state': 6.2.1
      '@codemirror/view': 6.16.0
      '@types/codemirror': 0.0.108
      moment: 2.29.4
    dev: true

  /@tsconfig/node16@16.1.3:
    resolution: {integrity: sha512-9nTOUBn+EMKO6rtSZJk+DcqsfgtlERGT9XPJ5PRj/HNENPCBY1yu/JEj5wT6GLtbCLBO2k46SeXDaY0pjMqypw==}
    dev: true

  /@tsconfig/recommended@1.0.6:
    resolution: {integrity: sha512-0IKu9GHYF1NGTJiYgfWwqnOQSlnE9V9R7YohHNNf0/fj/SyOZWzdd06JFr0fLpg1Mqw0kGbYg8w5xdkSqLKM9g==}
    dev: true

  /@tsconfig/strictest@2.0.5:
    resolution: {integrity: sha512-ec4tjL2Rr0pkZ5hww65c+EEPYwxOi4Ryv+0MtjeaSQRJyq322Q27eOQiFbuNgw2hpL4hB1/W/HBGk3VKS43osg==}
    dev: true

  /@types/ansi-escape-sequences@4.0.4:
    resolution: {integrity: sha512-pyFROz12oSAohhiOAQER+/6rxYgnmr4FYyU3oyuClfd9O9n4+6SBsfC8ZNNtnbRgIgwjDdRbL8i7kvzbN0LVYg==}
    dev: true

  /@types/async-lock@1.4.2:
    resolution: {integrity: sha512-HlZ6Dcr205BmNhwkdXqrg2vkFMN2PluI7Lgr8In3B3wE5PiQHhjRqtW/lGdVU9gw+sM0JcIDx2AN+cW8oSWIcw==}
    dev: true

  /@types/browser-util-inspect@0.2.4:
    resolution: {integrity: sha512-m4JohXh9JmxXT3dn4TAnAVquJqSiQMPahKNTfO++ZpZ75AB3aMOmDOCDnFvAPvkG13TzStqJDQRgao4CQvIIZw==}
    dev: true

  /@types/codemirror@0.0.108:
    resolution: {integrity: sha512-3FGFcus0P7C2UOGCNUVENqObEb4SFk+S8Dnxq7K6aIsLVs/vDtlangl3PEO0ykaKXyK56swVF6Nho7VsA44uhw==}
    dependencies:
      '@types/tern': 0.23.4

  /@types/estree@1.0.5:
    resolution: {integrity: sha512-/kYRxGDLWzHOB7q+wtSUQlFrtcdUccpfy+X+9iMBpHK8QLLhx2wIPYuS5DYtR9Wa/YlZAbIovy7qVdB1Aq6Lyw==}

  /@types/json5@0.0.29:
    resolution: {integrity: sha512-dRLjCWHYg4oaA77cxO64oO+7JwCwnIzkZPdrrC71jQmQtlhM556pwKo5bUzqvZndkVbeFLIIi+9TC40JNF5hNQ==}
    dev: true

  /@types/lodash-es@4.17.12:
    resolution: {integrity: sha512-0NgftHUcV4v34VhXm8QBSftKVXtbkBG3ViCjs6+eJ5a6y6Mi/jiFGPc1sC7QK+9BFhWrURE3EOggmWaSxL9OzQ==}
    dependencies:
      '@types/lodash': 4.14.196
    dev: true

  /@types/lodash@4.14.196:
    resolution: {integrity: sha512-22y3o88f4a94mKljsZcanlNWPzO0uBsBdzLAngf2tp533LzZcQzb6+eZPJ+vCTt+bqF2XnvT9gejTLsAcJAJyQ==}
    dev: true

  /@types/minimist@1.2.2:
    resolution: {integrity: sha512-jhuKLIRrhvCPLqwPcx6INqmKeiA5EWrsCOPhrlFSrbrmU4ZMPjj5Ul/oLCMDO98XRUIwVm78xICz4EPCektzeQ==}
    dev: true

  /@types/node@12.20.55:
    resolution: {integrity: sha512-J8xLz7q2OFulZ2cyGTLE1TbbZcjpno7FaN6zdJNrgAdrJ+DZzh/uFR6YrTb4C+nXakvud8Q4+rbhoIWlYQbUFQ==}
    dev: true

  /@types/node@20.14.2:
    resolution: {integrity: sha512-xyu6WAMVwv6AKFLB+e/7ySZVr/0zLCzOa7rSpq6jNwpqOrUbcACDWC+53d4n2QHOnDou0fbIsg8wZu/sxrnI4Q==}
    dependencies:
      undici-types: 5.26.5
    dev: true

  /@types/normalize-package-data@2.4.1:
    resolution: {integrity: sha512-Gj7cI7z+98M282Tqmp2K5EIsoouUEzbBJhQQzDE3jSIRk6r9gsz0oUokqIUR4u1R3dMHo0pDHM7sNOHyhulypw==}
    dev: true

  /@types/semver@7.5.8:
    resolution: {integrity: sha512-I8EUhyrgfLrcTkzV3TSsGyl1tSuPrEDzr0yd5m90UgNxQkyDXULk3b6MlQqTCpZpNtWe1K0hzclnZkTcLBe2UQ==}
    dev: true

  /@types/tern@0.23.4:
    resolution: {integrity: sha512-JAUw1iXGO1qaWwEOzxTKJZ/5JxVeON9kvGZ/osgZaJImBnyjyn0cjovPsf6FNLmyGY8Vw9DoXZCMlfMkMwHRWg==}
    dependencies:
      '@types/estree': 1.0.5

  /@typescript-eslint/eslint-plugin@7.12.0(@typescript-eslint/parser@7.12.0)(eslint@8.57.0)(typescript@5.4.5):
    resolution: {integrity: sha512-7F91fcbuDf/d3S8o21+r3ZncGIke/+eWk0EpO21LXhDfLahriZF9CGj4fbAetEjlaBdjdSm9a6VeXbpbT6Z40Q==}
    engines: {node: ^18.18.0 || >=20.0.0}
    peerDependencies:
      '@typescript-eslint/parser': ^7.0.0
      eslint: ^8.56.0
      typescript: '*'
    peerDependenciesMeta:
      typescript:
        optional: true
    dependencies:
      '@eslint-community/regexpp': 4.10.0
      '@typescript-eslint/parser': 7.12.0(eslint@8.57.0)(typescript@5.4.5)
      '@typescript-eslint/scope-manager': 7.12.0
      '@typescript-eslint/type-utils': 7.12.0(eslint@8.57.0)(typescript@5.4.5)
      '@typescript-eslint/utils': 7.12.0(eslint@8.57.0)(typescript@5.4.5)
      '@typescript-eslint/visitor-keys': 7.12.0
      eslint: 8.57.0
      graphemer: 1.4.0
      ignore: 5.3.1
      natural-compare: 1.4.0
      ts-api-utils: 1.3.0(typescript@5.4.5)
      typescript: 5.4.5
    transitivePeerDependencies:
      - supports-color
    dev: true

  /@typescript-eslint/parser@7.12.0(eslint@8.57.0)(typescript@5.4.5):
    resolution: {integrity: sha512-dm/J2UDY3oV3TKius2OUZIFHsomQmpHtsV0FTh1WO8EKgHLQ1QCADUqscPgTpU+ih1e21FQSRjXckHn3txn6kQ==}
    engines: {node: ^18.18.0 || >=20.0.0}
    peerDependencies:
      eslint: ^8.56.0
      typescript: '*'
    peerDependenciesMeta:
      typescript:
        optional: true
    dependencies:
      '@typescript-eslint/scope-manager': 7.12.0
      '@typescript-eslint/types': 7.12.0
      '@typescript-eslint/typescript-estree': 7.12.0(typescript@5.4.5)
      '@typescript-eslint/visitor-keys': 7.12.0
      debug: 4.3.4
      eslint: 8.57.0
      typescript: 5.4.5
    transitivePeerDependencies:
      - supports-color
    dev: true

  /@typescript-eslint/scope-manager@7.12.0:
    resolution: {integrity: sha512-itF1pTnN6F3unPak+kutH9raIkL3lhH1YRPGgt7QQOh43DQKVJXmWkpb+vpc/TiDHs6RSd9CTbDsc/Y+Ygq7kg==}
    engines: {node: ^18.18.0 || >=20.0.0}
    dependencies:
      '@typescript-eslint/types': 7.12.0
      '@typescript-eslint/visitor-keys': 7.12.0
    dev: true

  /@typescript-eslint/type-utils@7.12.0(eslint@8.57.0)(typescript@5.4.5):
    resolution: {integrity: sha512-lib96tyRtMhLxwauDWUp/uW3FMhLA6D0rJ8T7HmH7x23Gk1Gwwu8UZ94NMXBvOELn6flSPiBrCKlehkiXyaqwA==}
    engines: {node: ^18.18.0 || >=20.0.0}
    peerDependencies:
      eslint: ^8.56.0
      typescript: '*'
    peerDependenciesMeta:
      typescript:
        optional: true
    dependencies:
      '@typescript-eslint/typescript-estree': 7.12.0(typescript@5.4.5)
      '@typescript-eslint/utils': 7.12.0(eslint@8.57.0)(typescript@5.4.5)
      debug: 4.3.4
      eslint: 8.57.0
      ts-api-utils: 1.3.0(typescript@5.4.5)
      typescript: 5.4.5
    transitivePeerDependencies:
      - supports-color
    dev: true

  /@typescript-eslint/types@7.12.0:
    resolution: {integrity: sha512-o+0Te6eWp2ppKY3mLCU+YA9pVJxhUJE15FV7kxuD9jgwIAa+w/ycGJBMrYDTpVGUM/tgpa9SeMOugSabWFq7bg==}
    engines: {node: ^18.18.0 || >=20.0.0}
    dev: true

  /@typescript-eslint/typescript-estree@7.12.0(typescript@5.4.5):
    resolution: {integrity: sha512-5bwqLsWBULv1h6pn7cMW5dXX/Y2amRqLaKqsASVwbBHMZSnHqE/HN4vT4fE0aFsiwxYvr98kqOWh1a8ZKXalCQ==}
    engines: {node: ^18.18.0 || >=20.0.0}
    peerDependencies:
      typescript: '*'
    peerDependenciesMeta:
      typescript:
        optional: true
    dependencies:
      '@typescript-eslint/types': 7.12.0
      '@typescript-eslint/visitor-keys': 7.12.0
      debug: 4.3.4
      globby: 11.1.0
      is-glob: 4.0.3
      minimatch: 9.0.4
      semver: 7.6.2
      ts-api-utils: 1.3.0(typescript@5.4.5)
      typescript: 5.4.5
    transitivePeerDependencies:
      - supports-color
    dev: true

  /@typescript-eslint/utils@7.12.0(eslint@8.57.0)(typescript@5.4.5):
    resolution: {integrity: sha512-Y6hhwxwDx41HNpjuYswYp6gDbkiZ8Hin9Bf5aJQn1bpTs3afYY4GX+MPYxma8jtoIV2GRwTM/UJm/2uGCVv+DQ==}
    engines: {node: ^18.18.0 || >=20.0.0}
    peerDependencies:
      eslint: ^8.56.0
    dependencies:
      '@eslint-community/eslint-utils': 4.4.0(eslint@8.57.0)
      '@typescript-eslint/scope-manager': 7.12.0
      '@typescript-eslint/types': 7.12.0
      '@typescript-eslint/typescript-estree': 7.12.0(typescript@5.4.5)
      eslint: 8.57.0
    transitivePeerDependencies:
      - supports-color
      - typescript
    dev: true

  /@typescript-eslint/visitor-keys@7.12.0:
    resolution: {integrity: sha512-uZk7DevrQLL3vSnfFl5bj4sL75qC9D6EdjemIdbtkuUmIheWpuiiylSY01JxJE7+zGrOWDZrp1WxOuDntvKrHQ==}
    engines: {node: ^18.18.0 || >=20.0.0}
    dependencies:
      '@typescript-eslint/types': 7.12.0
      eslint-visitor-keys: 3.4.3
    dev: true

  /@ungap/structured-clone@1.2.0:
    resolution: {integrity: sha512-zuVdFrMJiuCDQUMCzQaD6KL28MjnqqN8XnAqiEq9PNm/hCPTSGfrXCOfwj1ow4LFb/tNymJPwsNbVePc1xFqrQ==}
    dev: true

  /@xterm/addon-canvas@0.7.0(@xterm/xterm@5.5.0):
    resolution: {integrity: sha512-LF5LYcfvefJuJ7QotNRdRSPc9YASAVDeoT5uyXS/nZshZXjYplGXRECBGiznwvhNL2I8bq1Lf5MzRwstsYQ2Iw==}
    peerDependencies:
      '@xterm/xterm': ^5.0.0
    dependencies:
      '@xterm/xterm': 5.5.0
    dev: false

  /@xterm/addon-fit@0.10.0(@xterm/xterm@5.5.0):
    resolution: {integrity: sha512-UFYkDm4HUahf2lnEyHvio51TNGiLK66mqP2JoATy7hRZeXaGMRDr00JiSF7m63vR5WKATF605yEggJKsw0JpMQ==}
    peerDependencies:
      '@xterm/xterm': ^5.0.0
    dependencies:
      '@xterm/xterm': 5.5.0
    dev: false

  /@xterm/addon-ligatures@0.9.0(@xterm/xterm@5.5.0):
    resolution: {integrity: sha512-zVV1AHV1SIm/rdzR5VDPyg+qUnR1SjH4H75iXiB7r6YDa1yEHIqc/EwnUIwz+yeeZozkh8hjbH80L7luEgtxtQ==}
    engines: {node: '>8.0.0'}
    peerDependencies:
      '@xterm/xterm': ^5.0.0
    dependencies:
      '@xterm/xterm': 5.5.0
      font-finder: 1.1.0
      font-ligatures: 1.4.1
    dev: false

  /@xterm/addon-search@0.15.0(@xterm/xterm@5.5.0):
    resolution: {integrity: sha512-ZBZKLQ+EuKE83CqCmSSz5y1tx+aNOCUaA7dm6emgOX+8J9H1FWXZyrKfzjwzV+V14TV3xToz1goIeRhXBS5qjg==}
    peerDependencies:
      '@xterm/xterm': ^5.0.0
    dependencies:
      '@xterm/xterm': 5.5.0
    dev: false

  /@xterm/addon-serialize@0.13.0(@xterm/xterm@5.5.0):
    resolution: {integrity: sha512-kGs8o6LWAmN1l2NpMp01/YkpxbmO4UrfWybeGu79Khw5K9+Krp7XhXbBTOTc3GJRRhd6EmILjpR8k5+odY39YQ==}
    peerDependencies:
      '@xterm/xterm': ^5.0.0
    dependencies:
      '@xterm/xterm': 5.5.0
    dev: false

  /@xterm/addon-unicode11@0.8.0(@xterm/xterm@5.5.0):
    resolution: {integrity: sha512-LxinXu8SC4OmVa6FhgwsVCBZbr8WoSGzBl2+vqe8WcQ6hb1r6Gj9P99qTNdPiFPh4Ceiu2pC8xukZ6+2nnh49Q==}
    peerDependencies:
      '@xterm/xterm': ^5.0.0
    dependencies:
      '@xterm/xterm': 5.5.0
    dev: false

  /@xterm/addon-web-links@0.11.0(@xterm/xterm@5.5.0):
    resolution: {integrity: sha512-nIHQ38pQI+a5kXnRaTgwqSHnX7KE6+4SVoceompgHL26unAxdfP6IPqUTSYPQgSwM56hsElfoNrrW5V7BUED/Q==}
    peerDependencies:
      '@xterm/xterm': ^5.0.0
    dependencies:
      '@xterm/xterm': 5.5.0
    dev: false

  /@xterm/addon-webgl@0.18.0(@xterm/xterm@5.5.0):
    resolution: {integrity: sha512-xCnfMBTI+/HKPdRnSOHaJDRqEpq2Ugy8LEj9GiY4J3zJObo3joylIFaMvzBwbYRg8zLtkO0KQaStCeSfoaI2/w==}
    peerDependencies:
      '@xterm/xterm': ^5.0.0
    dependencies:
      '@xterm/xterm': 5.5.0
    dev: false

  /@xterm/xterm@5.5.0:
    resolution: {integrity: sha512-hqJHYaQb5OptNunnyAnkHyM8aCjZ1MEIDTQu1iIbbTD/xops91NB5yq1ZK/dC2JDbVWtF23zUtl9JE2NqwT87A==}
    dev: false

  /acorn-jsx@5.3.2(acorn@8.11.3):
    resolution: {integrity: sha512-rq9s+JNhf0IChjtDXxllJ7g41oZk5SlXtp0LHwyA5cejwn7vKmKp4pPri6YEePv2PU65sAsegbXtIinmDFDXgQ==}
    peerDependencies:
      acorn: ^6.0.0 || ^7.0.0 || ^8.0.0
    dependencies:
      acorn: 8.11.3
    dev: true

  /acorn@8.11.3:
    resolution: {integrity: sha512-Y9rRfJG5jcKOE0CLisYbojUjIrIEE7AGMzA/Sm4BslANhbS+cDMpgBdcPT91oJ7OuJ9hYJBx59RjbhxVnrF8Xg==}
    engines: {node: '>=0.4.0'}
    hasBin: true

  /ajv@6.12.6:
    resolution: {integrity: sha512-j3fVLgvTo527anyYyJOGTYJbG+vnnQYvE0m5mmkc1TK+nxAppkCLMIL0aZ4dblVCNoGShhm+kzE4ZUykBoMg4g==}
    dependencies:
      fast-deep-equal: 3.1.3
      fast-json-stable-stringify: 2.1.0
      json-schema-traverse: 0.4.1
      uri-js: 4.4.1
    dev: true

  /ansi-colors@4.1.3:
    resolution: {integrity: sha512-/6w/C21Pm1A7aZitlI5Ni/2J6FFQN8i1Cvz3kHABAAbw93v/NlvKdVOqz7CCWz/3iv/JplRSEEZ83XION15ovw==}
    engines: {node: '>=6'}
    dev: true

  /ansi-escape-sequences@6.2.2:
    resolution: {integrity: sha512-mBPG9BZy4dMOJQ9BehU6ph8IKslvVppbqZ8APHnpfP+Hsx/hGow5PY46lSQL1vPPi1F5XTtO6p3GcH8O9c0cUg==}
    engines: {node: '>=12.17'}
    dependencies:
      array-back: 6.2.2
    dev: false

  /ansi-regex@5.0.1:
    resolution: {integrity: sha512-quJQXlTSUGL2LH9SUXo8VwsY4soanhgo6LNSm84E1LBcE8s3O0wpdiRzyR9z/ZZJMlMWv37qOOb9pdJlMUEKFQ==}
    engines: {node: '>=8'}
    dev: true

  /ansi-styles@3.2.1:
    resolution: {integrity: sha512-VT0ZI6kZRdTh8YyJw3SMbYm/u+NqfsAxEpWO0Pf9sq8/e94WxxOpPKx9FR1FlyCtOVDNOQ+8ntlqFxiRc+r5qA==}
    engines: {node: '>=4'}
    dependencies:
      color-convert: 1.9.3
    dev: true

  /ansi-styles@4.3.0:
    resolution: {integrity: sha512-zbB9rCJAT1rbjiVDb2hqKFHNYLxgtk8NURxZ3IZwD3F6NtxbXZQCnnSi1Lkx+IDohdPlFp222wVALIheZJQSEg==}
    engines: {node: '>=8'}
    dependencies:
      color-convert: 2.0.1
    dev: true

  /argparse@1.0.10:
    resolution: {integrity: sha512-o5Roy6tNG4SL/FOkCAN6RzjiakZS25RLYFrcMttJqbdd8BWrnA+fGz57iN5Pb06pvBGvl5gQ0B48dJlslXvoTg==}
    dependencies:
      sprintf-js: 1.0.3
    dev: true

  /argparse@2.0.1:
    resolution: {integrity: sha512-8+9WqebbFzpX9OR+Wa6O29asIogeRMzcGtAINdpMHHyAg10f05aSFVBbcEqGf/PXw1EjAZ+q2/bEBg3DvurK3Q==}
    dev: true

  /array-back@6.2.2:
    resolution: {integrity: sha512-gUAZ7HPyb4SJczXAMUXMGAvI976JoK3qEx9v1FTmeYuJj0IBiaKttG1ydtGKdkfqWkIkouke7nG8ufGy77+Cvw==}
    engines: {node: '>=12.17'}
    dev: false

  /array-buffer-byte-length@1.0.0:
    resolution: {integrity: sha512-LPuwb2P+NrQw3XhxGc36+XSvuBPopovXYTR9Ew++Du9Yb/bx5AzBfrIsBoj0EZUifjQU+sHL21sseZ3jerWO/A==}
    dependencies:
      call-bind: 1.0.2
      is-array-buffer: 3.0.2

  /array-includes@3.1.7:
    resolution: {integrity: sha512-dlcsNBIiWhPkHdOEEKnehA+RNUWDc4UqFtnIXU4uuYDPtA4LDkr7qip2p0VvFAEXNDr0yWZ9PJyIRiGjRLQzwQ==}
    engines: {node: '>= 0.4'}
    dependencies:
      call-bind: 1.0.2
      define-properties: 1.2.0
      es-abstract: 1.22.1
      get-intrinsic: 1.2.1
      is-string: 1.0.7
    dev: true

  /array-union@2.1.0:
    resolution: {integrity: sha512-HGyxoOTYUyCM6stUe6EJgnd4EoewAI7zMdfqO+kGjnlZmBDz/cR5pf8r/cR4Wq60sL/p0IkcjUEEPwS3GFrIyw==}
    engines: {node: '>=8'}
    dev: true

  /array.prototype.findlastindex@1.2.3:
    resolution: {integrity: sha512-LzLoiOMAxvy+Gd3BAq3B7VeIgPdo+Q8hthvKtXybMvRV0jrXfJM/t8mw7nNlpEcVlVUnCnM2KSX4XU5HmpodOA==}
    engines: {node: '>= 0.4'}
    dependencies:
      call-bind: 1.0.2
      define-properties: 1.2.0
      es-abstract: 1.22.1
      es-shim-unscopables: 1.0.0
      get-intrinsic: 1.2.1
    dev: true

  /array.prototype.flat@1.3.2:
    resolution: {integrity: sha512-djYB+Zx2vLewY8RWlNCUdHjDXs2XOgm602S9E7P/UpHgfeHL00cRiIF+IN/G/aUJ7kGPb6yO/ErDI5V2s8iycA==}
    engines: {node: '>= 0.4'}
    dependencies:
      call-bind: 1.0.2
      define-properties: 1.2.0
      es-abstract: 1.22.1
      es-shim-unscopables: 1.0.0
    dev: true

  /array.prototype.flatmap@1.3.2:
    resolution: {integrity: sha512-Ewyx0c9PmpcsByhSW4r+9zDU7sGjFc86qf/kKtuSCRdhfbk0SNLLkaT5qvcHnRGgc5NP/ly/y+qkXkqONX54CQ==}
    engines: {node: '>= 0.4'}
    dependencies:
      call-bind: 1.0.2
      define-properties: 1.2.0
      es-abstract: 1.22.1
      es-shim-unscopables: 1.0.0
    dev: true

  /arraybuffer.prototype.slice@1.0.1:
    resolution: {integrity: sha512-09x0ZWFEjj4WD8PDbykUwo3t9arLn8NIzmmYEJFpYekOAQjpkGSyrQhNoRTcwwcFRu+ycWF78QZ63oWTqSjBcw==}
    engines: {node: '>= 0.4'}
    dependencies:
      array-buffer-byte-length: 1.0.0
      call-bind: 1.0.2
      define-properties: 1.2.0
      get-intrinsic: 1.2.1
      is-array-buffer: 3.0.2
      is-shared-array-buffer: 1.0.2
    dev: true

  /arrify@1.0.1:
    resolution: {integrity: sha512-3CYzex9M9FGQjCGMGyi6/31c8GJbgb0qGyrx5HWxPd0aCwh4cB2YjMb2Xf9UuoogrMrlO9cTqnB5rI5GHZTcUA==}
    engines: {node: '>=0.10.0'}
    dev: true

  /async-lock@1.4.1:
    resolution: {integrity: sha512-Az2ZTpuytrtqENulXwO3GGv1Bztugx6TT37NIo7imr/Qo0gsYiGtSdBa2B6fsXhTpVZDNfu1Qn3pk531e3q+nQ==}
    dev: false

  /available-typed-arrays@1.0.5:
    resolution: {integrity: sha512-DMD0KiN46eipeziST1LPP/STfDU0sufISXmjSgvVsoU2tqxctQeASejWcfNtxYKqETM1UxQ8sp2OrSBWpHY6sw==}
    engines: {node: '>= 0.4'}

  /balanced-match@1.0.2:
    resolution: {integrity: sha512-3oSeUO0TMV67hN1AmbXsK4yaqU7tjiHlbxRDZOpH0KW9+CeX4bRAaX0Anxt0tx2MrpRpWwQaPwIlISEJhYU5Pw==}

  /better-path-resolve@1.0.0:
    resolution: {integrity: sha512-pbnl5XzGBdrFU/wT4jqmJVPn2B6UHPBOhzMQkY/SPUPB6QtUXtmBHBIwCbXJol93mOpGMnQyP/+BB19q04xj7g==}
    engines: {node: '>=4'}
    dependencies:
      is-windows: 1.0.2
    dev: true

  /brace-expansion@1.1.11:
    resolution: {integrity: sha512-iCuPHDFgrHX7H2vEI/5xpz07zSHB00TpugqhmYtVmMO6518mCuRMoOYFldEBl0g187ufozdaHgWKcYFb61qGiA==}
    dependencies:
      balanced-match: 1.0.2
      concat-map: 0.0.1

  /brace-expansion@2.0.1:
    resolution: {integrity: sha512-XnAIvQ8eM+kC6aULx6wuQiwVsnzsi9d3WxzV3FpWTGA19F621kwdbsAcFKXgKUHZWsy+mY6iL1sHTxWEFCytDA==}
    dependencies:
      balanced-match: 1.0.2
    dev: true

  /braces@3.0.2:
    resolution: {integrity: sha512-b8um+L1RzM3WDSzvhm6gIz1yfTbBt6YTlcEKAvsmqCZZFw46z626lVj9j1yEPW33H5H+lBQpZMP1k8l+78Ha0A==}
    engines: {node: '>=8'}
    dependencies:
      fill-range: 7.0.1
    dev: true

  /breakword@1.0.6:
    resolution: {integrity: sha512-yjxDAYyK/pBvws9H4xKYpLDpYKEH6CzrBPAuXq3x18I+c/2MkVtT3qAr7Oloi6Dss9qNhPVueAAVU1CSeNDIXw==}
    dependencies:
      wcwidth: 1.0.1
    dev: true

  /browser-util-inspect@0.2.0:
    resolution: {integrity: sha512-R7WvAj0p9FtwS2Jbtc1HUd1+YZdeb5EEqjBSbbOK3owJtW1viWyJDeTPy43QZ7bZ8POtb1yMv++h844486jMsQ==}
    dev: false

  /builtin-modules@4.0.0:
    resolution: {integrity: sha512-p1n8zyCkt1BVrKNFymOHjcDSAl7oq/gUvfgULv2EblgpPVQlQr9yHnWjg9IJ2MhfwPqiYqMMrr01OY7yQoK2yA==}
    engines: {node: '>=18.20'}
    dev: true

  /call-bind@1.0.2:
    resolution: {integrity: sha512-7O+FbCihrB5WGbFYesctwmTKae6rOiIzmz1icreWJ+0aA7LJfuqhEso2T9ncpcFtzMQtzXf2QGGueWJGTYsqrA==}
    dependencies:
      function-bind: 1.1.2
      get-intrinsic: 1.2.1

  /callsites@3.1.0:
    resolution: {integrity: sha512-P8BjAsXvZS+VIDUI11hHCQEv74YT67YUi5JJFNWIqL235sBmjX4+qx9Muvls5ivyNENctx46xQLQ3aTuE7ssaQ==}
    engines: {node: '>=6'}
    dev: true

  /camelcase-keys@6.2.2:
    resolution: {integrity: sha512-YrwaA0vEKazPBkn0ipTiMpSajYDSe+KjQfrjhcBMxJt/znbvlHd8Pw/Vamaz5EB4Wfhs3SUR3Z9mwRu/P3s3Yg==}
    engines: {node: '>=8'}
    dependencies:
      camelcase: 5.3.1
      map-obj: 4.3.0
      quick-lru: 4.0.1
    dev: true

  /camelcase@5.3.1:
    resolution: {integrity: sha512-L28STB170nwWS63UjtlEOE3dldQApaJXZkOI1uMFfzf3rRuPegHaHesyee+YxQ+W6SvRDQV6UrdOdRiR153wJg==}
    engines: {node: '>=6'}
    dev: true

  /chalk@2.4.2:
    resolution: {integrity: sha512-Mti+f9lpJNcwF4tWV8/OrTTtF1gZi+f8FqlyAdouralcFWFQWF2+NgCHShjkCb+IFBLq9buZwE1xckQU4peSuQ==}
    engines: {node: '>=4'}
    dependencies:
      ansi-styles: 3.2.1
      escape-string-regexp: 1.0.5
      supports-color: 5.5.0
    dev: true

  /chalk@4.1.2:
    resolution: {integrity: sha512-oKnbhFyRIXpUuez8iBMmyEa4nbj4IOQyuhc/wy9kY7/WVPcwIO9VA668Pu8RkO7+0G76SLROeyw9CpQ061i4mA==}
    engines: {node: '>=10'}
    dependencies:
      ansi-styles: 4.3.0
      supports-color: 7.2.0
    dev: true

  /chardet@0.7.0:
    resolution: {integrity: sha512-mT8iDcrh03qDGRRmoA2hmBJnxpllMR+0/0qlzjqZES6NdiWDcZkCNAk4rPFZ9Q85r27unkiNNg8ZOiwZXBHwcA==}
    dev: true

  /ci-info@3.8.0:
    resolution: {integrity: sha512-eXTggHWSooYhq49F2opQhuHWgzucfF2YgODK4e1566GQs5BIfP30B0oenwBJHfWxAs2fyPB1s7Mg949zLf61Yw==}
    engines: {node: '>=8'}
    dev: true

  /cliui@6.0.0:
    resolution: {integrity: sha512-t6wbgtoCXvAzst7QgXxJYqPt0usEfbgQdftEPbLL/cvv6HPE5VgvqCuAIDR0NgU52ds6rFwqrgakNLrHEjCbrQ==}
    dependencies:
      string-width: 4.2.3
      strip-ansi: 6.0.1
      wrap-ansi: 6.2.0
    dev: true

  /cliui@8.0.1:
    resolution: {integrity: sha512-BSeNnyus75C4//NQ9gQt1/csTXyo/8Sb+afLAkzAptFuMsod9HFokGNudZpi/oQV73hnVK+sR+5PVRMd+Dr7YQ==}
    engines: {node: '>=12'}
    dependencies:
      string-width: 4.2.3
      strip-ansi: 6.0.1
      wrap-ansi: 7.0.0
    dev: true

  /clone@1.0.4:
    resolution: {integrity: sha512-JQHZ2QMW6l3aH/j6xCqQThY/9OH4D/9ls34cgkUBiEeocRTU04tHfKPBsUK1PqZCUQM7GiA0IIXJSuXHI64Kbg==}
    engines: {node: '>=0.8'}
    dev: true

  /color-convert@1.9.3:
    resolution: {integrity: sha512-QfAUtd+vFdAtFQcC8CCyYt1fYWxSqAiK2cSD6zDB8N3cpsEBAvRxp9zOGg6G/SHHJYAT88/az/IuDGALsNVbGg==}
    dependencies:
      color-name: 1.1.3
    dev: true

  /color-convert@2.0.1:
    resolution: {integrity: sha512-RRECPsj7iu/xb5oKYcsFHSppFNnsj/52OVTRKb4zP5onXwVF3zVmmToNcOfGC+CRDpfK/U584fMg38ZHCaElKQ==}
    engines: {node: '>=7.0.0'}
    dependencies:
      color-name: 1.1.4
    dev: true

  /color-name@1.1.3:
    resolution: {integrity: sha512-72fSenhMw2HZMTVHeCA9KCmpEIbzWiQsjN+BHcBbS9vr1mtt+vJjPdksIBNUmKAW8TFUDPJK5SUU3QhE9NEXDw==}
    dev: true

  /color-name@1.1.4:
    resolution: {integrity: sha512-dOy+3AuW3a2wNbZHIuMZpTcgjGuLU/uBL/ubcZF9OXbDo8ff4O8yVp5Bf0efS8uEoYo5q4Fx7dY9OgQGXgAsQA==}
    dev: true

  /concat-map@0.0.1:
    resolution: {integrity: sha512-/Srv4dswyQNBfohGpz9o6Yb3Gz3SrUDqBH5rTuhGR7ahtlbYKnVxw2bCFMRljaA7EXHaXZ8wsHdodFvbkhKmqg==}

  /convert-source-map@2.0.0:
    resolution: {integrity: sha512-Kvp459HrV2FEJ1CAsi1Ku+MY3kasH19TFykTz2xWmMeq6bk2NU3XXvfJ+Q61m0xktWwt+1HSYf3JZsTms3aRJg==}
    dev: false

  /core-js@3.32.0:
    resolution: {integrity: sha512-rd4rYZNlF3WuoYuRIDEmbR/ga9CeuWX9U05umAvgrrZoHY4Z++cp/xwPQMvUpBB4Ag6J8KfD80G0zwCyaSxDww==}
    requiresBuild: true
    dev: true

  /cross-spawn@5.1.0:
    resolution: {integrity: sha512-pTgQJ5KC0d2hcY8eyL1IzlBPYjTkyH72XRZPnLyKus2mBfNjQs3klqbJU2VILqZryAZUt9JOb3h/mWMy23/f5A==}
    dependencies:
      lru-cache: 4.1.5
      shebang-command: 1.2.0
      which: 1.3.1
    dev: true

  /cross-spawn@7.0.3:
    resolution: {integrity: sha512-iRDPJKUPVEND7dHPO8rkbOnPpyDygcDFtWjpeWNCgy8WP2rXcxXL8TskReQl6OrB2G7+UJrags1q15Fudc7G6w==}
    engines: {node: '>= 8'}
    dependencies:
      path-key: 3.1.1
      shebang-command: 2.0.0
      which: 2.0.2
    dev: true

  /csv-generate@3.4.3:
    resolution: {integrity: sha512-w/T+rqR0vwvHqWs/1ZyMDWtHHSJaN06klRqJXBEpDJaM/+dZkso0OKh1VcuuYvK3XM53KysVNq8Ko/epCK8wOw==}
    dev: true

  /csv-parse@4.16.3:
    resolution: {integrity: sha512-cO1I/zmz4w2dcKHVvpCr7JVRu8/FymG5OEpmvsZYlccYolPBLoVGKUHgNoc4ZGkFeFlWGEDmMyBM+TTqRdW/wg==}
    dev: true

  /csv-stringify@5.6.5:
    resolution: {integrity: sha512-PjiQ659aQ+fUTQqSrd1XEDnOr52jh30RBurfzkscaE2tPaFsDH5wOAHJiw8XAHphRknCwMUE9KRayc4K/NbO8A==}
    dev: true

  /csv@5.5.3:
    resolution: {integrity: sha512-QTaY0XjjhTQOdguARF0lGKm5/mEq9PD9/VhZZegHDIBq2tQwgNpHc3dneD4mGo2iJs+fTKv5Bp0fZ+BRuY3Z0g==}
    engines: {node: '>= 0.1.90'}
    dependencies:
      csv-generate: 3.4.3
      csv-parse: 4.16.3
      csv-stringify: 5.6.5
      stream-transform: 2.1.3
    dev: true

  /debug@3.2.7:
    resolution: {integrity: sha512-CFjzYYAi4ThfiQvizrFQevTTXHtnCqWfe7x1AhgEscTz6ZbLbfoLRLPugTQyBth6f8ZERVUSyWHFD/7Wu4t1XQ==}
    peerDependencies:
      supports-color: '*'
    peerDependenciesMeta:
      supports-color:
        optional: true
    dependencies:
      ms: 2.1.3
    dev: true

  /debug@4.3.4:
    resolution: {integrity: sha512-PRWFHuSU3eDtQJPvnNY7Jcket1j0t5OuOsFzPPzsekD52Zl8qUfFIPEiswXqIvHWGVHOgX+7G/vCNNhehwxfkQ==}
    engines: {node: '>=6.0'}
    peerDependencies:
      supports-color: '*'
    peerDependenciesMeta:
      supports-color:
        optional: true
    dependencies:
      ms: 2.1.2
    dev: true

  /decamelize-keys@1.1.1:
    resolution: {integrity: sha512-WiPxgEirIV0/eIOMcnFBA3/IJZAZqKnwAwWyvvdi4lsr1WCN22nhdf/3db3DoZcUjTV2SqfzIwNyp6y2xs3nmg==}
    engines: {node: '>=0.10.0'}
    dependencies:
      decamelize: 1.2.0
      map-obj: 1.0.1
    dev: true

  /decamelize@1.2.0:
    resolution: {integrity: sha512-z2S+W9X73hAUUki+N+9Za2lBlun89zigOyGrsax+KUQ6wKW4ZoWpEYBkGhQjwAjjDCkWxhY0VKEhk8wzY7F5cA==}
    engines: {node: '>=0.10.0'}
    dev: true

  /deep-equal@2.2.2:
    resolution: {integrity: sha512-xjVyBf0w5vH0I42jdAZzOKVldmPgSulmiyPRywoyq7HXC9qdgo17kxJE+rdnif5Tz6+pIrpJI8dCpMNLIGkUiA==}
    dependencies:
      array-buffer-byte-length: 1.0.0
      call-bind: 1.0.2
      es-get-iterator: 1.1.3
      get-intrinsic: 1.2.1
      is-arguments: 1.1.1
      is-array-buffer: 3.0.2
      is-date-object: 1.0.5
      is-regex: 1.1.4
      is-shared-array-buffer: 1.0.2
      isarray: 2.0.5
      object-is: 1.1.5
      object-keys: 1.1.1
      object.assign: 4.1.4
      regexp.prototype.flags: 1.5.0
      side-channel: 1.0.4
      which-boxed-primitive: 1.0.2
      which-collection: 1.0.1
      which-typed-array: 1.1.11
    dev: false

  /deep-is@0.1.4:
    resolution: {integrity: sha512-oIPzksmTg4/MriiaYGO+okXDT7ztn/w3Eptv/+gSIdMdKsJo0u4CfYNFJPy+4SKMuCqGw2wxnA+URMg3t8a/bQ==}
    dev: true

  /defaults@1.0.4:
    resolution: {integrity: sha512-eFuaLoy/Rxalv2kr+lqMlUnrDWV+3j4pljOIJgLIhI058IQfWJ7vXhyEIHu+HtC738klGALYxOKDO0bQP3tg8A==}
    dependencies:
      clone: 1.0.4
    dev: true

  /define-properties@1.2.0:
    resolution: {integrity: sha512-xvqAVKGfT1+UAvPwKTVw/njhdQ8ZhXK4lI0bCIuCMrp2up9nPnaDftrLtmpTazqd1o+UY4zgzU+avtMbDP+ldA==}
    engines: {node: '>= 0.4'}
    dependencies:
      has-property-descriptors: 1.0.0
      object-keys: 1.1.1

  /detect-indent@6.1.0:
    resolution: {integrity: sha512-reYkTUJAZb9gUuZ2RvVCNhVHdg62RHnJ7WJl8ftMi4diZ6NWlciOzQN88pUhSELEwflJht4oQDv0F0BMlwaYtA==}
    engines: {node: '>=8'}
    dev: true

  /dir-glob@3.0.1:
    resolution: {integrity: sha512-WkrWp9GR4KXfKGYzOLmTuGVi1UWFfws377n9cc55/tb6DuqyF6pcQ5AbiHEshaDpY9v6oaSr2XCDidGmMwdzIA==}
    engines: {node: '>=8'}
    dependencies:
      path-type: 4.0.0
    dev: true

  /doctrine@2.1.0:
    resolution: {integrity: sha512-35mSku4ZXK0vfCuHEDAwt55dg2jNajHZ1odvF+8SSr82EsZY4QmXfuWso8oEd8zRhVObSN18aM0CjSdoBX7zIw==}
    engines: {node: '>=0.10.0'}
    dependencies:
      esutils: 2.0.3
    dev: true

  /doctrine@3.0.0:
    resolution: {integrity: sha512-yS+Q5i3hBf7GBkd4KG8a7eBNNWNGLTaEwwYWUijIYM7zrlYDM0BFXHjjPWlWZ1Rg7UaddZeIDmi9jF3HmqiQ2w==}
    engines: {node: '>=6.0.0'}
    dependencies:
      esutils: 2.0.3
    dev: true

  /emoji-regex@8.0.0:
    resolution: {integrity: sha512-MSjYzcWNOA0ewAHpz0MxpYFvwg6yjy1NG3xteoqz644VCo/RPgnr1/GGt+ic3iJTzQ8Eu3TdM14SawnVUmGE6A==}
    dev: true

  /enhanced-resolve@5.15.0:
    resolution: {integrity: sha512-LXYT42KJ7lpIKECr2mAXIaMldcNCh/7E0KBKOu4KSfkHmP+mZmSs+8V5gBAqisWBy0OO4W5Oyys0GO1Y8KtdKg==}
    engines: {node: '>=10.13.0'}
    dependencies:
      graceful-fs: 4.2.11
      tapable: 2.2.1
    dev: true

  /enquirer@2.4.1:
    resolution: {integrity: sha512-rRqJg/6gd538VHvR3PSrdRBb/1Vy2YfzHqzvbhGIQpDRKIa4FgV/54b5Q1xYSxOOwKvjXweS26E0Q+nAMwp2pQ==}
    engines: {node: '>=8.6'}
    dependencies:
      ansi-colors: 4.1.3
      strip-ansi: 6.0.1
    dev: true

  /entities@4.5.0:
    resolution: {integrity: sha512-V0hjH4dGPh9Ao5p0MoRY6BVqtwCjhz6vI5LT8AJ55H+4g9/4vbHx1I54fS0XuclLhDHArPQCiMjDxjaL8fPxhw==}
    engines: {node: '>=0.12'}
    dev: true

  /error-ex@1.3.2:
    resolution: {integrity: sha512-7dFHNmqeFSEt2ZBsCriorKnn3Z2pj+fd9kmI6QoWw4//DL+icEBfc0U7qJCisqrTsKTjw4fNFy2pW9OqStD84g==}
    dependencies:
      is-arrayish: 0.2.1
    dev: true

  /es-abstract@1.22.1:
    resolution: {integrity: sha512-ioRRcXMO6OFyRpyzV3kE1IIBd4WG5/kltnzdxSCqoP8CMGs/Li+M1uF5o7lOkZVFjDs+NLesthnF66Pg/0q0Lw==}
    engines: {node: '>= 0.4'}
    dependencies:
      array-buffer-byte-length: 1.0.0
      arraybuffer.prototype.slice: 1.0.1
      available-typed-arrays: 1.0.5
      call-bind: 1.0.2
      es-set-tostringtag: 2.0.1
      es-to-primitive: 1.2.1
      function.prototype.name: 1.1.5
      get-intrinsic: 1.2.1
      get-symbol-description: 1.0.0
      globalthis: 1.0.3
      gopd: 1.0.1
      has: 1.0.3
      has-property-descriptors: 1.0.0
      has-proto: 1.0.1
      has-symbols: 1.0.3
      internal-slot: 1.0.5
      is-array-buffer: 3.0.2
      is-callable: 1.2.7
      is-negative-zero: 2.0.2
      is-regex: 1.1.4
      is-shared-array-buffer: 1.0.2
      is-string: 1.0.7
      is-typed-array: 1.1.12
      is-weakref: 1.0.2
      object-inspect: 1.12.3
      object-keys: 1.1.1
      object.assign: 4.1.4
      regexp.prototype.flags: 1.5.0
      safe-array-concat: 1.0.0
      safe-regex-test: 1.0.0
      string.prototype.trim: 1.2.7
      string.prototype.trimend: 1.0.6
      string.prototype.trimstart: 1.0.6
      typed-array-buffer: 1.0.0
      typed-array-byte-length: 1.0.0
      typed-array-byte-offset: 1.0.0
      typed-array-length: 1.0.4
      unbox-primitive: 1.0.2
      which-typed-array: 1.1.11
    dev: true

  /es-get-iterator@1.1.3:
    resolution: {integrity: sha512-sPZmqHBe6JIiTfN5q2pEi//TwxmAFHwj/XEuYjTuse78i8KxaqMTTzxPoFKuzRpDpTJ+0NAbpfenkmH2rePtuw==}
    dependencies:
      call-bind: 1.0.2
      get-intrinsic: 1.2.1
      has-symbols: 1.0.3
      is-arguments: 1.1.1
      is-map: 2.0.2
      is-set: 2.0.2
      is-string: 1.0.7
      isarray: 2.0.5
      stop-iteration-iterator: 1.0.0
    dev: false

  /es-set-tostringtag@2.0.1:
    resolution: {integrity: sha512-g3OMbtlwY3QewlqAiMLI47KywjWZoEytKr8pf6iTC8uJq5bIAH52Z9pnQ8pVL6whrCto53JZDuUIsifGeLorTg==}
    engines: {node: '>= 0.4'}
    dependencies:
      get-intrinsic: 1.2.1
      has: 1.0.3
      has-tostringtag: 1.0.0
    dev: true

  /es-shim-unscopables@1.0.0:
    resolution: {integrity: sha512-Jm6GPcCdC30eMLbZ2x8z2WuRwAws3zTBBKuusffYVUrNj/GVSUAZ+xKMaUpfNDR5IbyNA5LJbaecoUVbmUcB1w==}
    dependencies:
      has: 1.0.3
    dev: true

  /es-to-primitive@1.2.1:
    resolution: {integrity: sha512-QCOllgZJtaUo9miYBcLChTUaHNjJF3PYs1VidD7AwiEj1kYxKeQTctLAezAOH5ZKRH0g2IgPn6KwB4IT8iRpvA==}
    engines: {node: '>= 0.4'}
    dependencies:
      is-callable: 1.2.7
      is-date-object: 1.0.5
      is-symbol: 1.0.4
    dev: true

  /esbuild-compress@2.0.0(esbuild@0.21.4):
    resolution: {integrity: sha512-eB/sMg06/CeINIhuWKD9qTwbUTjglUASmPaoC9s1+udunTZCVlUbMq0fs/Qt2/ejDkNGv38NJqLrLE2z0F1ypQ==}
    peerDependencies:
      esbuild: '>=0.17.0'
    dependencies:
      esbuild: 0.21.4
      import-meta-resolve: 3.0.0
      lodash-es: 4.17.21
      lz-string: 1.5.0
      p-lazy: 4.0.0
    dev: true

  /esbuild-plugin-globals@0.2.0:
    resolution: {integrity: sha512-y+6utQVWrETQWs0J8EGLV5gEOP59mmjX+fKWoQHn4TYwFMaj0FxQYflc566tHuokBCzl+uNW2iIlM1o1jfNy6w==}
    engines: {node: '>=7'}
    dev: true

  /esbuild-plugin-text-replace@1.3.0:
    resolution: {integrity: sha512-RWB/bbdP0xDHBOtA0st4CAE6UZtky76aCB7Shw5r350JY403lfvrj2UMkInUB346tMtFWXKWXNf4gqNM+WbXag==}
    engines: {node: '>=10.1.0'}
    dependencies:
      ts-replace-all: 1.0.0
    dev: true

  /esbuild@0.21.4:
    resolution: {integrity: sha512-sFMcNNrj+Q0ZDolrp5pDhH0nRPN9hLIM3fRPwgbLYJeSHHgnXSnbV3xYgSVuOeLWH9c73VwmEverVzupIv5xuA==}
    engines: {node: '>=12'}
    hasBin: true
    requiresBuild: true
    optionalDependencies:
      '@esbuild/aix-ppc64': 0.21.4
      '@esbuild/android-arm': 0.21.4
      '@esbuild/android-arm64': 0.21.4
      '@esbuild/android-x64': 0.21.4
      '@esbuild/darwin-arm64': 0.21.4
      '@esbuild/darwin-x64': 0.21.4
      '@esbuild/freebsd-arm64': 0.21.4
      '@esbuild/freebsd-x64': 0.21.4
      '@esbuild/linux-arm': 0.21.4
      '@esbuild/linux-arm64': 0.21.4
      '@esbuild/linux-ia32': 0.21.4
      '@esbuild/linux-loong64': 0.21.4
      '@esbuild/linux-mips64el': 0.21.4
      '@esbuild/linux-ppc64': 0.21.4
      '@esbuild/linux-riscv64': 0.21.4
      '@esbuild/linux-s390x': 0.21.4
      '@esbuild/linux-x64': 0.21.4
      '@esbuild/netbsd-x64': 0.21.4
      '@esbuild/openbsd-x64': 0.21.4
      '@esbuild/sunos-x64': 0.21.4
      '@esbuild/win32-arm64': 0.21.4
      '@esbuild/win32-ia32': 0.21.4
      '@esbuild/win32-x64': 0.21.4

  /escalade@3.1.1:
    resolution: {integrity: sha512-k0er2gUkLf8O0zKJiAhmkTnJlTvINGv7ygDNPbeIsX/TJjGJZHuh9B2UxbsaEkmlEo9MfhrSzmhIlhRlI2GXnw==}
    engines: {node: '>=6'}
    dev: true

  /escape-string-regexp@1.0.5:
    resolution: {integrity: sha512-vbRorB5FUQWvla16U8R/qgaFIya2qGzwDrNmCZuYKrbdSUMG6I1ZCGQRefkRVhuOkIGVne7BQ35DSfo1qvJqFg==}
    engines: {node: '>=0.8.0'}
    dev: true

  /escape-string-regexp@4.0.0:
    resolution: {integrity: sha512-TtpcNJ3XAzx3Gq8sWRzJaVajRs0uVxA2YAkdb1jm2YkPz4G6egUFAyA3n5vtEIZefPk5Wa4UXbKuS5fKkJWdgA==}
    engines: {node: '>=10'}
    dev: true

  /eslint-import-resolver-node@0.3.9:
    resolution: {integrity: sha512-WFj2isz22JahUv+B788TlO3N6zL3nNJGU8CcZbPZvVEkBPaJdCV4vy5wyghty5ROFbCRnm132v8BScu5/1BQ8g==}
    dependencies:
      debug: 3.2.7
      is-core-module: 2.13.1
      resolve: 1.22.4
    transitivePeerDependencies:
      - supports-color
    dev: true

  /eslint-import-resolver-typescript@3.6.1(@typescript-eslint/parser@7.12.0)(eslint-plugin-import@2.29.1)(eslint@8.57.0):
    resolution: {integrity: sha512-xgdptdoi5W3niYeuQxKmzVDTATvLYqhpwmykwsh7f6HIOStGWEIL9iqZgQDF9u9OEzrRwR8no5q2VT+bjAujTg==}
    engines: {node: ^14.18.0 || >=16.0.0}
    peerDependencies:
      eslint: '*'
      eslint-plugin-import: '*'
    dependencies:
      debug: 4.3.4
      enhanced-resolve: 5.15.0
      eslint: 8.57.0
      eslint-module-utils: 2.8.0(@typescript-eslint/parser@7.12.0)(eslint-import-resolver-node@0.3.9)(eslint-import-resolver-typescript@3.6.1)(eslint@8.57.0)
      eslint-plugin-import: 2.29.1(@typescript-eslint/parser@7.12.0)(eslint-import-resolver-typescript@3.6.1)(eslint@8.57.0)
      fast-glob: 3.3.1
      get-tsconfig: 4.6.2
      is-core-module: 2.13.1
      is-glob: 4.0.3
    transitivePeerDependencies:
      - '@typescript-eslint/parser'
      - eslint-import-resolver-node
      - eslint-import-resolver-webpack
      - supports-color
    dev: true

  /eslint-module-utils@2.8.0(@typescript-eslint/parser@7.12.0)(eslint-import-resolver-node@0.3.9)(eslint-import-resolver-typescript@3.6.1)(eslint@8.57.0):
    resolution: {integrity: sha512-aWajIYfsqCKRDgUfjEXNN/JlrzauMuSEy5sbd7WXbtW3EH6A6MpwEh42c7qD+MqQo9QMJ6fWLAeIJynx0g6OAw==}
    engines: {node: '>=4'}
    peerDependencies:
      '@typescript-eslint/parser': '*'
      eslint: '*'
      eslint-import-resolver-node: '*'
      eslint-import-resolver-typescript: '*'
      eslint-import-resolver-webpack: '*'
    peerDependenciesMeta:
      '@typescript-eslint/parser':
        optional: true
      eslint:
        optional: true
      eslint-import-resolver-node:
        optional: true
      eslint-import-resolver-typescript:
        optional: true
      eslint-import-resolver-webpack:
        optional: true
    dependencies:
      '@typescript-eslint/parser': 7.12.0(eslint@8.57.0)(typescript@5.4.5)
      debug: 3.2.7
      eslint: 8.57.0
      eslint-import-resolver-node: 0.3.9
      eslint-import-resolver-typescript: 3.6.1(@typescript-eslint/parser@7.12.0)(eslint-plugin-import@2.29.1)(eslint@8.57.0)
    transitivePeerDependencies:
      - supports-color
    dev: true

  /eslint-plugin-import@2.29.1(@typescript-eslint/parser@7.12.0)(eslint-import-resolver-typescript@3.6.1)(eslint@8.57.0):
    resolution: {integrity: sha512-BbPC0cuExzhiMo4Ff1BTVwHpjjv28C5R+btTOGaCRC7UEz801up0JadwkeSk5Ued6TG34uaczuVuH6qyy5YUxw==}
    engines: {node: '>=4'}
    peerDependencies:
      '@typescript-eslint/parser': '*'
      eslint: ^2 || ^3 || ^4 || ^5 || ^6 || ^7.2.0 || ^8
    peerDependenciesMeta:
      '@typescript-eslint/parser':
        optional: true
    dependencies:
      '@typescript-eslint/parser': 7.12.0(eslint@8.57.0)(typescript@5.4.5)
      array-includes: 3.1.7
      array.prototype.findlastindex: 1.2.3
      array.prototype.flat: 1.3.2
      array.prototype.flatmap: 1.3.2
      debug: 3.2.7
      doctrine: 2.1.0
      eslint: 8.57.0
      eslint-import-resolver-node: 0.3.9
      eslint-module-utils: 2.8.0(@typescript-eslint/parser@7.12.0)(eslint-import-resolver-node@0.3.9)(eslint-import-resolver-typescript@3.6.1)(eslint@8.57.0)
      hasown: 2.0.0
      is-core-module: 2.13.1
      is-glob: 4.0.3
      minimatch: 3.1.2
      object.fromentries: 2.0.7
      object.groupby: 1.0.1
      object.values: 1.1.7
      semver: 6.3.1
      tsconfig-paths: 3.15.0
    transitivePeerDependencies:
      - eslint-import-resolver-typescript
      - eslint-import-resolver-webpack
      - supports-color
    dev: true

  /eslint-plugin-markdownlint@0.6.0(eslint@8.57.0):
    resolution: {integrity: sha512-idYAzR2k7tQ+zL6UC17I/zzkqM0t6/k50uGgO39tabryqVkJh8Qe57fhBhe7QN+17yqIVqFB9YJFzBCAOdSXjw==}
    engines: {node: '>=10'}
    peerDependencies:
      eslint: '>=7.5.0'
    dependencies:
      eslint: 8.57.0
      markdownlint: 0.34.0
    dev: true

  /eslint-scope@7.2.2:
    resolution: {integrity: sha512-dOt21O7lTMhDM+X9mB4GX+DZrZtCUJPL/wlcTqxyrx5IvO0IYtILdtrQGQp+8n5S0gwSVmOf9NQrjMOgfQZlIg==}
    engines: {node: ^12.22.0 || ^14.17.0 || >=16.0.0}
    dependencies:
      esrecurse: 4.3.0
      estraverse: 5.3.0
    dev: true

  /eslint-visitor-keys@3.4.3:
    resolution: {integrity: sha512-wpc+LXeiyiisxPlEkUzU6svyS1frIO3Mgxj1fdy7Pm8Ygzguax2N3Fa/D/ag1WqbOprdI+uY6wMUl8/a2G+iag==}
    engines: {node: ^12.22.0 || ^14.17.0 || >=16.0.0}
    dev: true

  /eslint@8.57.0:
    resolution: {integrity: sha512-dZ6+mexnaTIbSBZWgou51U6OmzIhYM2VcNdtiTtI7qPNZm35Akpr0f6vtw3w1Kmn5PYo+tZVfh13WrhpS6oLqQ==}
    engines: {node: ^12.22.0 || ^14.17.0 || >=16.0.0}
    hasBin: true
    dependencies:
      '@eslint-community/eslint-utils': 4.4.0(eslint@8.57.0)
      '@eslint-community/regexpp': 4.10.0
      '@eslint/eslintrc': 2.1.4
      '@eslint/js': 8.57.0
      '@humanwhocodes/config-array': 0.11.14
      '@humanwhocodes/module-importer': 1.0.1
      '@nodelib/fs.walk': 1.2.8
      '@ungap/structured-clone': 1.2.0
      ajv: 6.12.6
      chalk: 4.1.2
      cross-spawn: 7.0.3
      debug: 4.3.4
      doctrine: 3.0.0
      escape-string-regexp: 4.0.0
      eslint-scope: 7.2.2
      eslint-visitor-keys: 3.4.3
      espree: 9.6.1
      esquery: 1.5.0
      esutils: 2.0.3
      fast-deep-equal: 3.1.3
      file-entry-cache: 6.0.1
      find-up: 5.0.0
      glob-parent: 6.0.2
      globals: 13.20.0
      graphemer: 1.4.0
      ignore: 5.3.1
      imurmurhash: 0.1.4
      is-glob: 4.0.3
      is-path-inside: 3.0.3
      js-yaml: 4.1.0
      json-stable-stringify-without-jsonify: 1.0.1
      levn: 0.4.1
      lodash.merge: 4.6.2
      minimatch: 3.1.2
      natural-compare: 1.4.0
      optionator: 0.9.3
      strip-ansi: 6.0.1
      text-table: 0.2.0
    transitivePeerDependencies:
      - supports-color
    dev: true

  /espree@9.6.1:
    resolution: {integrity: sha512-oruZaFkjorTpF32kDSI5/75ViwGeZginGGy2NoOSg3Q9bnwlnmDm4HLnkl0RE3n+njDXR037aY1+x58Z/zFdwQ==}
    engines: {node: ^12.22.0 || ^14.17.0 || >=16.0.0}
    dependencies:
      acorn: 8.11.3
      acorn-jsx: 5.3.2(acorn@8.11.3)
      eslint-visitor-keys: 3.4.3
    dev: true

  /esprima@4.0.1:
    resolution: {integrity: sha512-eGuFFw7Upda+g4p+QHvnW0RyTX/SVeJBDM/gCtMARO0cLuT2HcEKnTPvhjV6aGeqrCB/sbNop0Kszm0jsaWU4A==}
    engines: {node: '>=4'}
    hasBin: true
    dev: true

  /esquery@1.5.0:
    resolution: {integrity: sha512-YQLXUplAwJgCydQ78IMJywZCceoqk1oH01OERdSAJc/7U2AylwjhSCLDEtqwg811idIS/9fIU5GjG73IgjKMVg==}
    engines: {node: '>=0.10'}
    dependencies:
      estraverse: 5.3.0
    dev: true

  /esrecurse@4.3.0:
    resolution: {integrity: sha512-KmfKL3b6G+RXvP8N1vr3Tq1kL/oCFgn2NYXEtqP8/L3pKapUA4G8cFVaoF3SU323CD4XypR/ffioHmkti6/Tag==}
    engines: {node: '>=4.0'}
    dependencies:
      estraverse: 5.3.0
    dev: true

  /estraverse@5.3.0:
    resolution: {integrity: sha512-MMdARuVEQziNTeJD8DgMqmhwR11BRQ/cBP+pLtYdSTnf3MIO8fFeiINEbX36ZdNlfU/7A9f3gUw49B3oQsvwBA==}
    engines: {node: '>=4.0'}
    dev: true

  /esutils@2.0.3:
    resolution: {integrity: sha512-kVscqXk4OCp68SZ0dkgEKVi6/8ij300KBWTJq32P/dYeWTSwK41WyTxalN1eRmA5Z9UU/LX9D7FWSmV9SAYx6g==}
    engines: {node: '>=0.10.0'}
    dev: true

  /extendable-error@0.1.7:
    resolution: {integrity: sha512-UOiS2in6/Q0FK0R0q6UY9vYpQ21mr/Qn1KOnte7vsACuNJf514WvCCUHSRCPcgjPT2bAhNIJdlE6bVap1GKmeg==}
    dev: true

  /external-editor@3.1.0:
    resolution: {integrity: sha512-hMQ4CX1p1izmuLYyZqLMO/qGNw10wSv9QDCPfzXfyFrOaCSSoRfqE1Kf1s5an66J5JZC62NewG+mK49jOCtQew==}
    engines: {node: '>=4'}
    dependencies:
      chardet: 0.7.0
      iconv-lite: 0.4.24
      tmp: 0.0.33
    dev: true

  /fast-deep-equal@3.1.3:
    resolution: {integrity: sha512-f3qQ9oQy9j2AhBe/H9VC91wLmKBCCU/gDOnKNAYG5hswO7BLKj09Hc5HYNz9cGI++xlpDCIgDaitVs03ATR84Q==}
    dev: true

  /fast-glob@3.3.1:
    resolution: {integrity: sha512-kNFPyjhh5cKjrUltxs+wFx+ZkbRaxxmZ+X0ZU31SOsxCEtP9VPgtq2teZw1DebupL5GmDaNQ6yKMMVcM41iqDg==}
    engines: {node: '>=8.6.0'}
    dependencies:
      '@nodelib/fs.stat': 2.0.5
      '@nodelib/fs.walk': 1.2.8
      glob-parent: 5.1.2
      merge2: 1.4.1
      micromatch: 4.0.5
    dev: true

  /fast-json-stable-stringify@2.1.0:
    resolution: {integrity: sha512-lhd/wF+Lk98HZoTCtlVraHtfh5XYijIjalXck7saUtuanSDyLMxnHhSXEDJqHxD7msR8D0uCmqlkwjCV8xvwHw==}
    dev: true

  /fast-levenshtein@2.0.6:
    resolution: {integrity: sha512-DCXu6Ifhqcks7TZKY3Hxp3y6qphY5SJZmrWMDrKcERSOXWQdMhU9Ig/PYrzyw/ul9jOIyh0N4M0tbC5hodg8dw==}
    dev: true

  /fastq@1.15.0:
    resolution: {integrity: sha512-wBrocU2LCXXa+lWBt8RoIRD89Fi8OdABODa/kEnyeyjS5aZO5/GNvI5sEINADqP/h8M29UHTHUb53sUu5Ihqdw==}
    dependencies:
      reusify: 1.0.4
    dev: true

  /file-entry-cache@6.0.1:
    resolution: {integrity: sha512-7Gps/XWymbLk2QLYK4NzpMOrYjMhdIxXuIvy2QBsLE6ljuodKvdkWs/cpyJJ3CVIVpH0Oi1Hvg1ovbMzLdFBBg==}
    engines: {node: ^10.12.0 || >=12.0.0}
    dependencies:
      flat-cache: 3.0.4
    dev: true

  /file-saver@2.0.5:
    resolution: {integrity: sha512-P9bmyZ3h/PRG+Nzga+rbdI4OEpNDzAVyy74uVO9ATgzLK6VtAsYybF/+TOCvrc0MO793d6+42lLyZTw7/ArVzA==}
    dev: false

  /fill-range@7.0.1:
    resolution: {integrity: sha512-qOo9F+dMUmC2Lcb4BbVvnKJxTPjCm+RRpe4gDuGrzkL7mEVl/djYSu2OdQ2Pa302N4oqkSg9ir6jaLWJ2USVpQ==}
    engines: {node: '>=8'}
    dependencies:
      to-regex-range: 5.0.1
    dev: true

  /find-up@4.1.0:
    resolution: {integrity: sha512-PpOwAdQ/YlXQ2vj8a3h8IipDuYRi3wceVQQGYWxNINccq40Anw7BlsEXCMbt1Zt+OLA6Fq9suIpIWD0OsnISlw==}
    engines: {node: '>=8'}
    dependencies:
      locate-path: 5.0.0
      path-exists: 4.0.0
    dev: true

  /find-up@5.0.0:
    resolution: {integrity: sha512-78/PXT1wlLLDgTzDs7sjq9hzz0vXD+zn+7wypEe4fXQxCmdmqfGsEPQxmiCSQI3ajFV91bVSsvNtrJRiW6nGng==}
    engines: {node: '>=10'}
    dependencies:
      locate-path: 6.0.0
      path-exists: 4.0.0
    dev: true

  /find-yarn-workspace-root2@1.2.16:
    resolution: {integrity: sha512-hr6hb1w8ePMpPVUK39S4RlwJzi+xPLuVuG8XlwXU3KD5Yn3qgBWVfy3AzNlDhWvE1EORCE65/Qm26rFQt3VLVA==}
    dependencies:
      micromatch: 4.0.5
      pkg-dir: 4.2.0
    dev: true

  /flat-cache@3.0.4:
    resolution: {integrity: sha512-dm9s5Pw7Jc0GvMYbshN6zchCA9RgQlzzEZX3vylR9IqFfS8XciblUXOKfW6SiuJ0e13eDYZoZV5wdrev7P3Nwg==}
    engines: {node: ^10.12.0 || >=12.0.0}
    dependencies:
      flatted: 3.2.7
      rimraf: 3.0.2
    dev: true

  /flatted@3.2.7:
    resolution: {integrity: sha512-5nqDSxl8nn5BSNxyR3n4I6eDmbolI6WT+QqR547RwxQapgjQBmtktdP+HTBb/a/zLsbzERTONyUB5pefh5TtjQ==}
    dev: true

  /font-finder@1.1.0:
    resolution: {integrity: sha512-wpCL2uIbi6GurJbU7ZlQ3nGd61Ho+dSU6U83/xJT5UPFfN35EeCW/rOtS+5k+IuEZu2SYmHzDIPL9eA5tSYRAw==}
    engines: {node: '>8.0.0'}
    dependencies:
      get-system-fonts: 2.0.2
      promise-stream-reader: 1.0.1
    dev: false

  /font-ligatures@1.4.1:
    resolution: {integrity: sha512-7W6zlfyhvCqShZ5ReUWqmSd9vBaUudW0Hxis+tqUjtHhsPU+L3Grf8mcZAtCiXHTzorhwdRTId2WeH/88gdFkw==}
    engines: {node: '>8.0.0'}
    dependencies:
      font-finder: 1.1.0
      lru-cache: 6.0.0
      opentype.js: 0.8.0
    dev: false

  /for-each@0.3.3:
    resolution: {integrity: sha512-jqYfLp7mo9vIyQf8ykW2v7A+2N4QjeCeI5+Dz9XraiO1ign81wjiH7Fb9vSOWvQfNtmSa4H2RoQTrrXivdUZmw==}
    dependencies:
      is-callable: 1.2.7

  /fs-extra@7.0.1:
    resolution: {integrity: sha512-YJDaCJZEnBmcbw13fvdAM9AwNOJwOzrE4pqMqBq5nFiEqXUqHwlK4B+3pUw6JNvfSPtX05xFHtYy/1ni01eGCw==}
    engines: {node: '>=6 <7 || >=8'}
    dependencies:
      graceful-fs: 4.2.11
      jsonfile: 4.0.0
      universalify: 0.1.2
    dev: true

  /fs-extra@8.1.0:
    resolution: {integrity: sha512-yhlQgA6mnOJUKOsRUFsgJdQCvkKhcz8tlZG5HBQfReYZy46OwLcY+Zia0mtdHsOo9y/hP+CxMN0TU9QxoOtG4g==}
    engines: {node: '>=6 <7 || >=8'}
    dependencies:
      graceful-fs: 4.2.11
      jsonfile: 4.0.0
      universalify: 0.1.2
    dev: true

  /fs.realpath@1.0.0:
    resolution: {integrity: sha512-OO0pH2lK6a0hZnAdau5ItzHPI6pUlvI7jMVnxUQRtw4owF2wk8lOSabtGDCTP4Ggrg2MbGnWO9X8K1t4+fGMDw==}

  /function-bind@1.1.2:
    resolution: {integrity: sha512-7XHNxH7qX9xG5mIwxkhumTox/MIRNcOgDrxWsMt2pAr23WHp6MrRlN7FBSFpCpr+oVO0F744iUgR82nJMfG2SA==}

  /function.prototype.name@1.1.5:
    resolution: {integrity: sha512-uN7m/BzVKQnCUF/iW8jYea67v++2u7m5UgENbHRtdDVclOUP+FMPlCNdmk0h/ysGyo2tavMJEDqJAkJdRa1vMA==}
    engines: {node: '>= 0.4'}
    dependencies:
      call-bind: 1.0.2
      define-properties: 1.2.0
      es-abstract: 1.22.1
      functions-have-names: 1.2.3
    dev: true

  /functions-have-names@1.2.3:
    resolution: {integrity: sha512-xckBUXyTIqT97tq2x2AMb+g163b5JFysYk0x4qxNFwbfQkmNZoiRHb6sPzI9/QV33WeuvVYBUIiD4NzNIyqaRQ==}

  /get-caller-file@2.0.5:
    resolution: {integrity: sha512-DyFP3BM/3YHTQOCUL/w0OZHR0lpKeGrxotcHWcqNEdnltqFwXVfhEBQ94eIo34AfQpo0rGki4cyIiftY06h2Fg==}
    engines: {node: 6.* || 8.* || >= 10.*}
    dev: true

  /get-intrinsic@1.2.1:
    resolution: {integrity: sha512-2DcsyfABl+gVHEfCOaTrWgyt+tb6MSEGmKq+kI5HwLbIYgjgmMcV8KQ41uaKz1xxUcn9tJtgFbQUEVcEbd0FYw==}
    dependencies:
      function-bind: 1.1.2
      has: 1.0.3
      has-proto: 1.0.1
      has-symbols: 1.0.3

  /get-symbol-description@1.0.0:
    resolution: {integrity: sha512-2EmdH1YvIQiZpltCNgkuiUnyukzxM/R6NDJX31Ke3BG1Nq5b0S2PhX59UKi9vZpPDQVdqn+1IcaAwnzTT5vCjw==}
    engines: {node: '>= 0.4'}
    dependencies:
      call-bind: 1.0.2
      get-intrinsic: 1.2.1
    dev: true

  /get-system-fonts@2.0.2:
    resolution: {integrity: sha512-zzlgaYnHMIEgHRrfC7x0Qp0Ylhw/sHpM6MHXeVBTYIsvGf5GpbnClB+Q6rAPdn+0gd2oZZIo6Tj3EaWrt4VhDQ==}
    engines: {node: '>8.0.0'}
    dev: false

  /get-tsconfig@4.6.2:
    resolution: {integrity: sha512-E5XrT4CbbXcXWy+1jChlZmrmCwd5KGx502kDCXJJ7y898TtWW9FwoG5HfOLVRKmlmDGkWN2HM9Ho+/Y8F0sJDg==}
    dependencies:
      resolve-pkg-maps: 1.0.0
    dev: true

  /glob-parent@5.1.2:
    resolution: {integrity: sha512-AOIgSQCepiJYwP3ARnGx+5VnTu2HBYdzbGP45eLw1vr3zB3vZLeyed1sC9hnbcOc9/SrMyM5RPQrkGz4aS9Zow==}
    engines: {node: '>= 6'}
    dependencies:
      is-glob: 4.0.3
    dev: true

  /glob-parent@6.0.2:
    resolution: {integrity: sha512-XxwI8EOhVQgWp6iDL+3b0r86f4d6AX6zSU55HfB4ydCEuXLXc5FcYeOu+nnGftS4TEju/11rt4KJPTMgbfmv4A==}
    engines: {node: '>=10.13.0'}
    dependencies:
      is-glob: 4.0.3
    dev: true

  /glob@7.2.3:
    resolution: {integrity: sha512-nFR0zLpU2YCaRxwoCJvL6UvCH2JFyFVIvwTLsIf21AuHlMskA1hhTdk+LlYJtOlYt9v6dvszD2BGRqBL+iQK9Q==}
    deprecated: Glob versions prior to v9 are no longer supported
    dependencies:
      fs.realpath: 1.0.0
      inflight: 1.0.6
      inherits: 2.0.4
      minimatch: 3.1.2
      once: 1.4.0
      path-is-absolute: 1.0.1

  /globals@13.20.0:
    resolution: {integrity: sha512-Qg5QtVkCy/kv3FUSlu4ukeZDVf9ee0iXLAUYX13gbR17bnejFTzr4iS9bY7kwCf1NztRNm1t91fjOiyx4CSwPQ==}
    engines: {node: '>=8'}
    dependencies:
      type-fest: 0.20.2
    dev: true

  /globalthis@1.0.3:
    resolution: {integrity: sha512-sFdI5LyBiNTHjRd7cGPWapiHWMOXKyuBNX/cWJ3NfzrZQVa8GI/8cofCl74AOVqq9W5kNmguTIzJ/1s2gyI9wA==}
    engines: {node: '>= 0.4'}
    dependencies:
      define-properties: 1.2.0
    dev: true

  /globby@11.1.0:
    resolution: {integrity: sha512-jhIXaOzy1sb8IyocaruWSn1TjmnBVs8Ayhcy83rmxNJ8q2uWKCAj3CnJY+KpGSXCueAPc0i05kVvVKtP1t9S3g==}
    engines: {node: '>=10'}
    dependencies:
      array-union: 2.1.0
      dir-glob: 3.0.1
      fast-glob: 3.3.1
      ignore: 5.3.1
      merge2: 1.4.1
      slash: 3.0.0
    dev: true

  /gopd@1.0.1:
    resolution: {integrity: sha512-d65bNlIadxvpb/A2abVdlqKqV563juRnZ1Wtk6s1sIR8uNsXR70xqIzVqxVf1eTqDunwT2MkczEeaezCKTZhwA==}
    dependencies:
      get-intrinsic: 1.2.1

  /graceful-fs@4.2.11:
    resolution: {integrity: sha512-RbJ5/jmFcNNCcDV5o9eTnBLJ/HszWV0P73bc+Ff4nS/rJj+YaS6IGyiOL0VoBYX+l1Wrl3k63h/KrH+nhJ0XvQ==}
    dev: true

  /grapheme-splitter@1.0.4:
    resolution: {integrity: sha512-bzh50DW9kTPM00T8y4o8vQg89Di9oLJVLW/KaOGIXJWP/iqCN6WKYkbNOF04vFLJhwcpYUh9ydh/+5vpOqV4YQ==}
    dev: true

  /graphemer@1.4.0:
    resolution: {integrity: sha512-EtKwoO6kxCL9WO5xipiHTZlSzBm7WLT627TqC/uVRd0HKmq8NXyebnNYxDoBi7wt8eTWrUrKXCOVaFq9x1kgag==}
    dev: true

  /hard-rejection@2.1.0:
    resolution: {integrity: sha512-VIZB+ibDhx7ObhAe7OVtoEbuP4h/MuOTHJ+J8h/eBXotJYl0fBgR72xDFCKgIh22OJZIOVNxBMWuhAr10r8HdA==}
    engines: {node: '>=6'}
    dev: true

  /has-bigints@1.0.2:
    resolution: {integrity: sha512-tSvCKtBr9lkF0Ex0aQiP9N+OpV4zi2r/Nee5VkRDbaqv35RLYMzbwQfFSZZH0kR+Rd6302UJZ2p/bJCEoR3VoQ==}

  /has-flag@3.0.0:
    resolution: {integrity: sha512-sKJf1+ceQBr4SMkvQnBDNDtf4TXpVhVGateu0t918bl30FnbE2m4vNLX+VWe/dpjlb+HugGYzW7uQXH98HPEYw==}
    engines: {node: '>=4'}
    dev: true

  /has-flag@4.0.0:
    resolution: {integrity: sha512-EykJT/Q1KjTWctppgIAgfSO0tKVuZUjhgMr17kqTumMl6Afv3EISleU7qZUzoXDFTAHTDC4NOoG/ZxU3EvlMPQ==}
    engines: {node: '>=8'}
    dev: true

  /has-property-descriptors@1.0.0:
    resolution: {integrity: sha512-62DVLZGoiEBDHQyqG4w9xCuZ7eJEwNmJRWw2VY84Oedb7WFcA27fiEVe8oUQx9hAUJ4ekurquucTGwsyO1XGdQ==}
    dependencies:
      get-intrinsic: 1.2.1

  /has-proto@1.0.1:
    resolution: {integrity: sha512-7qE+iP+O+bgF9clE5+UoBFzE65mlBiVj3tKCrlNQ0Ogwm0BjpT/gK4SlLYDMybDh5I3TCTKnPPa0oMG7JDYrhg==}
    engines: {node: '>= 0.4'}

  /has-symbols@1.0.3:
    resolution: {integrity: sha512-l3LCuF6MgDNwTDKkdYGEihYjt5pRPbEg46rtlmnSPlUbgmB8LOIrKJbYYFBSbnPaJexMKtiPO8hmeRjRz2Td+A==}
    engines: {node: '>= 0.4'}

  /has-tostringtag@1.0.0:
    resolution: {integrity: sha512-kFjcSNhnlGV1kyoGk7OXKSawH5JOb/LzUc5w9B02hOTO0dfFRjbHQKvg1d6cf3HbeUmtU9VbbV3qzZ2Teh97WQ==}
    engines: {node: '>= 0.4'}
    dependencies:
      has-symbols: 1.0.3

  /has@1.0.3:
    resolution: {integrity: sha512-f2dvO0VU6Oej7RkWJGrehjbzMAjFp5/VKPp5tTpWIV4JHHZK1/BxbFRtf/siA2SWTe09caDmVtYYzWEIbBS4zw==}
    engines: {node: '>= 0.4.0'}
    dependencies:
      function-bind: 1.1.2

  /hasown@2.0.0:
    resolution: {integrity: sha512-vUptKVTpIJhcczKBbgnS+RtcuYMB8+oNzPK2/Hp3hanz8JmpATdmmgLgSaadVREkDm+e2giHwY3ZRkyjSIDDFA==}
    engines: {node: '>= 0.4'}
    dependencies:
      function-bind: 1.1.2
    dev: true

  /hosted-git-info@2.8.9:
    resolution: {integrity: sha512-mxIDAb9Lsm6DoOJ7xH+5+X4y1LU/4Hi50L9C5sIswK3JzULS4bwk1FvjdBgvYR4bzT4tuUQiC15FE2f5HbLvYw==}
    dev: true

  /human-id@1.0.2:
    resolution: {integrity: sha512-UNopramDEhHJD+VR+ehk8rOslwSfByxPIZyJRfV739NDhN5LF1fa1MqnzKm2lGTQRjNrjK19Q5fhkgIfjlVUKw==}
    dev: true

  /i18next-resources-to-backend@1.1.4:
    resolution: {integrity: sha512-hMyr9AOmIea17AOaVe1srNxK/l3mbk81P7Uf3fdcjlw3ehZy3UNTd0OP3EEi6yu4J02kf9jzhCcjokz6AFlEOg==}
    dependencies:
      '@babel/runtime': 7.23.6
    dev: false

<<<<<<< HEAD
  /i18next@23.11.1:
    resolution: {integrity: sha512-mXw4A24BiPZKRsbb9ewgSvjYd6fxFCNwJyfK6nYfSTIAX2GkCWcb598m3DFkDZmqADatvuASrKo6qwORz3VwTQ==}
=======
  /i18next@23.11.5:
    resolution: {integrity: sha512-41pvpVbW9rhZPk5xjCX2TPJi2861LEig/YRhUkY+1FQ2IQPS0bKUDYnEqY8XPPbB48h1uIwLnP9iiEfuSl20CA==}
>>>>>>> d96bd688
    dependencies:
      '@babel/runtime': 7.23.6
    dev: false

  /iconv-lite@0.4.24:
    resolution: {integrity: sha512-v3MXnZAcvnywkTUEZomIActle7RXXeedOR31wwl7VlyoXO4Qi9arvSenNQWne1TcRwhCL1HwLI21bEqdpj8/rA==}
    engines: {node: '>=0.10.0'}
    dependencies:
      safer-buffer: 2.1.2
    dev: true

  /ignore@5.3.1:
    resolution: {integrity: sha512-5Fytz/IraMjqpwfd34ke28PTVMjZjJG2MPn5t7OE4eUCUNf8BAa7b5WUS9/Qvr6mwOQS7Mk6vdsMno5he+T8Xw==}
    engines: {node: '>= 4'}
    dev: true

  /immutable@4.3.5:
    resolution: {integrity: sha512-8eabxkth9gZatlwl5TBuJnCsoTADlL6ftEr7A4qgdaTsPyreilDSnUk57SO+jfKcNtxPa22U5KK6DSeAYhpBJw==}
    dev: false

  /import-fresh@3.3.0:
    resolution: {integrity: sha512-veYYhQa+D1QBKznvhUHxb8faxlrwUnxseDAbAp457E0wLNio2bOSKnjYDhMj+YiAq61xrMGhQk9iXVk5FzgQMw==}
    engines: {node: '>=6'}
    dependencies:
      parent-module: 1.0.1
      resolve-from: 4.0.0
    dev: true

  /import-meta-resolve@3.0.0:
    resolution: {integrity: sha512-4IwhLhNNA8yy445rPjD/lWh++7hMDOml2eHtd58eG7h+qK3EryMuuRbsHGPikCoAgIkkDnckKfWSk2iDla/ejg==}

  /imurmurhash@0.1.4:
    resolution: {integrity: sha512-JmXMZ6wuvDmLiHEml9ykzqO6lwFbof0GG4IkcGaENdCRDDmMVnny7s5HsIgHCbaq0w2MyPhDqkhTUgS2LU2PHA==}
    engines: {node: '>=0.8.19'}
    dev: true

  /indent-string@4.0.0:
    resolution: {integrity: sha512-EdDDZu4A2OyIK7Lr/2zG+w5jmbuk1DVBnEwREQvBzspBJkCEbRa8GxU1lghYcaGJCnRWibjDXlq779X1/y5xwg==}
    engines: {node: '>=8'}
    dev: true

  /inflight@1.0.6:
    resolution: {integrity: sha512-k92I/b08q4wvFscXCLvqfsHCrjrF7yiXsQuIVvVE7N82W3+aqpzuUdBbfhWcy/FZR3/4IgflMgKLOsvPDrGCJA==}
    deprecated: This module is not supported, and leaks memory. Do not use it. Check out lru-cache if you want a good and tested way to coalesce async requests by a key value, which is much more comprehensive and powerful.
    dependencies:
      once: 1.4.0
      wrappy: 1.0.2

  /inherits@2.0.4:
    resolution: {integrity: sha512-k/vGaX4/Yla3WzyMCvTQOXYeIHvqOKtnqBduzTHpzpQZzAskKMhZ2K+EnBiSM9zGSoIFeMpXKxa4dYeZIQqewQ==}

  /internal-slot@1.0.5:
    resolution: {integrity: sha512-Y+R5hJrzs52QCG2laLn4udYVnxsfny9CpOhNhUvk/SSSVyF6T27FzRbF0sroPidSu3X8oEAkOn2K804mjpt6UQ==}
    engines: {node: '>= 0.4'}
    dependencies:
      get-intrinsic: 1.2.1
      has: 1.0.3
      side-channel: 1.0.4

  /is-arguments@1.1.1:
    resolution: {integrity: sha512-8Q7EARjzEnKpt/PCD7e1cgUS0a6X8u5tdSiMqXhojOdoV9TsMsiO+9VLC5vAmO8N7/GmXn7yjR8qnA6bVAEzfA==}
    engines: {node: '>= 0.4'}
    dependencies:
      call-bind: 1.0.2
      has-tostringtag: 1.0.0
    dev: false

  /is-array-buffer@3.0.2:
    resolution: {integrity: sha512-y+FyyR/w8vfIRq4eQcM1EYgSTnmHXPqaF+IgzgraytCFq5Xh8lllDVmAZolPJiZttZLeFSINPYMaEJ7/vWUa1w==}
    dependencies:
      call-bind: 1.0.2
      get-intrinsic: 1.2.1
      is-typed-array: 1.1.12

  /is-arrayish@0.2.1:
    resolution: {integrity: sha512-zz06S8t0ozoDXMG+ube26zeCTNXcKIPJZJi8hBrF4idCLms4CG9QtK7qBl1boi5ODzFpjswb5JPmHCbMpjaYzg==}
    dev: true

  /is-bigint@1.0.4:
    resolution: {integrity: sha512-zB9CruMamjym81i2JZ3UMn54PKGsQzsJeo6xvN3HJJ4CAsQNB6iRutp2To77OfCNuoxspsIhzaPoO1zyCEhFOg==}
    dependencies:
      has-bigints: 1.0.2

  /is-boolean-object@1.1.2:
    resolution: {integrity: sha512-gDYaKHJmnj4aWxyj6YHyXVpdQawtVLHU5cb+eztPGczf6cjuTdwve5ZIEfgXqH4e57An1D1AKf8CZ3kYrQRqYA==}
    engines: {node: '>= 0.4'}
    dependencies:
      call-bind: 1.0.2
      has-tostringtag: 1.0.0

  /is-callable@1.2.7:
    resolution: {integrity: sha512-1BC0BVFhS/p0qtw6enp8e+8OD0UrK0oFLztSjNzhcKA3WDuJxxAPXzPuPtKkjEY9UUoEWlX/8fgKeu2S8i9JTA==}
    engines: {node: '>= 0.4'}

  /is-core-module@2.13.1:
    resolution: {integrity: sha512-hHrIjvZsftOsvKSn2TRYl63zvxsgE0K+0mYMoH6gD4omR5IWB2KynivBQczo3+wF1cCkjzvptnI9Q0sPU66ilw==}
    dependencies:
      hasown: 2.0.0
    dev: true

  /is-date-object@1.0.5:
    resolution: {integrity: sha512-9YQaSxsAiSwcvS33MBk3wTCVnWK+HhF8VZR2jRxehM16QcVOdHqPn4VPHmRK4lSr38n9JriurInLcP90xsYNfQ==}
    engines: {node: '>= 0.4'}
    dependencies:
      has-tostringtag: 1.0.0

  /is-extglob@2.1.1:
    resolution: {integrity: sha512-SbKbANkN603Vi4jEZv49LeVJMn4yGwsbzZworEoyEiutsN3nJYdbO36zfhGJ6QEDpOZIFkDtnq5JRxmvl3jsoQ==}
    engines: {node: '>=0.10.0'}
    dev: true

  /is-fullwidth-code-point@3.0.0:
    resolution: {integrity: sha512-zymm5+u+sCsSWyD9qNaejV3DFvhCKclKdizYaJUuHA83RLjb7nSuGnddCHGv0hk+KY7BMAlsWeK4Ueg6EV6XQg==}
    engines: {node: '>=8'}
    dev: true

  /is-glob@4.0.3:
    resolution: {integrity: sha512-xelSayHH36ZgE7ZWhli7pW34hNbNl8Ojv5KVmkJD4hBdD3th8Tfk9vYasLM+mXWOZhFkgZfxhLSnrwRr4elSSg==}
    engines: {node: '>=0.10.0'}
    dependencies:
      is-extglob: 2.1.1
    dev: true

  /is-map@2.0.2:
    resolution: {integrity: sha512-cOZFQQozTha1f4MxLFzlgKYPTyj26picdZTx82hbc/Xf4K/tZOOXSCkMvU4pKioRXGDLJRn0GM7Upe7kR721yg==}
    dev: false

  /is-negative-zero@2.0.2:
    resolution: {integrity: sha512-dqJvarLawXsFbNDeJW7zAz8ItJ9cd28YufuuFzh0G8pNHjJMnY08Dv7sYX2uF5UpQOwieAeOExEYAWWfu7ZZUA==}
    engines: {node: '>= 0.4'}
    dev: true

  /is-number-object@1.0.7:
    resolution: {integrity: sha512-k1U0IRzLMo7ZlYIfzRu23Oh6MiIFasgpb9X76eqfFZAqwH44UI4KTBvBYIZ1dSL9ZzChTB9ShHfLkR4pdW5krQ==}
    engines: {node: '>= 0.4'}
    dependencies:
      has-tostringtag: 1.0.0

  /is-number@7.0.0:
    resolution: {integrity: sha512-41Cifkg6e8TylSpdtTpeLVMqvSBEVzTttHvERD741+pnZ8ANv0004MRL43QKPDlK9cGvNp6NZWZUBlbGXYxxng==}
    engines: {node: '>=0.12.0'}
    dev: true

  /is-path-inside@3.0.3:
    resolution: {integrity: sha512-Fd4gABb+ycGAmKou8eMftCupSir5lRxqf4aD/vd0cD2qc4HL07OjCeuHMr8Ro4CoMaeCKDB0/ECBOVWjTwUvPQ==}
    engines: {node: '>=8'}
    dev: true

  /is-plain-obj@1.1.0:
    resolution: {integrity: sha512-yvkRyxmFKEOQ4pNXCmJG5AEQNlXJS5LaONXo5/cLdTZdWvsZ1ioJEonLGAosKlMWE8lwUy/bJzMjcw8az73+Fg==}
    engines: {node: '>=0.10.0'}
    dev: true

  /is-regex@1.1.4:
    resolution: {integrity: sha512-kvRdxDsxZjhzUX07ZnLydzS1TU/TJlTUHHY4YLL87e37oUA49DfkLqgy+VjFocowy29cKvcSiu+kIv728jTTVg==}
    engines: {node: '>= 0.4'}
    dependencies:
      call-bind: 1.0.2
      has-tostringtag: 1.0.0

  /is-set@2.0.2:
    resolution: {integrity: sha512-+2cnTEZeY5z/iXGbLhPrOAaK/Mau5k5eXq9j14CpRTftq0pAJu2MwVRSZhyZWBzx3o6X795Lz6Bpb6R0GKf37g==}
    dev: false

  /is-shared-array-buffer@1.0.2:
    resolution: {integrity: sha512-sqN2UDu1/0y6uvXyStCOzyhAjCSlHceFoMKJW8W9EU9cvic/QdsZ0kEU93HEy3IUEFZIiH/3w+AH/UQbPHNdhA==}
    dependencies:
      call-bind: 1.0.2

  /is-string@1.0.7:
    resolution: {integrity: sha512-tE2UXzivje6ofPW7l23cjDOMa09gb7xlAqG6jG5ej6uPV32TlWP3NKPigtaGeHNu9fohccRYvIiZMfOOnOYUtg==}
    engines: {node: '>= 0.4'}
    dependencies:
      has-tostringtag: 1.0.0

  /is-subdir@1.2.0:
    resolution: {integrity: sha512-2AT6j+gXe/1ueqbW6fLZJiIw3F8iXGJtt0yDrZaBhAZEG1raiTxKWU+IPqMCzQAXOUCKdA4UDMgacKH25XG2Cw==}
    engines: {node: '>=4'}
    dependencies:
      better-path-resolve: 1.0.0
    dev: true

  /is-symbol@1.0.4:
    resolution: {integrity: sha512-C/CPBqKWnvdcxqIARxyOh4v1UUEOCHpgDa0WYgpKDFMszcrPcffg5uhwSgPCLD2WWxmq6isisz87tzT01tuGhg==}
    engines: {node: '>= 0.4'}
    dependencies:
      has-symbols: 1.0.3

  /is-typed-array@1.1.12:
    resolution: {integrity: sha512-Z14TF2JNG8Lss5/HMqt0//T9JeHXttXy5pH/DBU4vi98ozO2btxzq9MwYDZYnKwU8nRsz/+GVFVRDq3DkVuSPg==}
    engines: {node: '>= 0.4'}
    dependencies:
      which-typed-array: 1.1.11

  /is-weakmap@2.0.1:
    resolution: {integrity: sha512-NSBR4kH5oVj1Uwvv970ruUkCV7O1mzgVFO4/rev2cLRda9Tm9HrL70ZPut4rOHgY0FNrUu9BCbXA2sdQ+x0chA==}
    dev: false

  /is-weakref@1.0.2:
    resolution: {integrity: sha512-qctsuLZmIQ0+vSSMfoVvyFe2+GSEvnmZ2ezTup1SBse9+twCCeial6EEi3Nc2KFcf6+qz2FBPnjXsk8xhKSaPQ==}
    dependencies:
      call-bind: 1.0.2
    dev: true

  /is-weakset@2.0.2:
    resolution: {integrity: sha512-t2yVvttHkQktwnNNmBQ98AhENLdPUTDTE21uPqAQ0ARwQfGeQKRVS0NNurH7bTf7RrvcVn1OOge45CnBeHCSmg==}
    dependencies:
      call-bind: 1.0.2
      get-intrinsic: 1.2.1
    dev: false

  /is-windows@1.0.2:
    resolution: {integrity: sha512-eXK1UInq2bPmjyX6e3VHIzMLobc4J94i4AWn+Hpq3OU5KkrRC96OAcR3PRJ/pGu6m8TRnBHP9dkXQVsT/COVIA==}
    engines: {node: '>=0.10.0'}
    dev: true

  /isarray@2.0.5:
    resolution: {integrity: sha512-xHjhDr3cNBK0BzdUJSPXZntQUx/mwMS5Rw4A7lPJ90XGAO6ISP/ePDNuo0vhqOZU+UD5JoodwCAAoZQd3FeAKw==}

  /isexe@2.0.0:
    resolution: {integrity: sha512-RHxMLp9lnKHGHRng9QFhRCMbYAcVpn69smSGcq3f36xjgVVWThj4qqLbTLlq7Ssj8B+fIQ1EuCEGI2lKsyQeIw==}
    dev: true

  /js-tokens@4.0.0:
    resolution: {integrity: sha512-RdJUflcE3cUzKiMqQgsCu06FPu9UdIJO0beYbPhHN4k6apgJtifcoCtT9bcxOpYBtpD2kCM6Sbzg4CausW/PKQ==}
    dev: true

  /js-yaml@3.14.1:
    resolution: {integrity: sha512-okMH7OXXJ7YrN9Ok3/SXrnu4iX9yOk+25nqX4imS2npuvTYDmo/QEZoqwZkYaIDk3jVvBOTOIEgEhaLOynBS9g==}
    hasBin: true
    dependencies:
      argparse: 1.0.10
      esprima: 4.0.1
    dev: true

  /js-yaml@4.1.0:
    resolution: {integrity: sha512-wpxZs9NoxZaJESJGIZTyDEaYpl0FKSA+FB9aJiyemKhMwkxQg63h4T1KJgUGHpTqPDNRcmmYLugrRjJlBtWvRA==}
    hasBin: true
    dependencies:
      argparse: 2.0.1
    dev: true

  /json-parse-even-better-errors@2.3.1:
    resolution: {integrity: sha512-xyFwyhro/JEof6Ghe2iz2NcXoj2sloNsWr/XsERDK/oiPCfaNhl5ONfp+jQdAZRQQ0IJWNzH9zIZF7li91kh2w==}
    dev: true

  /json-schema-traverse@0.4.1:
    resolution: {integrity: sha512-xbbCH5dCYU5T8LcEhhuh7HJ88HXuW3qsI3Y0zOZFKfZEHcpWiHU/Jxzk629Brsab/mMiHQti9wMP+845RPe3Vg==}
    dev: true

  /json-stable-stringify-without-jsonify@1.0.1:
    resolution: {integrity: sha512-Bdboy+l7tA3OGW6FjyFHWkP5LuByj1Tk33Ljyq0axyzdk9//JSi2u3fP1QSmd1KNwq6VOKYGlAu87CisVir6Pw==}
    dev: true

  /json5@1.0.2:
    resolution: {integrity: sha512-g1MWMLBiz8FKi1e4w0UyVL3w+iJceWAFBAaBnnGKOpNa5f8TLktkbre1+s6oICydWAm+HRUGTmI+//xv2hvXYA==}
    hasBin: true
    dependencies:
      minimist: 1.2.8
    dev: true

  /jsonfile@4.0.0:
    resolution: {integrity: sha512-m6F1R3z8jjlf2imQHS2Qez5sjKWQzbuuhuJ/FKYFRZvPE3PuHcSMVZzfsLhGVOkfd20obL5SWEBew5ShlquNxg==}
    optionalDependencies:
      graceful-fs: 4.2.11
    dev: true

  /kind-of@6.0.3:
    resolution: {integrity: sha512-dcS1ul+9tmeD95T+x28/ehLgd9mENa3LsvDTtzm3vyBEO7RPptvAD+t44WVXaUjTBRcrpFeFlC8WCruUR456hw==}
    engines: {node: '>=0.10.0'}
    dev: true

  /kleur@4.1.5:
    resolution: {integrity: sha512-o+NO+8WrRiQEE4/7nwRJhN1HWpVmJm511pBHUxPLtp0BUISzlBplORYSmTclCnJvQq2tKu/sgl3xVpkc7ZWuQQ==}
    engines: {node: '>=6'}
    dev: true

  /levn@0.4.1:
    resolution: {integrity: sha512-+bT2uH4E5LGE7h/n3evcS/sQlJXCpIp6ym8OWJ5eV6+67Dsql/LaaT7qJBAt2rzfoa/5QBGBhxDix1dMt2kQKQ==}
    engines: {node: '>= 0.8.0'}
    dependencies:
      prelude-ls: 1.2.1
      type-check: 0.4.0
    dev: true

  /lines-and-columns@1.2.4:
    resolution: {integrity: sha512-7ylylesZQ/PV29jhEDl3Ufjo6ZX7gCqJr5F7PKrqc93v7fzSymt1BpwEU8nAUXs8qzzvqhbjhK5QZg6Mt/HkBg==}
    dev: true

  /linkify-it@5.0.0:
    resolution: {integrity: sha512-5aHCbzQRADcdP+ATqnDuhhJ/MRIqDkZX5pyjFHRRysS8vZ5AbqGEoFIb6pYHPZ+L/OC2Lc+xT8uHVVR5CAK/wQ==}
    dependencies:
      uc.micro: 2.1.0
    dev: true

  /load-yaml-file@0.2.0:
    resolution: {integrity: sha512-OfCBkGEw4nN6JLtgRidPX6QxjBQGQf72q3si2uvqyFEMbycSFFHwAZeXx6cJgFM9wmLrf9zBwCP3Ivqa+LLZPw==}
    engines: {node: '>=6'}
    dependencies:
      graceful-fs: 4.2.11
      js-yaml: 3.14.1
      pify: 4.0.1
      strip-bom: 3.0.0
    dev: true

  /locate-path@5.0.0:
    resolution: {integrity: sha512-t7hw9pI+WvuwNJXwk5zVHpyhIqzg2qTlklJOf0mVxGSbe3Fp2VieZcduNYjaLDoy6p9uGpQEGWG87WpMKlNq8g==}
    engines: {node: '>=8'}
    dependencies:
      p-locate: 4.1.0
    dev: true

  /locate-path@6.0.0:
    resolution: {integrity: sha512-iPZK6eYjbxRu3uB4/WZ3EsEIMJFMqAoopl3R+zuq0UjcAm/MO6KCweDgPfP3elTztoKP3KtnVHxTn2NHBSDVUw==}
    engines: {node: '>=10'}
    dependencies:
      p-locate: 5.0.0
    dev: true

  /lodash-es@4.17.21:
    resolution: {integrity: sha512-mKnC+QJ9pWVzv+C4/U3rRsHapFfHvQFoFB92e52xeyGMcX6/OlIl78je1u8vePzYZSkkogMPJ2yjxxsb89cxyw==}

  /lodash.merge@4.6.2:
    resolution: {integrity: sha512-0KpjqXRVvrYyCsX1swR/XTK0va6VQkQM6MNo7PqW77ByjAhoARA8EfrP1N4+KlKj8YS0ZUCtRT/YUuhyYDujIQ==}
    dev: true

  /lodash.startcase@4.4.0:
    resolution: {integrity: sha512-+WKqsK294HMSc2jEbNgpHpd0JfIBhp7rEV4aqXWqFr6AlXov+SlcgB1Fv01y2kGe3Gc8nMW7VA0SrGuSkRfIEg==}
    dev: true

  /lru-cache@4.1.5:
    resolution: {integrity: sha512-sWZlbEP2OsHNkXrMl5GYk/jKk70MBng6UU4YI/qGDYbgf6YbP4EvmqISbXCoJiRKs+1bSpFHVgQxvJ17F2li5g==}
    dependencies:
      pseudomap: 1.0.2
      yallist: 2.1.2
    dev: true

  /lucide@0.279.0:
    resolution: {integrity: sha512-Q8ijuBexemRGqLj9iH/c+uIg4H1LyTUAHS3NbpD5se8gRr1RY8446ZxlGlRk1hEVYULZqF7Bhw75SGVEkHKUTg==}
    dev: false

  /lz-string@1.5.0:
    resolution: {integrity: sha512-h5bgJWpxJNswbU7qCrV0tIKQCaS3blPDrqKWx+QxzuzL1zGUzij9XCWLrSLsJPu5t+eWA/ycetzYAO5IOMcWAQ==}
    hasBin: true

  /map-obj@1.0.1:
    resolution: {integrity: sha512-7N/q3lyZ+LVCp7PzuxrJr4KMbBE2hW7BT7YNia330OFxIf4d3r5zVpicP2650l7CPN6RM9zOJRl3NGpqSiw3Eg==}
    engines: {node: '>=0.10.0'}
    dev: true

  /map-obj@4.3.0:
    resolution: {integrity: sha512-hdN1wVrZbb29eBGiGjJbeP8JbKjq1urkHJ/LIP/NY48MZ1QVXUsQBV1G1zvYFHn1XE06cwjBsOI2K3Ulnj1YXQ==}
    engines: {node: '>=8'}
    dev: true

  /markdown-it@14.1.0:
    resolution: {integrity: sha512-a54IwgWPaeBCAAsv13YgmALOF1elABB08FxO9i+r4VFk5Vl4pKokRPeX8u5TCgSsPi6ec1otfLjdOpVcgbpshg==}
    hasBin: true
    dependencies:
      argparse: 2.0.1
      entities: 4.5.0
      linkify-it: 5.0.0
      mdurl: 2.0.0
      punycode.js: 2.3.1
      uc.micro: 2.1.0
    dev: true

  /markdownlint-micromark@0.1.9:
    resolution: {integrity: sha512-5hVs/DzAFa8XqYosbEAEg6ok6MF2smDj89ztn9pKkCtdKHVdPQuGMH7frFfYL9mLkvfFe4pTyAMffLbjf3/EyA==}
    engines: {node: '>=18'}
    dev: true

  /markdownlint@0.34.0:
    resolution: {integrity: sha512-qwGyuyKwjkEMOJ10XN6OTKNOVYvOIi35RNvDLNxTof5s8UmyGHlCdpngRHoRGNvQVGuxO3BJ7uNSgdeX166WXw==}
    engines: {node: '>=18'}
    dependencies:
      markdown-it: 14.1.0
      markdownlint-micromark: 0.1.9
    dev: true

  /mdurl@2.0.0:
    resolution: {integrity: sha512-Lf+9+2r+Tdp5wXDXC4PcIBjTDtq4UKjCPMQhKIuzpJNW0b96kVqSwW0bT7FhRSfmAiFYgP+SCRvdrDozfh0U5w==}
    dev: true

  /meow@6.1.1:
    resolution: {integrity: sha512-3YffViIt2QWgTy6Pale5QpopX/IvU3LPL03jOTqp6pGj3VjesdO/U8CuHMKpnQr4shCNCM5fd5XFFvIIl6JBHg==}
    engines: {node: '>=8'}
    dependencies:
      '@types/minimist': 1.2.2
      camelcase-keys: 6.2.2
      decamelize-keys: 1.1.1
      hard-rejection: 2.1.0
      minimist-options: 4.1.0
      normalize-package-data: 2.5.0
      read-pkg-up: 7.0.1
      redent: 3.0.0
      trim-newlines: 3.0.1
      type-fest: 0.13.1
      yargs-parser: 18.1.3
    dev: true

  /merge2@1.4.1:
    resolution: {integrity: sha512-8q7VEgMJW4J8tcfVPy8g09NcQwZdbwFEqhe/WZkoIzjn/3TGDwtOCYtXGxA3O8tPzpczCCDgv+P2P5y00ZJOOg==}
    engines: {node: '>= 8'}
    dev: true

  /micromatch@4.0.5:
    resolution: {integrity: sha512-DMy+ERcEW2q8Z2Po+WNXuw3c5YaUSFjAO5GsJqfEl7UjvtIuFKO6ZrKvcItdy98dwFI2N1tg3zNIdKaQT+aNdA==}
    engines: {node: '>=8.6'}
    dependencies:
      braces: 3.0.2
      picomatch: 2.3.1
    dev: true

  /min-indent@1.0.1:
    resolution: {integrity: sha512-I9jwMn07Sy/IwOj3zVkVik2JTvgpaykDZEigL6Rx6N9LbMywwUSMtxET+7lVoDLLd3O3IXwJwvuuns8UB/HeAg==}
    engines: {node: '>=4'}
    dev: true

  /minimatch@3.1.2:
    resolution: {integrity: sha512-J7p63hRiAjw1NDEww1W7i37+ByIrOWO5XQQAzZ3VOcL0PNybwpfmV/N05zFAzwQ9USyEcX6t3UO+K5aqBQOIHw==}
    dependencies:
      brace-expansion: 1.1.11

  /minimatch@9.0.4:
    resolution: {integrity: sha512-KqWh+VchfxcMNRAJjj2tnsSJdNbHsVgnkBhTNrW7AjVo6OvLtxw8zfT9oLw1JSohlFzJ8jCoTgaoXvJ+kHt6fw==}
    engines: {node: '>=16 || 14 >=14.17'}
    dependencies:
      brace-expansion: 2.0.1
    dev: true

  /minimist-options@4.1.0:
    resolution: {integrity: sha512-Q4r8ghd80yhO/0j1O3B2BjweX3fiHg9cdOwjJd2J76Q135c+NDxGCqdYKQ1SKBuFfgWbAUzBfvYjPUEeNgqN1A==}
    engines: {node: '>= 6'}
    dependencies:
      arrify: 1.0.1
      is-plain-obj: 1.1.0
      kind-of: 6.0.3
    dev: true

  /minimist@1.2.8:
    resolution: {integrity: sha512-2yyAR8qBkN3YuheJanUpWC5U3bb5osDywNB8RzDVlDwDHbocAJveqqj1u8+SVD7jkWT4yvsHCpWqqWqAxb0zCA==}
    dev: true

  /mixme@0.5.9:
    resolution: {integrity: sha512-VC5fg6ySUscaWUpI4gxCBTQMH2RdUpNrk+MsbpCYtIvf9SBJdiUey4qE7BXviJsJR4nDQxCZ+3yaYNW3guz/Pw==}
    engines: {node: '>= 8.0.0'}
    dev: true

  /moment@2.29.4:
    resolution: {integrity: sha512-5LC9SOxjSc2HF6vO2CyuTDNivEdoz2IvyJJGj6X8DJ0eFyfszE0QiEd+iXmBvUP3WHxSjFH/vIsA0EN00cgr8w==}

  /monkey-around@2.3.0:
    resolution: {integrity: sha512-QWcCUWjqE/MCk9cXlSKZ1Qc486LD439xw/Ak8Nt6l2PuL9+yrc9TJakt7OHDuOqPRYY4nTWBAEFKn32PE/SfXA==}
    dev: false

  /monkey-around@3.0.0:
    resolution: {integrity: sha512-jL6uY2lEAoaHxZep1cNRkCZjoIWY4g5VYCjriEWmcyHU7w8NU1+JH57xE251UVTohK0lCxMjv0ZV4ByDLIXEpw==}
    dev: false

  /ms@2.1.2:
    resolution: {integrity: sha512-sGkPx+VjMtmA6MX27oA4FBFELFCZZ4S4XqeGOXCv68tT+jb3vk/RyaKWP0PTKyWtmLSM0b+adUTEvbs1PEaH2w==}
    dev: true

  /ms@2.1.3:
    resolution: {integrity: sha512-6FlzubTLZG3J2a/NVCAleEhjzq5oxgHyaCU9yYXvcLsvoVaHJq/s5xXI6/XXP6tz7R9xAOtHnSO/tXtF3WRTlA==}
    dev: true

  /natural-compare@1.4.0:
    resolution: {integrity: sha512-OWND8ei3VtNC9h7V60qff3SVobHr996CTwgxubgyQYEpg290h9J0buyECNNJexkFm5sOajh5G116RYA1c8ZMSw==}
    dev: true

  /normalize-package-data@2.5.0:
    resolution: {integrity: sha512-/5CMN3T0R4XTj4DcGaexo+roZSdSFW/0AOOTROrjxzCG1wrWXEsGbRKevjlIL+ZDE4sZlJr5ED4YW0yqmkK+eA==}
    dependencies:
      hosted-git-info: 2.8.9
      resolve: 1.22.4
      semver: 5.7.2
      validate-npm-package-license: 3.0.4
    dev: true

  /object-inspect@1.12.3:
    resolution: {integrity: sha512-geUvdk7c+eizMNUDkRpW1wJwgfOiOeHbxBR/hLXK1aT6zmVSO0jsQcs7fj6MGw89jC/cjGfLcNOrtMYtGqm81g==}

  /object-is@1.1.5:
    resolution: {integrity: sha512-3cyDsyHgtmi7I7DfSSI2LDp6SK2lwvtbg0p0R1e0RvTqF5ceGx+K2dfSjm1bKDMVCFEDAQvy+o8c6a7VujOddw==}
    engines: {node: '>= 0.4'}
    dependencies:
      call-bind: 1.0.2
      define-properties: 1.2.0
    dev: false

  /object-keys@1.1.1:
    resolution: {integrity: sha512-NuAESUOUMrlIXOfHKzD6bpPu3tYt3xvjNdRIQ+FeT0lNb4K8WR70CaDxhuNguS2XG+GjkyMwOzsN5ZktImfhLA==}
    engines: {node: '>= 0.4'}

  /object.assign@4.1.4:
    resolution: {integrity: sha512-1mxKf0e58bvyjSCtKYY4sRe9itRk3PJpquJOjeIkz885CczcI4IvJJDLPS72oowuSh+pBxUFROpX+TU++hxhZQ==}
    engines: {node: '>= 0.4'}
    dependencies:
      call-bind: 1.0.2
      define-properties: 1.2.0
      has-symbols: 1.0.3
      object-keys: 1.1.1

  /object.fromentries@2.0.7:
    resolution: {integrity: sha512-UPbPHML6sL8PI/mOqPwsH4G6iyXcCGzLin8KvEPenOZN5lpCNBZZQ+V62vdjB1mQHrmqGQt5/OJzemUA+KJmEA==}
    engines: {node: '>= 0.4'}
    dependencies:
      call-bind: 1.0.2
      define-properties: 1.2.0
      es-abstract: 1.22.1
    dev: true

  /object.groupby@1.0.1:
    resolution: {integrity: sha512-HqaQtqLnp/8Bn4GL16cj+CUYbnpe1bh0TtEaWvybszDG4tgxCJuRpV8VGuvNaI1fAnI4lUJzDG55MXcOH4JZcQ==}
    dependencies:
      call-bind: 1.0.2
      define-properties: 1.2.0
      es-abstract: 1.22.1
      get-intrinsic: 1.2.1
    dev: true

  /object.values@1.1.7:
    resolution: {integrity: sha512-aU6xnDFYT3x17e/f0IiiwlGPTy2jzMySGfUB4fq6z7CV8l85CWHDk5ErhyhpfDHhrOMwGFhSQkhMGHaIotA6Ng==}
    engines: {node: '>= 0.4'}
    dependencies:
      call-bind: 1.0.2
      define-properties: 1.2.0
      es-abstract: 1.22.1
    dev: true

  /obsidian@1.2.8(@codemirror/state@6.2.1)(@codemirror/view@6.16.0):
    resolution: {integrity: sha512-HrC+feA8o0tXspj4lEAqxb1btwLwHD2oHXSwbbN+CdRHURqbCkuIDLld+nkuyJ1w1c9uvVDRVk8BoeOnWheOrQ==}
    peerDependencies:
      '@codemirror/state': ^6.0.0
      '@codemirror/view': ^6.0.0
    dependencies:
      '@codemirror/state': 6.2.1
      '@codemirror/view': 6.16.0
      '@types/codemirror': 0.0.108
      moment: 2.29.4
    dev: false

  /once@1.4.0:
    resolution: {integrity: sha512-lNaJgI+2Q5URQBkccEKHTQOPaXdUxnZZElQTZY0MFUAuaEqe1E+Nyvgdz/aIyNi6Z9MzO5dv1H8n58/GELp3+w==}
    dependencies:
      wrappy: 1.0.2

  /opentype.js@0.8.0:
    resolution: {integrity: sha512-FQHR4oGP+a0m/f6yHoRpBOIbn/5ZWxKd4D/djHVJu8+KpBTYrJda0b7mLcgDEMWXE9xBCJm+qb0yv6FcvPjukg==}
    hasBin: true
    dependencies:
      tiny-inflate: 1.0.3
    dev: false

  /optionator@0.9.3:
    resolution: {integrity: sha512-JjCoypp+jKn1ttEFExxhetCKeJt9zhAgAve5FXHixTvFDW/5aEktX9bufBKLRRMdU7bNtpLfcGu94B3cdEJgjg==}
    engines: {node: '>= 0.8.0'}
    dependencies:
      '@aashutoshrathi/word-wrap': 1.2.6
      deep-is: 0.1.4
      fast-levenshtein: 2.0.6
      levn: 0.4.1
      prelude-ls: 1.2.1
      type-check: 0.4.0
    dev: true

  /os-tmpdir@1.0.2:
    resolution: {integrity: sha512-D2FR03Vir7FIu45XBY20mTb+/ZSWB00sjU9jdQXt83gDrI4Ztz5Fs7/yy74g2N5SVQY4xY1qDr4rNddwYRVX0g==}
    engines: {node: '>=0.10.0'}
    dev: true

  /outdent@0.5.0:
    resolution: {integrity: sha512-/jHxFIzoMXdqPzTaCpFzAAWhpkSjZPF4Vsn6jAfNpmbH/ymsmd7Qc6VE9BGn0L6YMj6uwpQLxCECpus4ukKS9Q==}
    dev: true

  /p-filter@2.1.0:
    resolution: {integrity: sha512-ZBxxZ5sL2HghephhpGAQdoskxplTwr7ICaehZwLIlfL6acuVgZPm8yBNuRAFBGEqtD/hmUeq9eqLg2ys9Xr/yw==}
    engines: {node: '>=8'}
    dependencies:
      p-map: 2.1.0
    dev: true

  /p-lazy@4.0.0:
    resolution: {integrity: sha512-8lIogVWwqBkiBy4FpylVHLalB9dZ25B2zBdY4OGGknDPWB7ehf2jyxmbh8z3MZsfbERLNU266h9Yx3cxHn3lFg==}
    engines: {node: '>=12'}

  /p-limit@2.3.0:
    resolution: {integrity: sha512-//88mFWSJx8lxCzwdAABTJL2MyWB12+eIY7MDL2SqLmAkeKU9qxRvWuSyTjm3FUmpBEMuFfckAIqEaVGUDxb6w==}
    engines: {node: '>=6'}
    dependencies:
      p-try: 2.2.0
    dev: true

  /p-limit@3.1.0:
    resolution: {integrity: sha512-TYOanM3wGwNGsZN2cVTYPArw454xnXj5qmWF1bEoAc4+cU/ol7GVh7odevjp1FNHduHc3KZMcFduxU5Xc6uJRQ==}
    engines: {node: '>=10'}
    dependencies:
      yocto-queue: 0.1.0
    dev: true

  /p-locate@4.1.0:
    resolution: {integrity: sha512-R79ZZ/0wAxKGu3oYMlz8jy/kbhsNrS7SKZ7PxEHBgJ5+F2mtFW2fK2cOtBh1cHYkQsbzFV7I+EoRKe6Yt0oK7A==}
    engines: {node: '>=8'}
    dependencies:
      p-limit: 2.3.0
    dev: true

  /p-locate@5.0.0:
    resolution: {integrity: sha512-LaNjtRWUBY++zB5nE/NwcaoMylSPk+S+ZHNB1TzdbMJMny6dynpAGt7X/tl/QYq3TIeE6nxHppbo2LGymrG5Pw==}
    engines: {node: '>=10'}
    dependencies:
      p-limit: 3.1.0
    dev: true

  /p-map@2.1.0:
    resolution: {integrity: sha512-y3b8Kpd8OAN444hxfBbFfj1FY/RjtTd8tzYwhUqNYXx0fXx2iX4maP4Qr6qhIKbQXI02wTLAda4fYUbDagTUFw==}
    engines: {node: '>=6'}
    dev: true

  /p-try@2.2.0:
    resolution: {integrity: sha512-R4nPAVTAU0B9D35/Gk3uJf/7XYbQcyohSKdvAxIRSNghFl4e71hVoGnBNQz9cWaXxO2I10KTC+3jMdvvoKw6dQ==}
    engines: {node: '>=6'}
    dev: true

  /parent-module@1.0.1:
    resolution: {integrity: sha512-GQ2EWRpQV8/o+Aw8YqtfZZPfNRWZYkbidE9k5rpl/hC3vtHHBfGm2Ifi6qWV+coDGkrUKZAxE3Lot5kcsRlh+g==}
    engines: {node: '>=6'}
    dependencies:
      callsites: 3.1.0
    dev: true

  /parse-json@5.2.0:
    resolution: {integrity: sha512-ayCKvm/phCGxOkYRSCM82iDwct8/EonSEgCSxWxD7ve6jHggsFl4fZVQBPRNgQoKiuV/odhFrGzQXZwbifC8Rg==}
    engines: {node: '>=8'}
    dependencies:
      '@babel/code-frame': 7.22.10
      error-ex: 1.3.2
      json-parse-even-better-errors: 2.3.1
      lines-and-columns: 1.2.4
    dev: true

  /path-exists@4.0.0:
    resolution: {integrity: sha512-ak9Qy5Q7jYb2Wwcey5Fpvg2KoAc/ZIhLSLOSBmRmygPsGwkVVt0fZa0qrtMz+m6tJTAHfZQ8FnmB4MG4LWy7/w==}
    engines: {node: '>=8'}
    dev: true

  /path-is-absolute@1.0.1:
    resolution: {integrity: sha512-AVbw3UJ2e9bq64vSaS9Am0fje1Pa8pbGqTTsmXfaIiMpnr5DlDhfJOuLj9Sf95ZPVDAUerDfEk88MPmPe7UCQg==}
    engines: {node: '>=0.10.0'}

  /path-key@3.1.1:
    resolution: {integrity: sha512-ojmeN0qd+y0jszEtoY48r0Peq5dwMEkIlCOu6Q5f41lfkswXuKtYrhgoTpLnyIcHm24Uhqx+5Tqm2InSwLhE6Q==}
    engines: {node: '>=8'}
    dev: true

  /path-parse@1.0.7:
    resolution: {integrity: sha512-LDJzPVEEEPR+y48z93A0Ed0yXb8pAByGWo/k5YYdYgpY2/2EsOsksJrq7lOHxryrVOn1ejG6oAp8ahvOIQD8sw==}
    dev: true

  /path-type@4.0.0:
    resolution: {integrity: sha512-gDKb8aZMDeD/tZWs9P6+q0J9Mwkdl6xMV8TjnGP3qJVJ06bdMgkbBlLU8IdfOsIsFz2BW1rNVT3XuNEl8zPAvw==}
    engines: {node: '>=8'}
    dev: true

  /picomatch@2.3.1:
    resolution: {integrity: sha512-JU3teHTNjmE2VCGFzuY8EXzCDVwEqB2a8fsIvwaStHhAWJEeVd1o1QD80CU6+ZdEXXSLbSsuLwJjkCBWqRQUVA==}
    engines: {node: '>=8.6'}
    dev: true

  /pify@4.0.1:
    resolution: {integrity: sha512-uB80kBFb/tfd68bVleG9T5GGsGPjJrLAUpR5PZIrhBnIaRTQRjqdJSsIKkOP6OAIFbj7GOrcudc5pNjZ+geV2g==}
    engines: {node: '>=6'}
    dev: true

  /pkg-dir@4.2.0:
    resolution: {integrity: sha512-HRDzbaKjC+AOWVXxAU/x54COGeIv9eb+6CkDSQoNTt4XyWoIJvuPsXizxu/Fr23EiekbtZwmh1IcIG/l/a10GQ==}
    engines: {node: '>=8'}
    dependencies:
      find-up: 4.1.0
    dev: true

  /preferred-pm@3.0.3:
    resolution: {integrity: sha512-+wZgbxNES/KlJs9q40F/1sfOd/j7f1O9JaHcW5Dsn3aUUOZg3L2bjpVUcKV2jvtElYfoTuQiNeMfQJ4kwUAhCQ==}
    engines: {node: '>=10'}
    dependencies:
      find-up: 5.0.0
      find-yarn-workspace-root2: 1.2.16
      path-exists: 4.0.0
      which-pm: 2.0.0
    dev: true

  /prelude-ls@1.2.1:
    resolution: {integrity: sha512-vkcDPrRZo1QZLbn5RLGPpg/WmIQ65qoWWhcGKf/b5eplkkarX0m9z8ppCat4mlOqUsWpyNuYgO3VRyrYHSzX5g==}
    engines: {node: '>= 0.8.0'}
    dev: true

  /prettier@2.8.8:
    resolution: {integrity: sha512-tdN8qQGvNjw4CHbY+XXk0JgCXn9QiF21a55rBe5LJAU+kDyC4WQn4+awm2Xfk2lQMk5fKup9XgzTZtGkjBdP9Q==}
    engines: {node: '>=10.13.0'}
    hasBin: true
    dev: true

  /promise-stream-reader@1.0.1:
    resolution: {integrity: sha512-Tnxit5trUjBAqqZCGWwjyxhmgMN4hGrtpW3Oc/tRI4bpm/O2+ej72BB08l6JBnGQgVDGCLvHFGjGgQS6vzhwXg==}
    engines: {node: '>8.0.0'}
    dev: false

  /pseudomap@1.0.2:
    resolution: {integrity: sha512-b/YwNhb8lk1Zz2+bXXpS/LK9OisiZZ1SNsSLxN1x2OXVEhW2Ckr/7mWE5vrC1ZTiJlD9g19jWszTmJsB+oEpFQ==}
    dev: true

  /punycode.js@2.3.1:
    resolution: {integrity: sha512-uxFIHU0YlHYhDQtV4R9J6a52SLx28BCjT+4ieh7IGbgwVJWO+km431c4yRlREUAsAmt/uMjQUyQHNEPf0M39CA==}
    engines: {node: '>=6'}
    dev: true

  /punycode@2.3.0:
    resolution: {integrity: sha512-rRV+zQD8tVFys26lAGR9WUuS4iUAngJScM+ZRSKtvl5tKeZ2t5bvdNFdNHBW9FWR4guGHlgmsZ1G7BSm2wTbuA==}
    engines: {node: '>=6'}
    dev: true

  /queue-microtask@1.2.3:
    resolution: {integrity: sha512-NuaNSa6flKT5JaSYQzJok04JzTL1CA6aGhv5rfLW3PgqA+M2ChpZQnAC8h8i4ZFkBS8X5RqkDBHA7r4hej3K9A==}
    dev: true

  /quick-lru@4.0.1:
    resolution: {integrity: sha512-ARhCpm70fzdcvNQfPoy49IaanKkTlRWF2JMzqhcJbhSFRZv7nPTvZJdcY7301IPmvW+/p0RgIWnQDLJxifsQ7g==}
    engines: {node: '>=8'}
    dev: true

  /read-pkg-up@7.0.1:
    resolution: {integrity: sha512-zK0TB7Xd6JpCLmlLmufqykGE+/TlOePD6qKClNW7hHDKFh/J7/7gCWGR7joEQEW1bKq3a3yUZSObOoWLFQ4ohg==}
    engines: {node: '>=8'}
    dependencies:
      find-up: 4.1.0
      read-pkg: 5.2.0
      type-fest: 0.8.1
    dev: true

  /read-pkg@5.2.0:
    resolution: {integrity: sha512-Ug69mNOpfvKDAc2Q8DRpMjjzdtrnv9HcSMX+4VsZxD1aZ6ZzrIE7rlzXBtWTyhULSMKg076AW6WR5iZpD0JiOg==}
    engines: {node: '>=8'}
    dependencies:
      '@types/normalize-package-data': 2.4.1
      normalize-package-data: 2.5.0
      parse-json: 5.2.0
      type-fest: 0.6.0
    dev: true

  /read-yaml-file@1.1.0:
    resolution: {integrity: sha512-VIMnQi/Z4HT2Fxuwg5KrY174U1VdUIASQVWXXyqtNRtxSr9IYkn1rsI6Tb6HsrHCmB7gVpNwX6JxPTHcH6IoTA==}
    engines: {node: '>=6'}
    dependencies:
      graceful-fs: 4.2.11
      js-yaml: 3.14.1
      pify: 4.0.1
      strip-bom: 3.0.0
    dev: true

  /redent@3.0.0:
    resolution: {integrity: sha512-6tDA8g98We0zd0GvVeMT9arEOnTw9qM03L9cJXaCjrip1OO764RDBLBfrB4cwzNGDj5OA5ioymC9GkizgWJDUg==}
    engines: {node: '>=8'}
    dependencies:
      indent-string: 4.0.0
      strip-indent: 3.0.0
    dev: true

  /regenerator-runtime@0.14.0:
    resolution: {integrity: sha512-srw17NI0TUWHuGa5CFGGmhfNIeja30WMBfbslPNhf6JrqQlLN5gcrvig1oqPxiVaXb0oW0XRKtH6Nngs5lKCIA==}

  /regexp.prototype.flags@1.5.0:
    resolution: {integrity: sha512-0SutC3pNudRKgquxGoRGIz946MZVHqbNfPjBdxeOhBrdgDKlRoXmYLQN9xRbrR09ZXWeGAdPuif7egofn6v5LA==}
    engines: {node: '>= 0.4'}
    dependencies:
      call-bind: 1.0.2
      define-properties: 1.2.0
      functions-have-names: 1.2.3

  /require-directory@2.1.1:
    resolution: {integrity: sha512-fGxEI7+wsG9xrvdjsrlmL22OMTTiHRwAMroiEeMgq8gzoLC/PQr7RsRDSTLUg/bZAZtF+TVIkHc6/4RIKrui+Q==}
    engines: {node: '>=0.10.0'}
    dev: true

  /require-main-filename@2.0.0:
    resolution: {integrity: sha512-NKN5kMDylKuldxYLSUfrbo5Tuzh4hd+2E8NPPX02mZtn1VuREQToYe/ZdlJy+J3uCpfaiGF05e7B8W0iXbQHmg==}
    dev: true

  /resolve-from@4.0.0:
    resolution: {integrity: sha512-pb/MYmXstAkysRFx8piNI1tGFNQIFA3vkE3Gq4EuA1dF6gHp/+vgZqsCGJapvy8N3Q+4o7FwvquPJcnZ7RYy4g==}
    engines: {node: '>=4'}
    dev: true

  /resolve-from@5.0.0:
    resolution: {integrity: sha512-qYg9KP24dD5qka9J47d0aVky0N+b4fTU89LN9iDnjB5waksiC49rvMB0PrUJQGoTmH50XPiqOvAjDfaijGxYZw==}
    engines: {node: '>=8'}
    dev: true

  /resolve-pkg-maps@1.0.0:
    resolution: {integrity: sha512-seS2Tj26TBVOC2NIc2rOe2y2ZO7efxITtLZcGSOnHHNOQ7CkiUBfw0Iw2ck6xkIhPwLhKNLS8BO+hEpngQlqzw==}
    dev: true

  /resolve@1.22.4:
    resolution: {integrity: sha512-PXNdCiPqDqeUou+w1C2eTQbNfxKSuMxqTCuvlmmMsk1NWHL5fRrhY6Pl0qEYYc6+QqGClco1Qj8XnjPego4wfg==}
    hasBin: true
    dependencies:
      is-core-module: 2.13.1
      path-parse: 1.0.7
      supports-preserve-symlinks-flag: 1.0.0
    dev: true

  /reusify@1.0.4:
    resolution: {integrity: sha512-U9nH88a3fc/ekCF1l0/UP1IosiuIjyTh7hBvXVMHYgVcfGvt897Xguj2UOLDeI5BG2m7/uwyaLVT6fbtCwTyzw==}
    engines: {iojs: '>=1.0.0', node: '>=0.10.0'}
    dev: true

  /rimraf@3.0.2:
    resolution: {integrity: sha512-JZkJMZkAGFFPP2YqXZXPbMlMBgsxzE8ILs4lMIX/2o0L9UBw9O/Y3o6wFw/i9YLapcUJWwqbi3kdxIPdC62TIA==}
    deprecated: Rimraf versions prior to v4 are no longer supported
    hasBin: true
    dependencies:
      glob: 7.2.3

  /run-parallel@1.2.0:
    resolution: {integrity: sha512-5l4VyZR86LZ/lDxZTR6jqL8AFE2S0IFLMP26AbjsLVADxHdhB/c0GUsH+y39UfCi3dzz8OlQuPmnaJOMoDHQBA==}
    dependencies:
      queue-microtask: 1.2.3
    dev: true

  /safe-array-concat@1.0.0:
    resolution: {integrity: sha512-9dVEFruWIsnie89yym+xWTAYASdpw3CJV7Li/6zBewGf9z2i1j31rP6jnY0pHEO4QZh6N0K11bFjWmdR8UGdPQ==}
    engines: {node: '>=0.4'}
    dependencies:
      call-bind: 1.0.2
      get-intrinsic: 1.2.1
      has-symbols: 1.0.3
      isarray: 2.0.5
    dev: true

  /safe-regex-test@1.0.0:
    resolution: {integrity: sha512-JBUUzyOgEwXQY1NuPtvcj/qcBDbDmEvWufhlnXZIm75DEHp+afM1r1ujJpJsV/gSM4t59tpDyPi1sd6ZaPFfsA==}
    dependencies:
      call-bind: 1.0.2
      get-intrinsic: 1.2.1
      is-regex: 1.1.4
    dev: true

  /safer-buffer@2.1.2:
    resolution: {integrity: sha512-YZo3K82SD7Riyi0E1EQPojLz7kpepnSQI9IyPbHHg1XXXevb5dJI7tpyN2ADxGcQbHG7vcyRHk0cbwqcQriUtg==}
    dev: true

  /semver@5.7.2:
    resolution: {integrity: sha512-cBznnQ9KjJqU67B52RMC65CMarK2600WFnbkcaiwWq3xy/5haFJlshgnpjovMVJ+Hff49d8GEn0b87C5pDQ10g==}
    hasBin: true
    dev: true

  /semver@6.3.1:
    resolution: {integrity: sha512-BR7VvDCVHO+q2xBEWskxS6DJE1qRnb7DxzUrogb71CWoSficBxYsiAGd+Kl0mmq/MprG9yArRkyrQxTO6XjMzA==}
    hasBin: true
    dev: true

  /semver@7.6.2:
    resolution: {integrity: sha512-FNAIBWCx9qcRhoHcgcJ0gvU7SN1lYU2ZXuSfl04bSC5OpvDHFyJCjdNHomPXxjQlCBU67YW64PzY7/VIEH7F2w==}
    engines: {node: '>=10'}
    hasBin: true

  /set-blocking@2.0.0:
    resolution: {integrity: sha512-KiKBS8AnWGEyLzofFfmvKwpdPzqiy16LvQfK3yv/fVH7Bj13/wl3JSR1J+rfgRE9q7xUJK4qvgS8raSOeLUehw==}
    dev: true

  /shebang-command@1.2.0:
    resolution: {integrity: sha512-EV3L1+UQWGor21OmnvojK36mhg+TyIKDh3iFBKBohr5xeXIhNBcx8oWdgkTEEQ+BEFFYdLRuqMfd5L84N1V5Vg==}
    engines: {node: '>=0.10.0'}
    dependencies:
      shebang-regex: 1.0.0
    dev: true

  /shebang-command@2.0.0:
    resolution: {integrity: sha512-kHxr2zZpYtdmrN1qDjrrX/Z1rR1kG8Dx+gkpK1G4eXmvXswmcE1hTWBWYUzlraYw1/yZp6YuDY77YtvbN0dmDA==}
    engines: {node: '>=8'}
    dependencies:
      shebang-regex: 3.0.0
    dev: true

  /shebang-regex@1.0.0:
    resolution: {integrity: sha512-wpoSFAxys6b2a2wHZ1XpDSgD7N9iVjg29Ph9uV/uaP9Ex/KXlkTZTeddxDPSYQpgvzKLGJke2UU0AzoGCjNIvQ==}
    engines: {node: '>=0.10.0'}
    dev: true

  /shebang-regex@3.0.0:
    resolution: {integrity: sha512-7++dFhtcx3353uBaq8DDR4NuxBetBzC7ZQOhmTQInHEd6bSrXdiEyzCvG07Z44UYdLShWUyXt5M/yhz8ekcb1A==}
    engines: {node: '>=8'}
    dev: true

  /side-channel@1.0.4:
    resolution: {integrity: sha512-q5XPytqFEIKHkGdiMIrY10mvLRvnQh42/+GoBlFW3b2LXLE2xxJpZFdm94we0BaoV3RwJyGqg5wS7epxTv0Zvw==}
    dependencies:
      call-bind: 1.0.2
      get-intrinsic: 1.2.1
      object-inspect: 1.12.3

  /signal-exit@3.0.7:
    resolution: {integrity: sha512-wnD2ZE+l+SPC/uoS0vXeE9L1+0wuaMqKlfz9AMUo38JsyLSBWSFcHR1Rri62LZc12vLr1gb3jl7iwQhgwpAbGQ==}
    dev: true

  /simple-icons@11.12.0:
    resolution: {integrity: sha512-atQCGhobuIrxTd4rDGYCip/OZwIW4FYX3PRt4BXAZcbIW71hktvX4sF620T2QJyQsNLAYo3QpiHh8ey2IseA/g==}
    engines: {node: '>=0.12.18'}
    dev: false

  /slash@3.0.0:
    resolution: {integrity: sha512-g9Q1haeby36OSStwb4ntCGGGaKsaVSjQ68fBxoQcutl5fS1vuY18H3wSt3jFyFtrkx+Kz0V1G85A4MyAdDMi2Q==}
    engines: {node: '>=8'}
    dev: true

  /smartwrap@2.0.2:
    resolution: {integrity: sha512-vCsKNQxb7PnCNd2wY1WClWifAc2lwqsG8OaswpJkVJsvMGcnEntdTCDajZCkk93Ay1U3t/9puJmb525Rg5MZBA==}
    engines: {node: '>=6'}
    hasBin: true
    dependencies:
      array.prototype.flat: 1.3.2
      breakword: 1.0.6
      grapheme-splitter: 1.0.4
      strip-ansi: 6.0.1
      wcwidth: 1.0.1
      yargs: 15.4.1
    dev: true

  /source-map@0.7.4:
    resolution: {integrity: sha512-l3BikUxvPOcn5E74dZiq5BGsTb5yEwhaTSzccU6t4sDOH8NWJCstKO5QT2CvtFoK6F0saL7p9xHAqHOlCPJygA==}
    engines: {node: '>= 8'}
    dev: false

  /spawndamnit@2.0.0:
    resolution: {integrity: sha512-j4JKEcncSjFlqIwU5L/rp2N5SIPsdxaRsIv678+TZxZ0SRDJTm8JrxJMjE/XuiEZNEir3S8l0Fa3Ke339WI4qA==}
    dependencies:
      cross-spawn: 5.1.0
      signal-exit: 3.0.7
    dev: true

  /spdx-correct@3.2.0:
    resolution: {integrity: sha512-kN9dJbvnySHULIluDHy32WHRUu3Og7B9sbY7tsFLctQkIqnMh3hErYgdMjTYuqmcXX+lK5T1lnUt3G7zNswmZA==}
    dependencies:
      spdx-expression-parse: 3.0.1
      spdx-license-ids: 3.0.13
    dev: true

  /spdx-exceptions@2.3.0:
    resolution: {integrity: sha512-/tTrYOC7PPI1nUAgx34hUpqXuyJG+DTHJTnIULG4rDygi4xu/tfgmq1e1cIRwRzwZgo4NLySi+ricLkZkw4i5A==}
    dev: true

  /spdx-expression-parse@3.0.1:
    resolution: {integrity: sha512-cbqHunsQWnJNE6KhVSMsMeH5H/L9EpymbzqTQ3uLwNCLZ1Q481oWaofqH7nO6V07xlXwY6PhQdQ2IedWx/ZK4Q==}
    dependencies:
      spdx-exceptions: 2.3.0
      spdx-license-ids: 3.0.13
    dev: true

  /spdx-license-ids@3.0.13:
    resolution: {integrity: sha512-XkD+zwiqXHikFZm4AX/7JSCXA98U5Db4AFd5XUg/+9UNtnH75+Z9KxtpYiJZx36mUDVOwH83pl7yvCer6ewM3w==}
    dev: true

  /sprintf-js@1.0.3:
    resolution: {integrity: sha512-D9cPgkvLlV3t3IzL0D0YLvGA9Ahk4PcvVwUbN0dSGr1aP0Nrt4AEnTUbuGvquEC0mA64Gqt1fzirlRs5ibXx8g==}
    dev: true

  /stop-iteration-iterator@1.0.0:
    resolution: {integrity: sha512-iCGQj+0l0HOdZ2AEeBADlsRC+vsnDsZsbdSiH1yNSjcfKM7fdpCMfqAL/dwF5BLiw/XhRft/Wax6zQbhq2BcjQ==}
    engines: {node: '>= 0.4'}
    dependencies:
      internal-slot: 1.0.5
    dev: false

  /stream-transform@2.1.3:
    resolution: {integrity: sha512-9GHUiM5hMiCi6Y03jD2ARC1ettBXkQBoQAe7nJsPknnI0ow10aXjTnew8QtYQmLjzn974BnmWEAJgCY6ZP1DeQ==}
    dependencies:
      mixme: 0.5.9
    dev: true

  /string-width@4.2.3:
    resolution: {integrity: sha512-wKyQRQpjJ0sIp62ErSZdGsjMJWsap5oRNihHhu6G7JVO/9jIB6UyevL+tXuOqrng8j/cxKTWyWUwvSTriiZz/g==}
    engines: {node: '>=8'}
    dependencies:
      emoji-regex: 8.0.0
      is-fullwidth-code-point: 3.0.0
      strip-ansi: 6.0.1
    dev: true

  /string.prototype.trim@1.2.7:
    resolution: {integrity: sha512-p6TmeT1T3411M8Cgg9wBTMRtY2q9+PNy9EV1i2lIXUN/btt763oIfxwN3RR8VU6wHX8j/1CFy0L+YuThm6bgOg==}
    engines: {node: '>= 0.4'}
    dependencies:
      call-bind: 1.0.2
      define-properties: 1.2.0
      es-abstract: 1.22.1
    dev: true

  /string.prototype.trimend@1.0.6:
    resolution: {integrity: sha512-JySq+4mrPf9EsDBEDYMOb/lM7XQLulwg5R/m1r0PXEFqrV0qHvl58sdTilSXtKOflCsK2E8jxf+GKC0T07RWwQ==}
    dependencies:
      call-bind: 1.0.2
      define-properties: 1.2.0
      es-abstract: 1.22.1
    dev: true

  /string.prototype.trimstart@1.0.6:
    resolution: {integrity: sha512-omqjMDaY92pbn5HOX7f9IccLA+U1tA9GvtU4JrodiXFfYB7jPzzHpRzpglLAjtUV6bB557zwClJezTqnAiYnQA==}
    dependencies:
      call-bind: 1.0.2
      define-properties: 1.2.0
      es-abstract: 1.22.1
    dev: true

  /strip-ansi@6.0.1:
    resolution: {integrity: sha512-Y38VPSHcqkFrCpFnQ9vuSXmquuv5oXOKpGeT6aGrr3o3Gc9AlVa6JBfUSOCnbxGGZF+/0ooI7KrPuUSztUdU5A==}
    engines: {node: '>=8'}
    dependencies:
      ansi-regex: 5.0.1
    dev: true

  /strip-bom@3.0.0:
    resolution: {integrity: sha512-vavAMRXOgBVNF6nyEEmL3DBK19iRpDcoIwW+swQ+CbGiu7lju6t+JklA1MHweoWtadgt4ISVUsXLyDq34ddcwA==}
    engines: {node: '>=4'}
    dev: true

  /strip-indent@3.0.0:
    resolution: {integrity: sha512-laJTa3Jb+VQpaC6DseHhF7dXVqHTfJPCRDaEbid/drOhgitgYku/letMUqOXFoWV0zIIUbjpdH2t+tYj4bQMRQ==}
    engines: {node: '>=8'}
    dependencies:
      min-indent: 1.0.1
    dev: true

  /strip-json-comments@3.1.1:
    resolution: {integrity: sha512-6fPc+R4ihwqP6N/aIv2f1gMH8lOVtWQHoqC4yK6oSDVVocumAsfCqjkXnqiYMhmMwS/mEHLp7Vehlt3ql6lEig==}
    engines: {node: '>=8'}
    dev: true

  /style-mod@4.0.3:
    resolution: {integrity: sha512-78Jv8kYJdjbvRwwijtCevYADfsI0lGzYJe4mMFdceO8l75DFFDoqBhR1jVDicDRRaX4//g1u9wKeo+ztc2h1Rw==}

  /supports-color@5.5.0:
    resolution: {integrity: sha512-QjVjwdXIt408MIiAqCX4oUKsgU2EqAGzs2Ppkm4aQYbjm+ZEWEcW4SfFNTr4uMNZma0ey4f5lgLrkB0aX0QMow==}
    engines: {node: '>=4'}
    dependencies:
      has-flag: 3.0.0
    dev: true

  /supports-color@7.2.0:
    resolution: {integrity: sha512-qpCAvRl9stuOHveKsn7HncJRvv501qIacKzQlO/+Lwxc9+0q2wLyv4Dfvt80/DPn2pqOBsJdDiogXGR9+OvwRw==}
    engines: {node: '>=8'}
    dependencies:
      has-flag: 4.0.0
    dev: true

  /supports-preserve-symlinks-flag@1.0.0:
    resolution: {integrity: sha512-ot0WnXS9fgdkgIcePe6RHNk1WA8+muPa6cSjeR3V8K27q9BB1rTE3R1p7Hv0z1ZyAc8s6Vvv8DIyWf681MAt0w==}
    engines: {node: '>= 0.4'}
    dev: true

  /svelte@3.59.2:
    resolution: {integrity: sha512-vzSyuGr3eEoAtT/A6bmajosJZIUWySzY2CzB3w2pgPvnkUjGqlDnsNnA0PMO+mMAhuyMul6C2uuZzY6ELSkzyA==}
    engines: {node: '>= 8'}
    dev: false

  /tapable@2.2.1:
    resolution: {integrity: sha512-GNzQvQTOIP6RyTfE2Qxb8ZVlNmw0n88vp1szwWRimP02mnTsx3Wtn5qRdqY9w2XduFNUgvOwhNnQsjwCp+kqaQ==}
    engines: {node: '>=6'}
    dev: true

  /term-size@2.2.1:
    resolution: {integrity: sha512-wK0Ri4fOGjv/XPy8SBHZChl8CM7uMc5VML7SqiQ0zG7+J5Vr+RMQDoHa2CNT6KHUnTGIXH34UDMkPzAUyapBZg==}
    engines: {node: '>=8'}
    dev: true

  /text-table@0.2.0:
    resolution: {integrity: sha512-N+8UisAXDGk8PFXP4HAzVR9nbfmVJ3zYLAWiTIoqC5v5isinhr+r5uaO8+7r3BMfuNIufIsA7RdpVgacC2cSpw==}
    dev: true

  /tiny-inflate@1.0.3:
    resolution: {integrity: sha512-pkY1fj1cKHb2seWDy0B16HeWyczlJA9/WW3u3c4z/NiWDsO3DOU5D7nhTLE9CF0yXv/QZFY7sEJmj24dK+Rrqw==}
    dev: false

  /tmp-promise@3.0.3:
    resolution: {integrity: sha512-RwM7MoPojPxsOBYnyd2hy0bxtIlVrihNs9pj5SUvY8Zz1sQcQG2tG1hSr8PDxfgEB8RNKDhqbIlroIarSNDNsQ==}
    dependencies:
      tmp: 0.2.1
    dev: false

  /tmp@0.0.33:
    resolution: {integrity: sha512-jRCJlojKnZ3addtTOjdIqoRuPEKBvNXcGYqzO6zWZX8KfKEpnGY5jfggJQ3EjKuu8D4bJRr0y+cYJFmYbImXGw==}
    engines: {node: '>=0.6.0'}
    dependencies:
      os-tmpdir: 1.0.2
    dev: true

  /tmp@0.2.1:
    resolution: {integrity: sha512-76SUhtfqR2Ijn+xllcI5P1oyannHNHByD80W1q447gU3mp9G9PSpGdWmjUOHRDPiHYacIk66W7ubDTuPF3BEtQ==}
    engines: {node: '>=8.17.0'}
    dependencies:
      rimraf: 3.0.2
    dev: false

  /to-regex-range@5.0.1:
    resolution: {integrity: sha512-65P7iz6X5yEr1cwcgvQxbbIw7Uk3gOy5dIdtZ4rDveLqhrdJP+Li/Hx6tyK0NEb+2GCyneCMJiGqrADCSNk8sQ==}
    engines: {node: '>=8.0'}
    dependencies:
      is-number: 7.0.0
    dev: true

  /trim-newlines@3.0.1:
    resolution: {integrity: sha512-c1PTsA3tYrIsLGkJkzHF+w9F2EyxfXGo4UyJc4pFL++FMjnq0HJS69T3M7d//gKrFKwy429bouPescbjecU+Zw==}
    engines: {node: '>=8'}
    dev: true

  /ts-api-utils@1.3.0(typescript@5.4.5):
    resolution: {integrity: sha512-UQMIo7pb8WRomKR1/+MFVLTroIvDVtMX3K6OUir8ynLyzB8Jeriont2bTAtmNPa1ekAgN7YPDyf6V+ygrdU+eQ==}
    engines: {node: '>=16'}
    peerDependencies:
      typescript: '>=4.2.0'
    dependencies:
      typescript: 5.4.5
    dev: true

  /ts-deepmerge@6.2.0:
    resolution: {integrity: sha512-2qxI/FZVDPbzh63GwWIZYE7daWKtwXZYuyc8YNq0iTmMUwn4mL0jRLsp6hfFlgbdRSR4x2ppe+E86FnvEpN7Nw==}
    engines: {node: '>=14.13.1'}
    dev: false

  /ts-essentials@10.0.0(typescript@5.4.5):
    resolution: {integrity: sha512-77FHNJEyysF9+1s4G6eejuA1lxw7uMchT3ZPy3CIbh7GIunffpshtM8pTe5G6N5dpOzNevqRHew859ceLWVBfw==}
    peerDependencies:
      typescript: '>=4.5.0'
    peerDependenciesMeta:
      typescript:
        optional: true
    dependencies:
      typescript: 5.4.5
    dev: false

  /ts-essentials@9.4.2(typescript@5.4.5):
    resolution: {integrity: sha512-mB/cDhOvD7pg3YCLk2rOtejHjjdSi9in/IBYE13S+8WA5FBSraYf4V/ws55uvs0IvQ/l0wBOlXy5yBNZ9Bl8ZQ==}
    peerDependencies:
      typescript: '>=4.1.0'
    peerDependenciesMeta:
      typescript:
        optional: true
    dependencies:
      typescript: 5.4.5
    dev: false

  /ts-replace-all@1.0.0:
    resolution: {integrity: sha512-6uBtdkw3jHXkPtx/e9xB/5vcngMm17CyJYsS2YZeQ+9FdRnt6Ev5g931Sg2p+dxbtMGoCm13m3ax/obicTZIkQ==}
    dependencies:
      core-js: 3.32.0
    dev: true

  /tsconfig-paths@3.15.0:
    resolution: {integrity: sha512-2Ac2RgzDe/cn48GvOe3M+o82pEFewD3UPbyoUHHdKasHwJKjds4fLXWf/Ux5kATBKN20oaFGu+jbElp1pos0mg==}
    dependencies:
      '@types/json5': 0.0.29
      json5: 1.0.2
      minimist: 1.2.8
      strip-bom: 3.0.0
    dev: true

  /tslib@2.6.3:
    resolution: {integrity: sha512-xNvxJEOUiWPGhUuUdQgAJPKOOJfGnIyKySOc09XkKsgdUV/3E2zvwZYdejjmRgPCgcym1juLH3226yA7sEFJKQ==}

  /tty-table@4.2.1:
    resolution: {integrity: sha512-xz0uKo+KakCQ+Dxj1D/tKn2FSyreSYWzdkL/BYhgN6oMW808g8QRMuh1atAV9fjTPbWBjfbkKQpI/5rEcnAc7g==}
    engines: {node: '>=8.0.0'}
    hasBin: true
    dependencies:
      chalk: 4.1.2
      csv: 5.5.3
      kleur: 4.1.5
      smartwrap: 2.0.2
      strip-ansi: 6.0.1
      wcwidth: 1.0.1
      yargs: 17.7.2
    dev: true

  /type-check@0.4.0:
    resolution: {integrity: sha512-XleUoc9uwGXqjWwXaUTZAmzMcFZ5858QA2vvx1Ur5xIcixXIP+8LnFDgRplU30us6teqdlskFfu+ae4K79Ooew==}
    engines: {node: '>= 0.8.0'}
    dependencies:
      prelude-ls: 1.2.1
    dev: true

  /type-fest@0.13.1:
    resolution: {integrity: sha512-34R7HTnG0XIJcBSn5XhDd7nNFPRcXYRZrBB2O2jdKqYODldSzBAqzsWoZYYvduky73toYS/ESqxPvkDf/F0XMg==}
    engines: {node: '>=10'}
    dev: true

  /type-fest@0.20.2:
    resolution: {integrity: sha512-Ne+eE4r0/iWnpAxD852z3A+N0Bt5RN//NjJwRd2VFHEmrywxf5vsZlh4R6lixl6B+wz/8d+maTSAkN1FIkI3LQ==}
    engines: {node: '>=10'}
    dev: true

  /type-fest@0.6.0:
    resolution: {integrity: sha512-q+MB8nYR1KDLrgr4G5yemftpMC7/QLqVndBmEEdqzmNj5dcFOO4Oo8qlwZE3ULT3+Zim1F8Kq4cBnikNhlCMlg==}
    engines: {node: '>=8'}
    dev: true

  /type-fest@0.8.1:
    resolution: {integrity: sha512-4dbzIzqvjtgiM5rw1k5rEHtBANKmdudhGyBEajN01fEyhaAIhsoKNy6y7+IN93IfpFtwY9iqi7kD+xwKhQsNJA==}
    engines: {node: '>=8'}
    dev: true

  /typed-array-buffer@1.0.0:
    resolution: {integrity: sha512-Y8KTSIglk9OZEr8zywiIHG/kmQ7KWyjseXs1CbSo8vC42w7hg2HgYTxSWwP0+is7bWDc1H+Fo026CpHFwm8tkw==}
    engines: {node: '>= 0.4'}
    dependencies:
      call-bind: 1.0.2
      get-intrinsic: 1.2.1
      is-typed-array: 1.1.12
    dev: true

  /typed-array-byte-length@1.0.0:
    resolution: {integrity: sha512-Or/+kvLxNpeQ9DtSydonMxCx+9ZXOswtwJn17SNLvhptaXYDJvkFFP5zbfU/uLmvnBJlI4yrnXRxpdWH/M5tNA==}
    engines: {node: '>= 0.4'}
    dependencies:
      call-bind: 1.0.2
      for-each: 0.3.3
      has-proto: 1.0.1
      is-typed-array: 1.1.12
    dev: true

  /typed-array-byte-offset@1.0.0:
    resolution: {integrity: sha512-RD97prjEt9EL8YgAgpOkf3O4IF9lhJFr9g0htQkm0rchFp/Vx7LW5Q8fSXXub7BXAODyUQohRMyOc3faCPd0hg==}
    engines: {node: '>= 0.4'}
    dependencies:
      available-typed-arrays: 1.0.5
      call-bind: 1.0.2
      for-each: 0.3.3
      has-proto: 1.0.1
      is-typed-array: 1.1.12
    dev: true

  /typed-array-length@1.0.4:
    resolution: {integrity: sha512-KjZypGq+I/H7HI5HlOoGHkWUUGq+Q0TPhQurLbyrVrvnKTBgzLhIJ7j6J/XTQOi0d1RjyZ0wdas8bKs2p0x3Ng==}
    dependencies:
      call-bind: 1.0.2
      for-each: 0.3.3
      is-typed-array: 1.1.12
    dev: true

  /typescript@5.4.5:
    resolution: {integrity: sha512-vcI4UpRgg81oIRUFwR0WSIHKt11nJ7SAVlYNIu+QpqeyXP+gpQJy/Z4+F0aGxSE4MqwjyXvW/TzgkLAx2AGHwQ==}
    engines: {node: '>=14.17'}
    hasBin: true

  /uc.micro@2.1.0:
    resolution: {integrity: sha512-ARDJmphmdvUk6Glw7y9DQ2bFkKBHwQHLi2lsaH6PPmz/Ka9sFOBsBluozhDltWmnv9u/cF6Rt87znRTPV+yp/A==}
    dev: true

  /unbox-primitive@1.0.2:
    resolution: {integrity: sha512-61pPlCD9h51VoreyJ0BReideM3MDKMKnh6+V9L08331ipq6Q8OFXZYiqP6n/tbHx4s5I9uRhcye6BrbkizkBDw==}
    dependencies:
      call-bind: 1.0.2
      has-bigints: 1.0.2
      has-symbols: 1.0.3
      which-boxed-primitive: 1.0.2
    dev: true

  /undici-types@5.26.5:
    resolution: {integrity: sha512-JlCMO+ehdEIKqlFxk6IfVoAUVmgz7cU7zD/h9XZ0qzeosSHmUJVOzSQvvYSYWXkFXC+IfLKSIffhv0sVZup6pA==}
    dev: true

  /universalify@0.1.2:
    resolution: {integrity: sha512-rBJeI5CXAlmy1pV+617WB9J63U6XcazHHF2f2dbJix4XzpUF0RS3Zbj0FGIOCAva5P/d/GBOYaACQ1w+0azUkg==}
    engines: {node: '>= 4.0.0'}
    dev: true

  /uri-js@4.4.1:
    resolution: {integrity: sha512-7rKUyy33Q1yc98pQ1DAmLtwX109F7TIfWlW1Ydo8Wl1ii1SeHieeh0HHfPeL2fMXK6z0s8ecKs9frCuLJvndBg==}
    dependencies:
      punycode: 2.3.0
    dev: true

  /validate-npm-package-license@3.0.4:
    resolution: {integrity: sha512-DpKm2Ui/xN7/HQKCtpZxoRWBhZ9Z0kqtygG8XCgNQ8ZlDnxuQmWhj566j8fN4Cu3/JmbhsDo7fcAJq4s9h27Ew==}
    dependencies:
      spdx-correct: 3.2.0
      spdx-expression-parse: 3.0.1
    dev: true

  /w3c-keyname@2.2.8:
    resolution: {integrity: sha512-dpojBhNsCNN7T82Tm7k26A6G9ML3NkhDsnw9n/eoxSRlVBB4CEtIQ/KTCLI2Fwf3ataSXRhYFkQi3SlnFwPvPQ==}

  /wcwidth@1.0.1:
    resolution: {integrity: sha512-XHPEwS0q6TaxcvG85+8EYkbiCux2XtWG2mkc47Ng2A77BQu9+DqIOJldST4HgPkuea7dvKSj5VgX3P1d4rW8Tg==}
    dependencies:
      defaults: 1.0.4
    dev: true

  /which-boxed-primitive@1.0.2:
    resolution: {integrity: sha512-bwZdv0AKLpplFY2KZRX6TvyuN7ojjr7lwkg6ml0roIy9YeuSr7JS372qlNW18UQYzgYK9ziGcerWqZOmEn9VNg==}
    dependencies:
      is-bigint: 1.0.4
      is-boolean-object: 1.1.2
      is-number-object: 1.0.7
      is-string: 1.0.7
      is-symbol: 1.0.4

  /which-collection@1.0.1:
    resolution: {integrity: sha512-W8xeTUwaln8i3K/cY1nGXzdnVZlidBcagyNFtBdD5kxnb4TvGKR7FfSIS3mYpwWS1QUCutfKz8IY8RjftB0+1A==}
    dependencies:
      is-map: 2.0.2
      is-set: 2.0.2
      is-weakmap: 2.0.1
      is-weakset: 2.0.2
    dev: false

  /which-module@2.0.1:
    resolution: {integrity: sha512-iBdZ57RDvnOR9AGBhML2vFZf7h8vmBjhoaZqODJBFWHVtKkDmKuHai3cx5PgVMrX5YDNp27AofYbAwctSS+vhQ==}
    dev: true

  /which-pm@2.0.0:
    resolution: {integrity: sha512-Lhs9Pmyph0p5n5Z3mVnN0yWcbQYUAD7rbQUiMsQxOJ3T57k7RFe35SUwWMf7dsbDZks1uOmw4AecB/JMDj3v/w==}
    engines: {node: '>=8.15'}
    dependencies:
      load-yaml-file: 0.2.0
      path-exists: 4.0.0
    dev: true

  /which-typed-array@1.1.11:
    resolution: {integrity: sha512-qe9UWWpkeG5yzZ0tNYxDmd7vo58HDBc39mZ0xWWpolAGADdFOzkfamWLDxkOWcvHQKVmdTyQdLD4NOfjLWTKew==}
    engines: {node: '>= 0.4'}
    dependencies:
      available-typed-arrays: 1.0.5
      call-bind: 1.0.2
      for-each: 0.3.3
      gopd: 1.0.1
      has-tostringtag: 1.0.0

  /which@1.3.1:
    resolution: {integrity: sha512-HxJdYWq1MTIQbJ3nw0cqssHoTNU267KlrDuGZ1WYlxDStUtKUhOaJmh112/TZmHxxUfuJqPXSOm7tDyas0OSIQ==}
    hasBin: true
    dependencies:
      isexe: 2.0.0
    dev: true

  /which@2.0.2:
    resolution: {integrity: sha512-BLI3Tl1TW3Pvl70l3yq3Y64i+awpwXqsGBYWkkqMtnbXgrMD+yj7rhW0kuEDxzJaYXGjEW5ogapKNMEKNMjibA==}
    engines: {node: '>= 8'}
    hasBin: true
    dependencies:
      isexe: 2.0.0
    dev: true

  /wrap-ansi@6.2.0:
    resolution: {integrity: sha512-r6lPcBGxZXlIcymEu7InxDMhdW0KDxpLgoFLcguasxCaJ/SOIZwINatK9KY/tf+ZrlywOKU0UDj3ATXUBfxJXA==}
    engines: {node: '>=8'}
    dependencies:
      ansi-styles: 4.3.0
      string-width: 4.2.3
      strip-ansi: 6.0.1
    dev: true

  /wrap-ansi@7.0.0:
    resolution: {integrity: sha512-YVGIj2kamLSTxw6NsZjoBxfSwsn0ycdesmc4p+Q21c5zPuZ1pl+NfxVdxPtdHvmNVOQ6XSYG4AUtyt/Fi7D16Q==}
    engines: {node: '>=10'}
    dependencies:
      ansi-styles: 4.3.0
      string-width: 4.2.3
      strip-ansi: 6.0.1
    dev: true

  /wrappy@1.0.2:
    resolution: {integrity: sha512-l4Sp/DRseor9wL6EvV2+TuQn63dMkPjZ/sp9XkghTEbV9KlPS1xUsZ3u7/IQO4wxtcFB4bgpQPRcR3QCvezPcQ==}

  /y18n@4.0.3:
    resolution: {integrity: sha512-JKhqTOwSrqNA1NY5lSztJ1GrBiUodLMmIZuLiDaMRJ+itFd+ABVE8XBjOvIWL+rSqNDC74LCSFmlb/U4UZ4hJQ==}
    dev: true

  /y18n@5.0.8:
    resolution: {integrity: sha512-0pfFzegeDWJHJIAmTLRP2DwHjdF5s7jo9tuztdQxAhINCdvS+3nGINqPd00AphqJR/0LhANUS6/+7SCb98YOfA==}
    engines: {node: '>=10'}
    dev: true

  /yallist@2.1.2:
    resolution: {integrity: sha512-ncTzHV7NvsQZkYe1DW7cbDLm0YpzHmZF5r/iyP3ZnQtMiJ+pjzisCiMNI+Sj+xQF5pXhSHxSB3uDbsBTzY/c2A==}
    dev: true

  /yargs-parser@18.1.3:
    resolution: {integrity: sha512-o50j0JeToy/4K6OZcaQmW6lyXXKhq7csREXcDwk2omFPJEwUNOVtJKvmDr9EI1fAJZUyZcRF7kxGBWmRXudrCQ==}
    engines: {node: '>=6'}
    dependencies:
      camelcase: 5.3.1
      decamelize: 1.2.0
    dev: true

  /yargs-parser@21.1.1:
    resolution: {integrity: sha512-tVpsJW7DdjecAiFpbIB1e3qxIQsE6NoPc5/eTdrbbIC4h0LVsWhnoa3g+m2HclBIujHzsxZ4VJVA+GUuc2/LBw==}
    engines: {node: '>=12'}
    dev: true

  /yargs@15.4.1:
    resolution: {integrity: sha512-aePbxDmcYW++PaqBsJ+HYUFwCdv4LVvdnhBy78E57PIor8/OVvhMrADFFEDh8DHDFRv/O9i3lPhsENjO7QX0+A==}
    engines: {node: '>=8'}
    dependencies:
      cliui: 6.0.0
      decamelize: 1.2.0
      find-up: 4.1.0
      get-caller-file: 2.0.5
      require-directory: 2.1.1
      require-main-filename: 2.0.0
      set-blocking: 2.0.0
      string-width: 4.2.3
      which-module: 2.0.1
      y18n: 4.0.3
      yargs-parser: 18.1.3
    dev: true

  /yargs@17.7.2:
    resolution: {integrity: sha512-7dSzzRQ++CKnNI/krKnYRV7JKKPUXMEh61soaHKg9mrWEhzFWhFnxPxGl+69cD1Ou63C13NUPCnmIcrvqCuM6w==}
    engines: {node: '>=12'}
    dependencies:
      cliui: 8.0.1
      escalade: 3.1.1
      get-caller-file: 2.0.5
      require-directory: 2.1.1
      string-width: 4.2.3
      y18n: 5.0.8
      yargs-parser: 21.1.1
    dev: true

  /yocto-queue@0.1.0:
    resolution: {integrity: sha512-rVksvsnNCdJ/ohGc6xgPwyN8eheCxsiLM8mxuE/t/mOVqJewPuO1miLpTHQiRgTKCLexL4MeAFVagts7HmNZ2Q==}
    engines: {node: '>=10'}
    dev: true<|MERGE_RESOLUTION|>--- conflicted
+++ resolved
@@ -10,8 +10,7 @@
     dependencies:
       '@polyipseity/obsidian-plugin-library':
         specifier: ^1.24.0
-<<<<<<< HEAD
-        version: 1.24.0(@capacitor/core@5.2.2)(@codemirror/state@6.2.1)(@codemirror/view@6.16.0)(esbuild@0.20.2)(typescript@5.4.4)
+        version: 1.24.0(@capacitor/core@5.2.2)(@codemirror/state@6.2.1)(@codemirror/view@6.16.0)(esbuild@0.21.4)(typescript@5.4.5)
       '@xterm/addon-canvas':
         specifier: ^0.7.0
         version: 0.7.0(@xterm/xterm@5.5.0)
@@ -52,17 +51,11 @@
         specifier: ^0.2.0
         version: 0.2.0
       i18next:
-        specifier: ^23.11.1
-        version: 23.11.1
+        specifier: ^23.11.5
+        version: 23.11.5
       immutable:
         specifier: ^4.3.5
         version: 4.3.5
-=======
-        version: 1.24.0(@capacitor/core@5.2.0)(@codemirror/state@6.0.0)(@codemirror/view@6.0.0)(esbuild@0.21.4)(typescript@5.4.5)
-      i18next:
-        specifier: ^23.11.5
-        version: 23.11.5
->>>>>>> d96bd688
       lodash-es:
         specifier: ^4.17.21
         version: 4.17.21
@@ -73,9 +66,8 @@
         specifier: ~1.2.8
         version: 1.2.8(@codemirror/state@6.2.1)(@codemirror/view@6.16.0)
       semver:
-<<<<<<< HEAD
-        specifier: ^7.6.0
-        version: 7.6.0
+        specifier: ^7.6.2
+        version: 7.6.2
       simple-icons:
         specifier: ^11.12.0
         version: 11.12.0
@@ -85,10 +77,6 @@
       tmp-promise:
         specifier: ^3.0.3
         version: 3.0.3
-=======
-        specifier: ^7.6.2
-        version: 7.6.2
->>>>>>> d96bd688
       ts-essentials:
         specifier: ^10.0.0
         version: 10.0.0(typescript@5.4.5)
@@ -720,11 +708,7 @@
       fastq: 1.15.0
     dev: true
 
-<<<<<<< HEAD
-  /@polyipseity/obsidian-plugin-library@1.24.0(@capacitor/core@5.2.2)(@codemirror/state@6.2.1)(@codemirror/view@6.16.0)(esbuild@0.20.2)(typescript@5.4.4):
-=======
-  /@polyipseity/obsidian-plugin-library@1.24.0(@capacitor/core@5.2.0)(@codemirror/state@6.0.0)(@codemirror/view@6.0.0)(esbuild@0.21.4)(typescript@5.4.5):
->>>>>>> d96bd688
+  /@polyipseity/obsidian-plugin-library@1.24.0(@capacitor/core@5.2.2)(@codemirror/state@6.2.1)(@codemirror/view@6.16.0)(esbuild@0.21.4)(typescript@5.4.5):
     resolution: {integrity: sha512-eQhJVwcf/bwn/bL/+Hq0ey8zd5vIj+POtDK736LMkb5HXhAWk6FHtGyud4t9ZgNxrx0nDKpd2gUdSPjWMKse7g==}
     peerDependencies:
       esbuild: '>=0.17.0'
@@ -740,11 +724,7 @@
       deep-equal: 2.2.2
       esbuild: 0.21.4
       file-saver: 2.0.5
-<<<<<<< HEAD
-      i18next: 23.11.1
-=======
       i18next: 23.11.5
->>>>>>> d96bd688
       i18next-resources-to-backend: 1.1.4
       import-meta-resolve: 3.0.0
       lodash-es: 4.17.21
@@ -807,8 +787,8 @@
     dependencies:
       '@types/tern': 0.23.4
 
-  /@types/estree@1.0.5:
-    resolution: {integrity: sha512-/kYRxGDLWzHOB7q+wtSUQlFrtcdUccpfy+X+9iMBpHK8QLLhx2wIPYuS5DYtR9Wa/YlZAbIovy7qVdB1Aq6Lyw==}
+  /@types/estree@1.0.1:
+    resolution: {integrity: sha512-LG4opVs2ANWZ1TJoKc937iMmNstM/d0ae1vNbnBvBhqCSezgVUOzcLCqbI5elV8Vy6WKwKjaqR+zO9VKirBBCA==}
 
   /@types/json5@0.0.29:
     resolution: {integrity: sha512-dRLjCWHYg4oaA77cxO64oO+7JwCwnIzkZPdrrC71jQmQtlhM556pwKo5bUzqvZndkVbeFLIIi+9TC40JNF5hNQ==}
@@ -2198,13 +2178,8 @@
       '@babel/runtime': 7.23.6
     dev: false
 
-<<<<<<< HEAD
-  /i18next@23.11.1:
-    resolution: {integrity: sha512-mXw4A24BiPZKRsbb9ewgSvjYd6fxFCNwJyfK6nYfSTIAX2GkCWcb598m3DFkDZmqADatvuASrKo6qwORz3VwTQ==}
-=======
   /i18next@23.11.5:
     resolution: {integrity: sha512-41pvpVbW9rhZPk5xjCX2TPJi2861LEig/YRhUkY+1FQ2IQPS0bKUDYnEqY8XPPbB48h1uIwLnP9iiEfuSl20CA==}
->>>>>>> d96bd688
     dependencies:
       '@babel/runtime': 7.23.6
     dev: false
