lockfileVersion: '6.0'

settings:
  autoInstallPeers: true
  excludeLinksFromLockfile: false

overrides:
  tsconfig-paths: ^4.0.0

importers:

  .:
    dependencies:
      '@polyipseity/obsidian-plugin-library':
        specifier: ^1.16.0
        version: 1.16.0(@capacitor/core@5.2.2)(@codemirror/state@6.2.1)(@codemirror/view@6.16.0)(typescript@5.1.6)
      acorn:
        specifier: ^8.10.0
        version: 8.10.0
      ansi-escape-sequences:
        specifier: ^6.2.2
        version: 6.2.2
      async-lock:
        specifier: ^1.4.0
        version: 1.4.0
      browser-util-inspect:
        specifier: ^0.2.0
        version: 0.2.0
      i18next:
        specifier: ^23.4.4
        version: 23.4.4
      immutable:
        specifier: ^4.3.2
        version: 4.3.2
      lodash-es:
        specifier: ^4.17.21
        version: 4.17.21
      monkey-around:
        specifier: ^2.3.0
        version: 2.3.0
      obsidian:
        specifier: ^1.2.8
        version: 1.2.8(@codemirror/state@6.2.1)(@codemirror/view@6.16.0)
      semver:
        specifier: ^7.5.4
        version: 7.5.4
      simple-icons:
        specifier: ^9.9.0
        version: 9.9.0
      source-map:
        specifier: ^0.7.4
        version: 0.7.4
      tmp-promise:
        specifier: ^3.0.3
        version: 3.0.3
      ts-essentials:
        specifier: ^9.3.2
        version: 9.3.2(typescript@5.1.6)
      xterm:
        specifier: ^5.2.1
        version: 5.2.1
      xterm-addon-canvas:
        specifier: ^0.4.0
        version: 0.4.0(xterm@5.2.1)
      xterm-addon-fit:
        specifier: ^0.7.0
        version: 0.7.0(xterm@5.2.1)
      xterm-addon-ligatures:
        specifier: ^0.6.0
        version: 0.6.0(xterm@5.2.1)
      xterm-addon-search:
        specifier: ^0.12.0
        version: 0.12.0(xterm@5.2.1)
      xterm-addon-serialize:
        specifier: ^0.10.0
        version: 0.10.0(xterm@5.2.1)
      xterm-addon-unicode11:
        specifier: ^0.5.0
        version: 0.5.0(xterm@5.2.1)
      xterm-addon-web-links:
        specifier: ^0.8.0
        version: 0.8.0(xterm@5.2.1)
      xterm-addon-webgl:
        specifier: ^0.15.0
        version: 0.15.0(xterm@5.2.1)
    devDependencies:
      '@changesets/cli':
        specifier: ^2.26.2
        version: 2.26.2
      '@polyipseity/obsidian':
        specifier: ^1.2.8
        version: 1.2.8(@codemirror/state@6.2.1)(@codemirror/view@6.16.0)
      '@tsconfig/esm':
        specifier: ^1.0.4
        version: 1.0.4
      '@tsconfig/node16':
        specifier: ^16.1.0
        version: 16.1.0
      '@tsconfig/recommended':
        specifier: ^1.0.2
        version: 1.0.2
      '@tsconfig/strictest':
        specifier: ^2.0.1
        version: 2.0.1
      '@types/ansi-escape-sequences':
        specifier: ^4.0.0
        version: 4.0.0
      '@types/async-lock':
        specifier: ^1.4.0
        version: 1.4.0
      '@types/browser-util-inspect':
        specifier: ^0.2.1
        version: 0.2.1
      '@types/estree':
        specifier: ^1.0.1
        version: 1.0.1
      '@types/lodash-es':
        specifier: ^4.17.8
        version: 4.17.8
      '@types/node':
        specifier: ^20.5.0
        version: 20.5.0
      '@types/semver':
        specifier: ^7.5.0
        version: 7.5.0
      '@typescript-eslint/eslint-plugin':
        specifier: ^6.4.0
        version: 6.4.0(@typescript-eslint/parser@6.4.0)(eslint@8.47.0)(typescript@5.1.6)
      '@typescript-eslint/parser':
        specifier: ^6.4.0
        version: 6.4.0(eslint@8.47.0)(typescript@5.1.6)
      builtin-modules:
        specifier: ^3.3.0
        version: 3.3.0
      esbuild:
        specifier: ^0.19.2
        version: 0.19.2
      esbuild-compress:
        specifier: ^2.0.0
        version: 2.0.0(esbuild@0.19.2)
      esbuild-plugin-globals:
        specifier: ^0.2.0
        version: 0.2.0
      esbuild-plugin-text-replace:
        specifier: ^1.3.0
        version: 1.3.0
      eslint:
        specifier: ^8.47.0
        version: 8.47.0
      eslint-import-resolver-typescript:
        specifier: ^3.6.0
        version: 3.6.0(@typescript-eslint/parser@6.4.0)(eslint-plugin-import@2.28.0)(eslint@8.47.0)
      eslint-plugin-import:
        specifier: ^2.28.0
        version: 2.28.0(@typescript-eslint/parser@6.4.0)(eslint-import-resolver-typescript@3.6.0)(eslint@8.47.0)
      p-lazy:
        specifier: ^4.0.0
        version: 4.0.0
      tslib:
        specifier: ^2.6.1
        version: 2.6.1
      typescript:
        specifier: ^5.1.6
        version: 5.1.6

packages:

  /@aashutoshrathi/word-wrap@1.2.6:
    resolution: {integrity: sha512-1Yjs2SvM8TflER/OD3cOjhWWOZb58A2t7wpE2S9XfBYTiIl+XFhQG2bjy4Pu1I+EAlCNUzRDYDdFwFYUKvXcIA==}
    engines: {node: '>=0.10.0'}
    dev: true

  /@babel/code-frame@7.22.10:
    resolution: {integrity: sha512-/KKIMG4UEL35WmI9OlvMhurwtytjvXoFcGNrOvyG9zIzA8YmPjVtIZUf7b05+TPO7G7/GEmLHDaoCgACHl9hhA==}
    engines: {node: '>=6.9.0'}
    dependencies:
      '@babel/highlight': 7.22.10
      chalk: 2.4.2
    dev: true

  /@babel/helper-validator-identifier@7.22.5:
    resolution: {integrity: sha512-aJXu+6lErq8ltp+JhkJUfk1MTGyuA4v7f3pA+BJ5HLfNC6nAQ0Cpi9uOquUj8Hehg0aUiHzWQbOVJGao6ztBAQ==}
    engines: {node: '>=6.9.0'}
    dev: true

  /@babel/highlight@7.22.10:
    resolution: {integrity: sha512-78aUtVcT7MUscr0K5mIEnkwxPE0MaxkR5RxRwuHaQ+JuU5AmTPhY+do2mdzVTnIJJpyBglql2pehuBIWHug+WQ==}
    engines: {node: '>=6.9.0'}
    dependencies:
      '@babel/helper-validator-identifier': 7.22.5
      chalk: 2.4.2
      js-tokens: 4.0.0
    dev: true

  /@babel/runtime@7.22.10:
    resolution: {integrity: sha512-21t/fkKLMZI4pqP2wlmsQAWnYW1PDyKyyUV4vCi+B25ydmdaYTKXPwCj0BzSUnZf4seIiYvSA3jcZ3gdsMFkLQ==}
    engines: {node: '>=6.9.0'}
    dependencies:
      regenerator-runtime: 0.14.0

  /@capacitor/core@5.2.2:
    resolution: {integrity: sha512-3jKECZC5+YD2rljMZm1e/K3AYyoxUmLDZCyofTPbRYPBSI0wJh5ZCkX+XIGzNM0o/Wokl3Voa1JB8xsLC0MPxA==}
    dependencies:
      tslib: 2.6.1
    dev: false

  /@capacitor/filesystem@5.1.2(@capacitor/core@5.2.2):
    resolution: {integrity: sha512-5gWcixfRfYXF/iwNQ7t0tDRITHMHgB6KeCXX7wd21cGhJJ4DtbxJa4AdK9qyD/EHD3RRCyb9thSiw7eKwfYrtA==}
    peerDependencies:
      '@capacitor/core': ^5.1.1
    dependencies:
      '@capacitor/core': 5.2.2
    dev: false

  /@changesets/apply-release-plan@6.1.4:
    resolution: {integrity: sha512-FMpKF1fRlJyCZVYHr3CbinpZZ+6MwvOtWUuO8uo+svcATEoc1zRDcj23pAurJ2TZ/uVz1wFHH6K3NlACy0PLew==}
    dependencies:
      '@babel/runtime': 7.22.10
      '@changesets/config': 2.3.1
      '@changesets/get-version-range-type': 0.3.2
      '@changesets/git': 2.0.0
      '@changesets/types': 5.2.1
      '@manypkg/get-packages': 1.1.3
      detect-indent: 6.1.0
      fs-extra: 7.0.1
      lodash.startcase: 4.4.0
      outdent: 0.5.0
      prettier: 2.8.8
      resolve-from: 5.0.0
      semver: 7.5.4
    dev: true

  /@changesets/assemble-release-plan@5.2.4:
    resolution: {integrity: sha512-xJkWX+1/CUaOUWTguXEbCDTyWJFECEhmdtbkjhn5GVBGxdP/JwaHBIU9sW3FR6gD07UwZ7ovpiPclQZs+j+mvg==}
    dependencies:
      '@babel/runtime': 7.22.10
      '@changesets/errors': 0.1.4
      '@changesets/get-dependents-graph': 1.3.6
      '@changesets/types': 5.2.1
      '@manypkg/get-packages': 1.1.3
      semver: 7.5.4
    dev: true

  /@changesets/changelog-git@0.1.14:
    resolution: {integrity: sha512-+vRfnKtXVWsDDxGctOfzJsPhaCdXRYoe+KyWYoq5X/GqoISREiat0l3L8B0a453B2B4dfHGcZaGyowHbp9BSaA==}
    dependencies:
      '@changesets/types': 5.2.1
    dev: true

  /@changesets/cli@2.26.2:
    resolution: {integrity: sha512-dnWrJTmRR8bCHikJHl9b9HW3gXACCehz4OasrXpMp7sx97ECuBGGNjJhjPhdZNCvMy9mn4BWdplI323IbqsRig==}
    hasBin: true
    dependencies:
      '@babel/runtime': 7.22.10
      '@changesets/apply-release-plan': 6.1.4
      '@changesets/assemble-release-plan': 5.2.4
      '@changesets/changelog-git': 0.1.14
      '@changesets/config': 2.3.1
      '@changesets/errors': 0.1.4
      '@changesets/get-dependents-graph': 1.3.6
      '@changesets/get-release-plan': 3.0.17
      '@changesets/git': 2.0.0
      '@changesets/logger': 0.0.5
      '@changesets/pre': 1.0.14
      '@changesets/read': 0.5.9
      '@changesets/types': 5.2.1
      '@changesets/write': 0.2.3
      '@manypkg/get-packages': 1.1.3
      '@types/is-ci': 3.0.0
      '@types/semver': 7.5.0
      ansi-colors: 4.1.3
      chalk: 2.4.2
      enquirer: 2.4.1
      external-editor: 3.1.0
      fs-extra: 7.0.1
      human-id: 1.0.2
      is-ci: 3.0.1
      meow: 6.1.1
      outdent: 0.5.0
      p-limit: 2.3.0
      preferred-pm: 3.0.3
      resolve-from: 5.0.0
      semver: 7.5.4
      spawndamnit: 2.0.0
      term-size: 2.2.1
      tty-table: 4.2.1
    dev: true

  /@changesets/config@2.3.1:
    resolution: {integrity: sha512-PQXaJl82CfIXddUOppj4zWu+987GCw2M+eQcOepxN5s+kvnsZOwjEJO3DH9eVy+OP6Pg/KFEWdsECFEYTtbg6w==}
    dependencies:
      '@changesets/errors': 0.1.4
      '@changesets/get-dependents-graph': 1.3.6
      '@changesets/logger': 0.0.5
      '@changesets/types': 5.2.1
      '@manypkg/get-packages': 1.1.3
      fs-extra: 7.0.1
      micromatch: 4.0.5
    dev: true

  /@changesets/errors@0.1.4:
    resolution: {integrity: sha512-HAcqPF7snsUJ/QzkWoKfRfXushHTu+K5KZLJWPb34s4eCZShIf8BFO3fwq6KU8+G7L5KdtN2BzQAXOSXEyiY9Q==}
    dependencies:
      extendable-error: 0.1.7
    dev: true

  /@changesets/get-dependents-graph@1.3.6:
    resolution: {integrity: sha512-Q/sLgBANmkvUm09GgRsAvEtY3p1/5OCzgBE5vX3vgb5CvW0j7CEljocx5oPXeQSNph6FXulJlXV3Re/v3K3P3Q==}
    dependencies:
      '@changesets/types': 5.2.1
      '@manypkg/get-packages': 1.1.3
      chalk: 2.4.2
      fs-extra: 7.0.1
      semver: 7.5.4
    dev: true

  /@changesets/get-release-plan@3.0.17:
    resolution: {integrity: sha512-6IwKTubNEgoOZwDontYc2x2cWXfr6IKxP3IhKeK+WjyD6y3M4Gl/jdQvBw+m/5zWILSOCAaGLu2ZF6Q+WiPniw==}
    dependencies:
      '@babel/runtime': 7.22.10
      '@changesets/assemble-release-plan': 5.2.4
      '@changesets/config': 2.3.1
      '@changesets/pre': 1.0.14
      '@changesets/read': 0.5.9
      '@changesets/types': 5.2.1
      '@manypkg/get-packages': 1.1.3
    dev: true

  /@changesets/get-version-range-type@0.3.2:
    resolution: {integrity: sha512-SVqwYs5pULYjYT4op21F2pVbcrca4qA/bAA3FmFXKMN7Y+HcO8sbZUTx3TAy2VXulP2FACd1aC7f2nTuqSPbqg==}
    dev: true

  /@changesets/git@2.0.0:
    resolution: {integrity: sha512-enUVEWbiqUTxqSnmesyJGWfzd51PY4H7mH9yUw0hPVpZBJ6tQZFMU3F3mT/t9OJ/GjyiM4770i+sehAn6ymx6A==}
    dependencies:
      '@babel/runtime': 7.22.10
      '@changesets/errors': 0.1.4
      '@changesets/types': 5.2.1
      '@manypkg/get-packages': 1.1.3
      is-subdir: 1.2.0
      micromatch: 4.0.5
      spawndamnit: 2.0.0
    dev: true

  /@changesets/logger@0.0.5:
    resolution: {integrity: sha512-gJyZHomu8nASHpaANzc6bkQMO9gU/ib20lqew1rVx753FOxffnCrJlGIeQVxNWCqM+o6OOleCo/ivL8UAO5iFw==}
    dependencies:
      chalk: 2.4.2
    dev: true

  /@changesets/parse@0.3.16:
    resolution: {integrity: sha512-127JKNd167ayAuBjUggZBkmDS5fIKsthnr9jr6bdnuUljroiERW7FBTDNnNVyJ4l69PzR57pk6mXQdtJyBCJKg==}
    dependencies:
      '@changesets/types': 5.2.1
      js-yaml: 3.14.1
    dev: true

  /@changesets/pre@1.0.14:
    resolution: {integrity: sha512-dTsHmxQWEQekHYHbg+M1mDVYFvegDh9j/kySNuDKdylwfMEevTeDouR7IfHNyVodxZXu17sXoJuf2D0vi55FHQ==}
    dependencies:
      '@babel/runtime': 7.22.10
      '@changesets/errors': 0.1.4
      '@changesets/types': 5.2.1
      '@manypkg/get-packages': 1.1.3
      fs-extra: 7.0.1
    dev: true

  /@changesets/read@0.5.9:
    resolution: {integrity: sha512-T8BJ6JS6j1gfO1HFq50kU3qawYxa4NTbI/ASNVVCBTsKquy2HYwM9r7ZnzkiMe8IEObAJtUVGSrePCOxAK2haQ==}
    dependencies:
      '@babel/runtime': 7.22.10
      '@changesets/git': 2.0.0
      '@changesets/logger': 0.0.5
      '@changesets/parse': 0.3.16
      '@changesets/types': 5.2.1
      chalk: 2.4.2
      fs-extra: 7.0.1
      p-filter: 2.1.0
    dev: true

  /@changesets/types@4.1.0:
    resolution: {integrity: sha512-LDQvVDv5Kb50ny2s25Fhm3d9QSZimsoUGBsUioj6MC3qbMUCuC8GPIvk/M6IvXx3lYhAs0lwWUQLb+VIEUCECw==}
    dev: true

  /@changesets/types@5.2.1:
    resolution: {integrity: sha512-myLfHbVOqaq9UtUKqR/nZA/OY7xFjQMdfgfqeZIBK4d0hA6pgxArvdv8M+6NUzzBsjWLOtvApv8YHr4qM+Kpfg==}
    dev: true

  /@changesets/write@0.2.3:
    resolution: {integrity: sha512-Dbamr7AIMvslKnNYsLFafaVORx4H0pvCA2MHqgtNCySMe1blImEyAEOzDmcgKAkgz4+uwoLz7demIrX+JBr/Xw==}
    dependencies:
      '@babel/runtime': 7.22.10
      '@changesets/types': 5.2.1
      fs-extra: 7.0.1
      human-id: 1.0.2
      prettier: 2.8.8
    dev: true

  /@codemirror/state@6.2.1:
    resolution: {integrity: sha512-RupHSZ8+OjNT38zU9fKH2sv+Dnlr8Eb8sl4NOnnqz95mCFTZUaiRP8Xv5MeeaG0px2b8Bnfe7YGwCV3nsBhbuw==}

  /@codemirror/view@6.16.0:
    resolution: {integrity: sha512-1Z2HkvkC3KR/oEZVuW9Ivmp8TWLzGEd8T8TA04TTwPvqogfkHBdYSlflytDOqmkUxM2d1ywTg7X2dU5mC+SXvg==}
    dependencies:
      '@codemirror/state': 6.2.1
      style-mod: 4.0.3
      w3c-keyname: 2.2.8

  /@esbuild/android-arm64@0.19.2:
    resolution: {integrity: sha512-lsB65vAbe90I/Qe10OjkmrdxSX4UJDjosDgb8sZUKcg3oefEuW2OT2Vozz8ef7wrJbMcmhvCC+hciF8jY/uAkw==}
    engines: {node: '>=12'}
    cpu: [arm64]
    os: [android]
    requiresBuild: true
    dev: true
    optional: true

  /@esbuild/android-arm@0.19.2:
    resolution: {integrity: sha512-tM8yLeYVe7pRyAu9VMi/Q7aunpLwD139EY1S99xbQkT4/q2qa6eA4ige/WJQYdJ8GBL1K33pPFhPfPdJ/WzT8Q==}
    engines: {node: '>=12'}
    cpu: [arm]
    os: [android]
    requiresBuild: true
    dev: true
    optional: true

  /@esbuild/android-x64@0.19.2:
    resolution: {integrity: sha512-qK/TpmHt2M/Hg82WXHRc/W/2SGo/l1thtDHZWqFq7oi24AjZ4O/CpPSu6ZuYKFkEgmZlFoa7CooAyYmuvnaG8w==}
    engines: {node: '>=12'}
    cpu: [x64]
    os: [android]
    requiresBuild: true
    dev: true
    optional: true

  /@esbuild/darwin-arm64@0.19.2:
    resolution: {integrity: sha512-Ora8JokrvrzEPEpZO18ZYXkH4asCdc1DLdcVy8TGf5eWtPO1Ie4WroEJzwI52ZGtpODy3+m0a2yEX9l+KUn0tA==}
    engines: {node: '>=12'}
    cpu: [arm64]
    os: [darwin]
    requiresBuild: true
    dev: true
    optional: true

  /@esbuild/darwin-x64@0.19.2:
    resolution: {integrity: sha512-tP+B5UuIbbFMj2hQaUr6EALlHOIOmlLM2FK7jeFBobPy2ERdohI4Ka6ZFjZ1ZYsrHE/hZimGuU90jusRE0pwDw==}
    engines: {node: '>=12'}
    cpu: [x64]
    os: [darwin]
    requiresBuild: true
    dev: true
    optional: true

  /@esbuild/freebsd-arm64@0.19.2:
    resolution: {integrity: sha512-YbPY2kc0acfzL1VPVK6EnAlig4f+l8xmq36OZkU0jzBVHcOTyQDhnKQaLzZudNJQyymd9OqQezeaBgkTGdTGeQ==}
    engines: {node: '>=12'}
    cpu: [arm64]
    os: [freebsd]
    requiresBuild: true
    dev: true
    optional: true

  /@esbuild/freebsd-x64@0.19.2:
    resolution: {integrity: sha512-nSO5uZT2clM6hosjWHAsS15hLrwCvIWx+b2e3lZ3MwbYSaXwvfO528OF+dLjas1g3bZonciivI8qKR/Hm7IWGw==}
    engines: {node: '>=12'}
    cpu: [x64]
    os: [freebsd]
    requiresBuild: true
    dev: true
    optional: true

  /@esbuild/linux-arm64@0.19.2:
    resolution: {integrity: sha512-ig2P7GeG//zWlU0AggA3pV1h5gdix0MA3wgB+NsnBXViwiGgY77fuN9Wr5uoCrs2YzaYfogXgsWZbm+HGr09xg==}
    engines: {node: '>=12'}
    cpu: [arm64]
    os: [linux]
    requiresBuild: true
    dev: true
    optional: true

  /@esbuild/linux-arm@0.19.2:
    resolution: {integrity: sha512-Odalh8hICg7SOD7XCj0YLpYCEc+6mkoq63UnExDCiRA2wXEmGlK5JVrW50vZR9Qz4qkvqnHcpH+OFEggO3PgTg==}
    engines: {node: '>=12'}
    cpu: [arm]
    os: [linux]
    requiresBuild: true
    dev: true
    optional: true

  /@esbuild/linux-ia32@0.19.2:
    resolution: {integrity: sha512-mLfp0ziRPOLSTek0Gd9T5B8AtzKAkoZE70fneiiyPlSnUKKI4lp+mGEnQXcQEHLJAcIYDPSyBvsUbKUG2ri/XQ==}
    engines: {node: '>=12'}
    cpu: [ia32]
    os: [linux]
    requiresBuild: true
    dev: true
    optional: true

  /@esbuild/linux-loong64@0.19.2:
    resolution: {integrity: sha512-hn28+JNDTxxCpnYjdDYVMNTR3SKavyLlCHHkufHV91fkewpIyQchS1d8wSbmXhs1fiYDpNww8KTFlJ1dHsxeSw==}
    engines: {node: '>=12'}
    cpu: [loong64]
    os: [linux]
    requiresBuild: true
    dev: true
    optional: true

  /@esbuild/linux-mips64el@0.19.2:
    resolution: {integrity: sha512-KbXaC0Sejt7vD2fEgPoIKb6nxkfYW9OmFUK9XQE4//PvGIxNIfPk1NmlHmMg6f25x57rpmEFrn1OotASYIAaTg==}
    engines: {node: '>=12'}
    cpu: [mips64el]
    os: [linux]
    requiresBuild: true
    dev: true
    optional: true

  /@esbuild/linux-ppc64@0.19.2:
    resolution: {integrity: sha512-dJ0kE8KTqbiHtA3Fc/zn7lCd7pqVr4JcT0JqOnbj4LLzYnp+7h8Qi4yjfq42ZlHfhOCM42rBh0EwHYLL6LEzcw==}
    engines: {node: '>=12'}
    cpu: [ppc64]
    os: [linux]
    requiresBuild: true
    dev: true
    optional: true

  /@esbuild/linux-riscv64@0.19.2:
    resolution: {integrity: sha512-7Z/jKNFufZ/bbu4INqqCN6DDlrmOTmdw6D0gH+6Y7auok2r02Ur661qPuXidPOJ+FSgbEeQnnAGgsVynfLuOEw==}
    engines: {node: '>=12'}
    cpu: [riscv64]
    os: [linux]
    requiresBuild: true
    dev: true
    optional: true

  /@esbuild/linux-s390x@0.19.2:
    resolution: {integrity: sha512-U+RinR6aXXABFCcAY4gSlv4CL1oOVvSSCdseQmGO66H+XyuQGZIUdhG56SZaDJQcLmrSfRmx5XZOWyCJPRqS7g==}
    engines: {node: '>=12'}
    cpu: [s390x]
    os: [linux]
    requiresBuild: true
    dev: true
    optional: true

  /@esbuild/linux-x64@0.19.2:
    resolution: {integrity: sha512-oxzHTEv6VPm3XXNaHPyUTTte+3wGv7qVQtqaZCrgstI16gCuhNOtBXLEBkBREP57YTd68P0VgDgG73jSD8bwXQ==}
    engines: {node: '>=12'}
    cpu: [x64]
    os: [linux]
    requiresBuild: true
    dev: true
    optional: true

  /@esbuild/netbsd-x64@0.19.2:
    resolution: {integrity: sha512-WNa5zZk1XpTTwMDompZmvQLHszDDDN7lYjEHCUmAGB83Bgs20EMs7ICD+oKeT6xt4phV4NDdSi/8OfjPbSbZfQ==}
    engines: {node: '>=12'}
    cpu: [x64]
    os: [netbsd]
    requiresBuild: true
    dev: true
    optional: true

  /@esbuild/openbsd-x64@0.19.2:
    resolution: {integrity: sha512-S6kI1aT3S++Dedb7vxIuUOb3oAxqxk2Rh5rOXOTYnzN8JzW1VzBd+IqPiSpgitu45042SYD3HCoEyhLKQcDFDw==}
    engines: {node: '>=12'}
    cpu: [x64]
    os: [openbsd]
    requiresBuild: true
    dev: true
    optional: true

  /@esbuild/sunos-x64@0.19.2:
    resolution: {integrity: sha512-VXSSMsmb+Z8LbsQGcBMiM+fYObDNRm8p7tkUDMPG/g4fhFX5DEFmjxIEa3N8Zr96SjsJ1woAhF0DUnS3MF3ARw==}
    engines: {node: '>=12'}
    cpu: [x64]
    os: [sunos]
    requiresBuild: true
    dev: true
    optional: true

  /@esbuild/win32-arm64@0.19.2:
    resolution: {integrity: sha512-5NayUlSAyb5PQYFAU9x3bHdsqB88RC3aM9lKDAz4X1mo/EchMIT1Q+pSeBXNgkfNmRecLXA0O8xP+x8V+g/LKg==}
    engines: {node: '>=12'}
    cpu: [arm64]
    os: [win32]
    requiresBuild: true
    dev: true
    optional: true

  /@esbuild/win32-ia32@0.19.2:
    resolution: {integrity: sha512-47gL/ek1v36iN0wL9L4Q2MFdujR0poLZMJwhO2/N3gA89jgHp4MR8DKCmwYtGNksbfJb9JoTtbkoe6sDhg2QTA==}
    engines: {node: '>=12'}
    cpu: [ia32]
    os: [win32]
    requiresBuild: true
    dev: true
    optional: true

  /@esbuild/win32-x64@0.19.2:
    resolution: {integrity: sha512-tcuhV7ncXBqbt/Ybf0IyrMcwVOAPDckMK9rXNHtF17UTK18OKLpg08glminN06pt2WCoALhXdLfSPbVvK/6fxw==}
    engines: {node: '>=12'}
    cpu: [x64]
    os: [win32]
    requiresBuild: true
    dev: true
    optional: true

  /@eslint-community/eslint-utils@4.4.0(eslint@8.47.0):
    resolution: {integrity: sha512-1/sA4dwrzBAyeUoQ6oxahHKmrZvsnLCg4RfxW3ZFGGmQkSNQPFNLV9CUEFQP1x9EYXHTo5p6xdhZM1Ne9p/AfA==}
    engines: {node: ^12.22.0 || ^14.17.0 || >=16.0.0}
    peerDependencies:
      eslint: ^6.0.0 || ^7.0.0 || >=8.0.0
    dependencies:
      eslint: 8.47.0
<<<<<<< HEAD
      eslint-visitor-keys: 3.4.3
=======
      eslint-visitor-keys: 3.4.2
>>>>>>> f1bf657e
    dev: true

  /@eslint-community/regexpp@4.6.2:
    resolution: {integrity: sha512-pPTNuaAG3QMH+buKyBIGJs3g/S5y0caxw0ygM3YyE6yJFySwiGGSzA+mM3KJ8QQvzeLh3blwgSonkFjgQdxzMw==}
    engines: {node: ^12.0.0 || ^14.0.0 || >=16.0.0}
    dev: true

  /@eslint/eslintrc@2.1.2:
    resolution: {integrity: sha512-+wvgpDsrB1YqAMdEUCcnTlpfVBH7Vqn6A/NT3D8WVXFIaKMlErPIZT3oCIAVCOtarRpMtelZLqJeU3t7WY6X6g==}
    engines: {node: ^12.22.0 || ^14.17.0 || >=16.0.0}
    dependencies:
      ajv: 6.12.6
      debug: 4.3.4
      espree: 9.6.1
      globals: 13.20.0
      ignore: 5.2.4
      import-fresh: 3.3.0
      js-yaml: 4.1.0
      minimatch: 3.1.2
      strip-json-comments: 3.1.1
    transitivePeerDependencies:
      - supports-color
    dev: true

  /@eslint/js@8.47.0:
    resolution: {integrity: sha512-P6omY1zv5MItm93kLM8s2vr1HICJH8v0dvddDhysbIuZ+vcjOHg5Zbkf1mTkcmi2JA9oBG2anOkRnW8WJTS8Og==}
    engines: {node: ^12.22.0 || ^14.17.0 || >=16.0.0}
    dev: true

  /@humanwhocodes/config-array@0.11.10:
    resolution: {integrity: sha512-KVVjQmNUepDVGXNuoRRdmmEjruj0KfiGSbS8LVc12LMsWDQzRXJ0qdhN8L8uUigKpfEHRhlaQFY0ib1tnUbNeQ==}
    engines: {node: '>=10.10.0'}
    dependencies:
      '@humanwhocodes/object-schema': 1.2.1
      debug: 4.3.4
      minimatch: 3.1.2
    transitivePeerDependencies:
      - supports-color
    dev: true

  /@humanwhocodes/module-importer@1.0.1:
    resolution: {integrity: sha512-bxveV4V8v5Yb4ncFTT3rPSgZBOpCkjfK0y4oVVVJwIuDVBRMDXrPyXRL988i5ap9m9bnyEEjWfm5WkBmtffLfA==}
    engines: {node: '>=12.22'}
    dev: true

  /@humanwhocodes/object-schema@1.2.1:
    resolution: {integrity: sha512-ZnQMnLV4e7hDlUvw8H+U8ASL02SS2Gn6+9Ac3wGGLIe7+je2AeAOxPY+izIPJDfFDb7eDjev0Us8MO1iFRN8hA==}
    dev: true

  /@jridgewell/resolve-uri@3.1.1:
    resolution: {integrity: sha512-dSYZh7HhCDtCKm4QakX0xFpsRDqjjtZf/kjI/v3T3Nwt5r8/qz/M19F9ySyOqU94SXBmeG9ttTul+YnR4LOxFA==}
    engines: {node: '>=6.0.0'}
    dev: false

  /@jridgewell/sourcemap-codec@1.4.15:
    resolution: {integrity: sha512-eF2rxCRulEKXHTRiDrDy6erMYWqNw4LPdQ8UQA4huuxaQsVeRPFl2oM8oDGxMFhJUWZf9McpLtJasDDZb/Bpeg==}
    dev: false

  /@jridgewell/trace-mapping@0.3.19:
    resolution: {integrity: sha512-kf37QtfW+Hwx/buWGMPcR60iF9ziHa6r/CZJIHbmcm4+0qrXiVdxegAH0F6yddEVQ7zdkjcGCgCzUu+BcbhQxw==}
    dependencies:
      '@jridgewell/resolve-uri': 3.1.1
      '@jridgewell/sourcemap-codec': 1.4.15
    dev: false

  /@manypkg/find-root@1.1.0:
    resolution: {integrity: sha512-mki5uBvhHzO8kYYix/WRy2WX8S3B5wdVSc9D6KcU5lQNglP2yt58/VfLuAK49glRXChosY8ap2oJ1qgma3GUVA==}
    dependencies:
      '@babel/runtime': 7.22.10
      '@types/node': 12.20.55
      find-up: 4.1.0
      fs-extra: 8.1.0
    dev: true

  /@manypkg/get-packages@1.1.3:
    resolution: {integrity: sha512-fo+QhuU3qE/2TQMQmbVMqaQ6EWbMhi4ABWP+O4AM1NqPBuy0OrApV5LO6BrrgnhtAHS2NH6RrVk9OL181tTi8A==}
    dependencies:
      '@babel/runtime': 7.22.10
      '@changesets/types': 4.1.0
      '@manypkg/find-root': 1.1.0
      fs-extra: 8.1.0
      globby: 11.1.0
      read-yaml-file: 1.1.0
    dev: true

  /@nodelib/fs.scandir@2.1.5:
    resolution: {integrity: sha512-vq24Bq3ym5HEQm2NKCr3yXDwjc7vTsEThRDnkp2DK9p1uqLR+DHurm/NOTo0KG7HYHU7eppKZj3MyqYuMBf62g==}
    engines: {node: '>= 8'}
    dependencies:
      '@nodelib/fs.stat': 2.0.5
      run-parallel: 1.2.0
    dev: true

  /@nodelib/fs.stat@2.0.5:
    resolution: {integrity: sha512-RkhPPp2zrqDAQA/2jNhnztcPAlv64XdhIp7a7454A5ovI7Bukxgt7MX7udwAu3zg1DcpPU0rz3VV1SeaqvY4+A==}
    engines: {node: '>= 8'}
    dev: true

  /@nodelib/fs.walk@1.2.8:
    resolution: {integrity: sha512-oGB+UxlgWcgQkgwo8GcEGwemoTFt3FIO9ababBmaGwXIoBKZ+GTy0pP185beGg7Llih/NSHSV2XAs1lnznocSg==}
    engines: {node: '>= 8'}
    dependencies:
      '@nodelib/fs.scandir': 2.1.5
      fastq: 1.15.0
    dev: true

  /@polyipseity/obsidian-plugin-library@1.16.0(@capacitor/core@5.2.2)(@codemirror/state@6.2.1)(@codemirror/view@6.16.0)(typescript@5.1.6):
    resolution: {integrity: sha512-0Io8dYE08wagQj2aUevyWVxEnRTeBVkBO6twnCXLzZPQHWeWvw0gzp4hRt6Pa8TQbECZWvfUPFWvKDrgRq8viA==}
    dependencies:
      '@capacitor/filesystem': 5.1.2(@capacitor/core@5.2.2)
      '@jridgewell/trace-mapping': 0.3.19
      async-lock: 1.4.0
      browser-util-inspect: 0.2.0
      convert-source-map: 2.0.0
      deep-equal: 2.2.2
      file-saver: 2.0.5
      i18next: 23.4.4
      i18next-resources-to-backend: 1.1.4
      lodash-es: 4.17.21
      lucide: 0.268.0
      monkey-around: 2.3.0
      obsidian: 1.2.8(@codemirror/state@6.2.1)(@codemirror/view@6.16.0)
      p-lazy: 4.0.0
      semver: 7.5.4
      source-map: 0.7.4
      svelte: 3.59.2
      ts-deepmerge: 6.2.0
      ts-essentials: 9.3.2(typescript@5.1.6)
    transitivePeerDependencies:
      - '@capacitor/core'
      - '@codemirror/state'
      - '@codemirror/view'
      - typescript
    dev: false

  /@polyipseity/obsidian@1.2.8(@codemirror/state@6.2.1)(@codemirror/view@6.16.0):
    resolution: {integrity: sha512-rlXPpSAmZwxmcxsa163vl8eQMYq7gQwB+fx76NdvG3TC5ln7AG4uVRMfCyLfoePRYc8JxeJoUNujH0bgnePymA==}
    peerDependencies:
      '@codemirror/state': ^6.0.0
      '@codemirror/view': ^6.0.0
    dependencies:
      '@codemirror/state': 6.2.1
      '@codemirror/view': 6.16.0
      '@types/codemirror': 0.0.108
      moment: 2.29.4
    dev: true

  /@tsconfig/esm@1.0.4:
    resolution: {integrity: sha512-bix9CWljCxyD06nGQRDYdmTw0wevvEDyrLKjbDocGV31JQYbfqqgMV1yFeJ9aDgorKQ9yDLrak8poiggsB5Liw==}
    dev: true

  /@tsconfig/node16@16.1.0:
    resolution: {integrity: sha512-cfwhqrdZEKS+Iqu1OPDwmKsOV/eo7q4sPhWzOXc1rU77nnPFV3+77yPg8uKQ2e8eir6mERCvrKnd+EGa4qo4bQ==}
    dev: true

  /@tsconfig/recommended@1.0.2:
    resolution: {integrity: sha512-dbHBtbWBOjq0/otpopAE02NT2Cm05Qe2JsEKeCf/wjSYbI2hz8nCqnpnOJWHATgjDz4fd3dchs3Wy1gQGjfN6w==}
    dev: true

  /@tsconfig/strictest@2.0.1:
    resolution: {integrity: sha512-7JHHCbyCsGUxLd0pDbp24yz3zjxw2t673W5oAP6HCEdr/UUhaRhYd3SSnUsGCk+VnPVJVA4mXROzbhI+nyIk+w==}
    dev: true

  /@types/ansi-escape-sequences@4.0.0:
    resolution: {integrity: sha512-y9KJUf19SBowoaqhWdQNnErxFMNsKbuair2i3SGv5Su1ExLPAJz37iPXLHKIFQGYkHGxsSe45rNt8ZekXxJwUw==}
    dev: true

  /@types/async-lock@1.4.0:
    resolution: {integrity: sha512-2+rYSaWrpdbQG3SA0LmMT6YxWLrI81AqpMlSkw3QtFc2HGDufkweQSn30Eiev7x9LL0oyFrBqk1PXOnB9IEgKg==}
    dev: true

  /@types/browser-util-inspect@0.2.1:
    resolution: {integrity: sha512-elwTwQw+CCa+Ir3CUuLikop24S2fwQDIW1+2Vmyc4wj31OeNONdJtZeqP5LsBIZy4uB+N0WFycNoslkqBR1u9Q==}
    dev: true

  /@types/codemirror@0.0.108:
    resolution: {integrity: sha512-3FGFcus0P7C2UOGCNUVENqObEb4SFk+S8Dnxq7K6aIsLVs/vDtlangl3PEO0ykaKXyK56swVF6Nho7VsA44uhw==}
    dependencies:
      '@types/tern': 0.23.4

  /@types/estree@1.0.1:
    resolution: {integrity: sha512-LG4opVs2ANWZ1TJoKc937iMmNstM/d0ae1vNbnBvBhqCSezgVUOzcLCqbI5elV8Vy6WKwKjaqR+zO9VKirBBCA==}

  /@types/is-ci@3.0.0:
    resolution: {integrity: sha512-Q0Op0hdWbYd1iahB+IFNQcWXFq4O0Q5MwQP7uN0souuQ4rPg1vEYcnIOfr1gY+M+6rc8FGoRaBO1mOOvL29sEQ==}
    dependencies:
      ci-info: 3.8.0
    dev: true

  /@types/json-schema@7.0.12:
    resolution: {integrity: sha512-Hr5Jfhc9eYOQNPYO5WLDq/n4jqijdHNlDXjuAQkkt+mWdQR+XJToOHrsD4cPaMXpn6KO7y2+wM8AZEs8VpBLVA==}
    dev: true

  /@types/lodash-es@4.17.8:
    resolution: {integrity: sha512-euY3XQcZmIzSy7YH5+Unb3b2X12Wtk54YWINBvvGQ5SmMvwb11JQskGsfkH/5HXK77Kr8GF0wkVDIxzAisWtog==}
    dependencies:
      '@types/lodash': 4.14.196
    dev: true

  /@types/lodash@4.14.196:
    resolution: {integrity: sha512-22y3o88f4a94mKljsZcanlNWPzO0uBsBdzLAngf2tp533LzZcQzb6+eZPJ+vCTt+bqF2XnvT9gejTLsAcJAJyQ==}
    dev: true

  /@types/minimist@1.2.2:
    resolution: {integrity: sha512-jhuKLIRrhvCPLqwPcx6INqmKeiA5EWrsCOPhrlFSrbrmU4ZMPjj5Ul/oLCMDO98XRUIwVm78xICz4EPCektzeQ==}
    dev: true

  /@types/node@12.20.55:
    resolution: {integrity: sha512-J8xLz7q2OFulZ2cyGTLE1TbbZcjpno7FaN6zdJNrgAdrJ+DZzh/uFR6YrTb4C+nXakvud8Q4+rbhoIWlYQbUFQ==}
    dev: true

  /@types/node@20.5.0:
    resolution: {integrity: sha512-Mgq7eCtoTjT89FqNoTzzXg2XvCi5VMhRV6+I2aYanc6kQCBImeNaAYRs/DyoVqk1YEUJK5gN9VO7HRIdz4Wo3Q==}
    dev: true

  /@types/normalize-package-data@2.4.1:
    resolution: {integrity: sha512-Gj7cI7z+98M282Tqmp2K5EIsoouUEzbBJhQQzDE3jSIRk6r9gsz0oUokqIUR4u1R3dMHo0pDHM7sNOHyhulypw==}
    dev: true

  /@types/semver@7.5.0:
    resolution: {integrity: sha512-G8hZ6XJiHnuhQKR7ZmysCeJWE08o8T0AXtk5darsCaTVsYZhhgUrq53jizaR2FvsoeCwJhlmwTjkXBY5Pn/ZHw==}
    dev: true

  /@types/tern@0.23.4:
    resolution: {integrity: sha512-JAUw1iXGO1qaWwEOzxTKJZ/5JxVeON9kvGZ/osgZaJImBnyjyn0cjovPsf6FNLmyGY8Vw9DoXZCMlfMkMwHRWg==}
    dependencies:
      '@types/estree': 1.0.1

  /@typescript-eslint/eslint-plugin@6.4.0(@typescript-eslint/parser@6.4.0)(eslint@8.47.0)(typescript@5.1.6):
    resolution: {integrity: sha512-62o2Hmc7Gs3p8SLfbXcipjWAa6qk2wZGChXG2JbBtYpwSRmti/9KHLqfbLs9uDigOexG+3PaQ9G2g3201FWLKg==}
    engines: {node: ^16.0.0 || >=18.0.0}
    peerDependencies:
      '@typescript-eslint/parser': ^6.0.0 || ^6.0.0-alpha
      eslint: ^7.0.0 || ^8.0.0
      typescript: '*'
    peerDependenciesMeta:
      typescript:
        optional: true
    dependencies:
      '@eslint-community/regexpp': 4.6.2
<<<<<<< HEAD
      '@typescript-eslint/parser': 6.3.0(eslint@8.47.0)(typescript@5.1.6)
      '@typescript-eslint/scope-manager': 6.3.0
      '@typescript-eslint/type-utils': 6.3.0(eslint@8.47.0)(typescript@5.1.6)
      '@typescript-eslint/utils': 6.3.0(eslint@8.47.0)(typescript@5.1.6)
      '@typescript-eslint/visitor-keys': 6.3.0
=======
      '@typescript-eslint/parser': 6.4.0(eslint@8.47.0)(typescript@5.1.6)
      '@typescript-eslint/scope-manager': 6.4.0
      '@typescript-eslint/type-utils': 6.4.0(eslint@8.47.0)(typescript@5.1.6)
      '@typescript-eslint/utils': 6.4.0(eslint@8.47.0)(typescript@5.1.6)
      '@typescript-eslint/visitor-keys': 6.4.0
>>>>>>> f1bf657e
      debug: 4.3.4
      eslint: 8.47.0
      graphemer: 1.4.0
      ignore: 5.2.4
      natural-compare: 1.4.0
      semver: 7.5.4
      ts-api-utils: 1.0.1(typescript@5.1.6)
      typescript: 5.1.6
    transitivePeerDependencies:
      - supports-color
    dev: true

  /@typescript-eslint/parser@6.4.0(eslint@8.47.0)(typescript@5.1.6):
    resolution: {integrity: sha512-I1Ah1irl033uxjxO9Xql7+biL3YD7w9IU8zF+xlzD/YxY6a4b7DYA08PXUUCbm2sEljwJF6ERFy2kTGAGcNilg==}
    engines: {node: ^16.0.0 || >=18.0.0}
    peerDependencies:
      eslint: ^7.0.0 || ^8.0.0
      typescript: '*'
    peerDependenciesMeta:
      typescript:
        optional: true
    dependencies:
      '@typescript-eslint/scope-manager': 6.4.0
      '@typescript-eslint/types': 6.4.0
      '@typescript-eslint/typescript-estree': 6.4.0(typescript@5.1.6)
      '@typescript-eslint/visitor-keys': 6.4.0
      debug: 4.3.4
      eslint: 8.47.0
      typescript: 5.1.6
    transitivePeerDependencies:
      - supports-color
    dev: true

  /@typescript-eslint/scope-manager@6.4.0:
    resolution: {integrity: sha512-TUS7vaKkPWDVvl7GDNHFQMsMruD+zhkd3SdVW0d7b+7Zo+bd/hXJQ8nsiUZMi1jloWo6c9qt3B7Sqo+flC1nig==}
    engines: {node: ^16.0.0 || >=18.0.0}
    dependencies:
      '@typescript-eslint/types': 6.4.0
      '@typescript-eslint/visitor-keys': 6.4.0
    dev: true

  /@typescript-eslint/type-utils@6.4.0(eslint@8.47.0)(typescript@5.1.6):
    resolution: {integrity: sha512-TvqrUFFyGY0cX3WgDHcdl2/mMCWCDv/0thTtx/ODMY1QhEiyFtv/OlLaNIiYLwRpAxAtOLOY9SUf1H3Q3dlwAg==}
    engines: {node: ^16.0.0 || >=18.0.0}
    peerDependencies:
      eslint: ^7.0.0 || ^8.0.0
      typescript: '*'
    peerDependenciesMeta:
      typescript:
        optional: true
    dependencies:
      '@typescript-eslint/typescript-estree': 6.4.0(typescript@5.1.6)
      '@typescript-eslint/utils': 6.4.0(eslint@8.47.0)(typescript@5.1.6)
      debug: 4.3.4
      eslint: 8.47.0
      ts-api-utils: 1.0.1(typescript@5.1.6)
      typescript: 5.1.6
    transitivePeerDependencies:
      - supports-color
    dev: true

  /@typescript-eslint/types@6.4.0:
    resolution: {integrity: sha512-+FV9kVFrS7w78YtzkIsNSoYsnOtrYVnKWSTVXoL1761CsCRv5wpDOINgsXpxD67YCLZtVQekDDyaxfjVWUJmmg==}
    engines: {node: ^16.0.0 || >=18.0.0}
    dev: true

  /@typescript-eslint/typescript-estree@6.4.0(typescript@5.1.6):
    resolution: {integrity: sha512-iDPJArf/K2sxvjOR6skeUCNgHR/tCQXBsa+ee1/clRKr3olZjZ/dSkXPZjG6YkPtnW6p5D1egeEPMCW6Gn4yLA==}
    engines: {node: ^16.0.0 || >=18.0.0}
    peerDependencies:
      typescript: '*'
    peerDependenciesMeta:
      typescript:
        optional: true
    dependencies:
      '@typescript-eslint/types': 6.4.0
      '@typescript-eslint/visitor-keys': 6.4.0
      debug: 4.3.4
      globby: 11.1.0
      is-glob: 4.0.3
      semver: 7.5.4
      ts-api-utils: 1.0.1(typescript@5.1.6)
      typescript: 5.1.6
    transitivePeerDependencies:
      - supports-color
    dev: true

  /@typescript-eslint/utils@6.4.0(eslint@8.47.0)(typescript@5.1.6):
    resolution: {integrity: sha512-BvvwryBQpECPGo8PwF/y/q+yacg8Hn/2XS+DqL/oRsOPK+RPt29h5Ui5dqOKHDlbXrAeHUTnyG3wZA0KTDxRZw==}
    engines: {node: ^16.0.0 || >=18.0.0}
    peerDependencies:
      eslint: ^7.0.0 || ^8.0.0
    dependencies:
      '@eslint-community/eslint-utils': 4.4.0(eslint@8.47.0)
      '@types/json-schema': 7.0.12
      '@types/semver': 7.5.0
      '@typescript-eslint/scope-manager': 6.4.0
      '@typescript-eslint/types': 6.4.0
      '@typescript-eslint/typescript-estree': 6.4.0(typescript@5.1.6)
      eslint: 8.47.0
      semver: 7.5.4
    transitivePeerDependencies:
      - supports-color
      - typescript
    dev: true

  /@typescript-eslint/visitor-keys@6.4.0:
    resolution: {integrity: sha512-yJSfyT+uJm+JRDWYRYdCm2i+pmvXJSMtPR9Cq5/XQs4QIgNoLcoRtDdzsLbLsFM/c6um6ohQkg/MLxWvoIndJA==}
    engines: {node: ^16.0.0 || >=18.0.0}
    dependencies:
<<<<<<< HEAD
      '@typescript-eslint/types': 6.3.0
      eslint-visitor-keys: 3.4.2
=======
      '@typescript-eslint/types': 6.4.0
      eslint-visitor-keys: 3.4.3
>>>>>>> f1bf657e
    dev: true

  /acorn-jsx@5.3.2(acorn@8.10.0):
    resolution: {integrity: sha512-rq9s+JNhf0IChjtDXxllJ7g41oZk5SlXtp0LHwyA5cejwn7vKmKp4pPri6YEePv2PU65sAsegbXtIinmDFDXgQ==}
    peerDependencies:
      acorn: ^6.0.0 || ^7.0.0 || ^8.0.0
    dependencies:
      acorn: 8.10.0
    dev: true

  /acorn@8.10.0:
    resolution: {integrity: sha512-F0SAmZ8iUtS//m8DmCTA0jlh6TDKkHQyK6xc6V4KDTyZKA9dnvX9/3sRTVQrWm79glUAZbnmmNcdYwUIHWVybw==}
    engines: {node: '>=0.4.0'}
    hasBin: true

  /ajv@6.12.6:
    resolution: {integrity: sha512-j3fVLgvTo527anyYyJOGTYJbG+vnnQYvE0m5mmkc1TK+nxAppkCLMIL0aZ4dblVCNoGShhm+kzE4ZUykBoMg4g==}
    dependencies:
      fast-deep-equal: 3.1.3
      fast-json-stable-stringify: 2.1.0
      json-schema-traverse: 0.4.1
      uri-js: 4.4.1
    dev: true

  /ansi-colors@4.1.3:
    resolution: {integrity: sha512-/6w/C21Pm1A7aZitlI5Ni/2J6FFQN8i1Cvz3kHABAAbw93v/NlvKdVOqz7CCWz/3iv/JplRSEEZ83XION15ovw==}
    engines: {node: '>=6'}
    dev: true

  /ansi-escape-sequences@6.2.2:
    resolution: {integrity: sha512-mBPG9BZy4dMOJQ9BehU6ph8IKslvVppbqZ8APHnpfP+Hsx/hGow5PY46lSQL1vPPi1F5XTtO6p3GcH8O9c0cUg==}
    engines: {node: '>=12.17'}
    dependencies:
      array-back: 6.2.2
    dev: false

  /ansi-regex@5.0.1:
    resolution: {integrity: sha512-quJQXlTSUGL2LH9SUXo8VwsY4soanhgo6LNSm84E1LBcE8s3O0wpdiRzyR9z/ZZJMlMWv37qOOb9pdJlMUEKFQ==}
    engines: {node: '>=8'}
    dev: true

  /ansi-styles@3.2.1:
    resolution: {integrity: sha512-VT0ZI6kZRdTh8YyJw3SMbYm/u+NqfsAxEpWO0Pf9sq8/e94WxxOpPKx9FR1FlyCtOVDNOQ+8ntlqFxiRc+r5qA==}
    engines: {node: '>=4'}
    dependencies:
      color-convert: 1.9.3
    dev: true

  /ansi-styles@4.3.0:
    resolution: {integrity: sha512-zbB9rCJAT1rbjiVDb2hqKFHNYLxgtk8NURxZ3IZwD3F6NtxbXZQCnnSi1Lkx+IDohdPlFp222wVALIheZJQSEg==}
    engines: {node: '>=8'}
    dependencies:
      color-convert: 2.0.1
    dev: true

  /argparse@1.0.10:
    resolution: {integrity: sha512-o5Roy6tNG4SL/FOkCAN6RzjiakZS25RLYFrcMttJqbdd8BWrnA+fGz57iN5Pb06pvBGvl5gQ0B48dJlslXvoTg==}
    dependencies:
      sprintf-js: 1.0.3
    dev: true

  /argparse@2.0.1:
    resolution: {integrity: sha512-8+9WqebbFzpX9OR+Wa6O29asIogeRMzcGtAINdpMHHyAg10f05aSFVBbcEqGf/PXw1EjAZ+q2/bEBg3DvurK3Q==}
    dev: true

  /array-back@6.2.2:
    resolution: {integrity: sha512-gUAZ7HPyb4SJczXAMUXMGAvI976JoK3qEx9v1FTmeYuJj0IBiaKttG1ydtGKdkfqWkIkouke7nG8ufGy77+Cvw==}
    engines: {node: '>=12.17'}
    dev: false

  /array-buffer-byte-length@1.0.0:
    resolution: {integrity: sha512-LPuwb2P+NrQw3XhxGc36+XSvuBPopovXYTR9Ew++Du9Yb/bx5AzBfrIsBoj0EZUifjQU+sHL21sseZ3jerWO/A==}
    dependencies:
      call-bind: 1.0.2
      is-array-buffer: 3.0.2

  /array-includes@3.1.6:
    resolution: {integrity: sha512-sgTbLvL6cNnw24FnbaDyjmvddQ2ML8arZsgaJhoABMoplz/4QRhtrYS+alr1BUM1Bwp6dhx8vVCBSLG+StwOFw==}
    engines: {node: '>= 0.4'}
    dependencies:
      call-bind: 1.0.2
      define-properties: 1.2.0
      es-abstract: 1.22.1
      get-intrinsic: 1.2.1
      is-string: 1.0.7
    dev: true

  /array-union@2.1.0:
    resolution: {integrity: sha512-HGyxoOTYUyCM6stUe6EJgnd4EoewAI7zMdfqO+kGjnlZmBDz/cR5pf8r/cR4Wq60sL/p0IkcjUEEPwS3GFrIyw==}
    engines: {node: '>=8'}
    dev: true

  /array.prototype.findlastindex@1.2.2:
    resolution: {integrity: sha512-tb5thFFlUcp7NdNF6/MpDk/1r/4awWG1FIz3YqDf+/zJSTezBb+/5WViH41obXULHVpDzoiCLpJ/ZO9YbJMsdw==}
    engines: {node: '>= 0.4'}
    dependencies:
      call-bind: 1.0.2
      define-properties: 1.2.0
      es-abstract: 1.22.1
      es-shim-unscopables: 1.0.0
      get-intrinsic: 1.2.1
    dev: true

  /array.prototype.flat@1.3.1:
    resolution: {integrity: sha512-roTU0KWIOmJ4DRLmwKd19Otg0/mT3qPNt0Qb3GWW8iObuZXxrjB/pzn0R3hqpRSWg4HCwqx+0vwOnWnvlOyeIA==}
    engines: {node: '>= 0.4'}
    dependencies:
      call-bind: 1.0.2
      define-properties: 1.2.0
      es-abstract: 1.22.1
      es-shim-unscopables: 1.0.0
    dev: true

  /array.prototype.flatmap@1.3.1:
    resolution: {integrity: sha512-8UGn9O1FDVvMNB0UlLv4voxRMze7+FpHyF5mSMRjWHUMlpoDViniy05870VlxhfgTnLbpuwTzvD76MTtWxB/mQ==}
    engines: {node: '>= 0.4'}
    dependencies:
      call-bind: 1.0.2
      define-properties: 1.2.0
      es-abstract: 1.22.1
      es-shim-unscopables: 1.0.0
    dev: true

  /arraybuffer.prototype.slice@1.0.1:
    resolution: {integrity: sha512-09x0ZWFEjj4WD8PDbykUwo3t9arLn8NIzmmYEJFpYekOAQjpkGSyrQhNoRTcwwcFRu+ycWF78QZ63oWTqSjBcw==}
    engines: {node: '>= 0.4'}
    dependencies:
      array-buffer-byte-length: 1.0.0
      call-bind: 1.0.2
      define-properties: 1.2.0
      get-intrinsic: 1.2.1
      is-array-buffer: 3.0.2
      is-shared-array-buffer: 1.0.2
    dev: true

  /arrify@1.0.1:
    resolution: {integrity: sha512-3CYzex9M9FGQjCGMGyi6/31c8GJbgb0qGyrx5HWxPd0aCwh4cB2YjMb2Xf9UuoogrMrlO9cTqnB5rI5GHZTcUA==}
    engines: {node: '>=0.10.0'}
    dev: true

  /async-lock@1.4.0:
    resolution: {integrity: sha512-coglx5yIWuetakm3/1dsX9hxCNox22h7+V80RQOu2XUUMidtArxKoZoOtHUPuR84SycKTXzgGzAUR5hJxujyJQ==}
    dev: false

  /available-typed-arrays@1.0.5:
    resolution: {integrity: sha512-DMD0KiN46eipeziST1LPP/STfDU0sufISXmjSgvVsoU2tqxctQeASejWcfNtxYKqETM1UxQ8sp2OrSBWpHY6sw==}
    engines: {node: '>= 0.4'}

  /balanced-match@1.0.2:
    resolution: {integrity: sha512-3oSeUO0TMV67hN1AmbXsK4yaqU7tjiHlbxRDZOpH0KW9+CeX4bRAaX0Anxt0tx2MrpRpWwQaPwIlISEJhYU5Pw==}

  /better-path-resolve@1.0.0:
    resolution: {integrity: sha512-pbnl5XzGBdrFU/wT4jqmJVPn2B6UHPBOhzMQkY/SPUPB6QtUXtmBHBIwCbXJol93mOpGMnQyP/+BB19q04xj7g==}
    engines: {node: '>=4'}
    dependencies:
      is-windows: 1.0.2
    dev: true

  /brace-expansion@1.1.11:
    resolution: {integrity: sha512-iCuPHDFgrHX7H2vEI/5xpz07zSHB00TpugqhmYtVmMO6518mCuRMoOYFldEBl0g187ufozdaHgWKcYFb61qGiA==}
    dependencies:
      balanced-match: 1.0.2
      concat-map: 0.0.1

  /braces@3.0.2:
    resolution: {integrity: sha512-b8um+L1RzM3WDSzvhm6gIz1yfTbBt6YTlcEKAvsmqCZZFw46z626lVj9j1yEPW33H5H+lBQpZMP1k8l+78Ha0A==}
    engines: {node: '>=8'}
    dependencies:
      fill-range: 7.0.1
    dev: true

  /breakword@1.0.6:
    resolution: {integrity: sha512-yjxDAYyK/pBvws9H4xKYpLDpYKEH6CzrBPAuXq3x18I+c/2MkVtT3qAr7Oloi6Dss9qNhPVueAAVU1CSeNDIXw==}
    dependencies:
      wcwidth: 1.0.1
    dev: true

  /browser-util-inspect@0.2.0:
    resolution: {integrity: sha512-R7WvAj0p9FtwS2Jbtc1HUd1+YZdeb5EEqjBSbbOK3owJtW1viWyJDeTPy43QZ7bZ8POtb1yMv++h844486jMsQ==}
    dev: false

  /builtin-modules@3.3.0:
    resolution: {integrity: sha512-zhaCDicdLuWN5UbN5IMnFqNMhNfo919sH85y2/ea+5Yg9TsTkeZxpL+JLbp6cgYFS4sRLp3YV4S6yDuqVWHYOw==}
    engines: {node: '>=6'}
    dev: true

  /call-bind@1.0.2:
    resolution: {integrity: sha512-7O+FbCihrB5WGbFYesctwmTKae6rOiIzmz1icreWJ+0aA7LJfuqhEso2T9ncpcFtzMQtzXf2QGGueWJGTYsqrA==}
    dependencies:
      function-bind: 1.1.1
      get-intrinsic: 1.2.1

  /callsites@3.1.0:
    resolution: {integrity: sha512-P8BjAsXvZS+VIDUI11hHCQEv74YT67YUi5JJFNWIqL235sBmjX4+qx9Muvls5ivyNENctx46xQLQ3aTuE7ssaQ==}
    engines: {node: '>=6'}
    dev: true

  /camelcase-keys@6.2.2:
    resolution: {integrity: sha512-YrwaA0vEKazPBkn0ipTiMpSajYDSe+KjQfrjhcBMxJt/znbvlHd8Pw/Vamaz5EB4Wfhs3SUR3Z9mwRu/P3s3Yg==}
    engines: {node: '>=8'}
    dependencies:
      camelcase: 5.3.1
      map-obj: 4.3.0
      quick-lru: 4.0.1
    dev: true

  /camelcase@5.3.1:
    resolution: {integrity: sha512-L28STB170nwWS63UjtlEOE3dldQApaJXZkOI1uMFfzf3rRuPegHaHesyee+YxQ+W6SvRDQV6UrdOdRiR153wJg==}
    engines: {node: '>=6'}
    dev: true

  /chalk@2.4.2:
    resolution: {integrity: sha512-Mti+f9lpJNcwF4tWV8/OrTTtF1gZi+f8FqlyAdouralcFWFQWF2+NgCHShjkCb+IFBLq9buZwE1xckQU4peSuQ==}
    engines: {node: '>=4'}
    dependencies:
      ansi-styles: 3.2.1
      escape-string-regexp: 1.0.5
      supports-color: 5.5.0
    dev: true

  /chalk@4.1.2:
    resolution: {integrity: sha512-oKnbhFyRIXpUuez8iBMmyEa4nbj4IOQyuhc/wy9kY7/WVPcwIO9VA668Pu8RkO7+0G76SLROeyw9CpQ061i4mA==}
    engines: {node: '>=10'}
    dependencies:
      ansi-styles: 4.3.0
      supports-color: 7.2.0
    dev: true

  /chardet@0.7.0:
    resolution: {integrity: sha512-mT8iDcrh03qDGRRmoA2hmBJnxpllMR+0/0qlzjqZES6NdiWDcZkCNAk4rPFZ9Q85r27unkiNNg8ZOiwZXBHwcA==}
    dev: true

  /ci-info@3.8.0:
    resolution: {integrity: sha512-eXTggHWSooYhq49F2opQhuHWgzucfF2YgODK4e1566GQs5BIfP30B0oenwBJHfWxAs2fyPB1s7Mg949zLf61Yw==}
    engines: {node: '>=8'}
    dev: true

  /cliui@6.0.0:
    resolution: {integrity: sha512-t6wbgtoCXvAzst7QgXxJYqPt0usEfbgQdftEPbLL/cvv6HPE5VgvqCuAIDR0NgU52ds6rFwqrgakNLrHEjCbrQ==}
    dependencies:
      string-width: 4.2.3
      strip-ansi: 6.0.1
      wrap-ansi: 6.2.0
    dev: true

  /cliui@8.0.1:
    resolution: {integrity: sha512-BSeNnyus75C4//NQ9gQt1/csTXyo/8Sb+afLAkzAptFuMsod9HFokGNudZpi/oQV73hnVK+sR+5PVRMd+Dr7YQ==}
    engines: {node: '>=12'}
    dependencies:
      string-width: 4.2.3
      strip-ansi: 6.0.1
      wrap-ansi: 7.0.0
    dev: true

  /clone@1.0.4:
    resolution: {integrity: sha512-JQHZ2QMW6l3aH/j6xCqQThY/9OH4D/9ls34cgkUBiEeocRTU04tHfKPBsUK1PqZCUQM7GiA0IIXJSuXHI64Kbg==}
    engines: {node: '>=0.8'}
    dev: true

  /color-convert@1.9.3:
    resolution: {integrity: sha512-QfAUtd+vFdAtFQcC8CCyYt1fYWxSqAiK2cSD6zDB8N3cpsEBAvRxp9zOGg6G/SHHJYAT88/az/IuDGALsNVbGg==}
    dependencies:
      color-name: 1.1.3
    dev: true

  /color-convert@2.0.1:
    resolution: {integrity: sha512-RRECPsj7iu/xb5oKYcsFHSppFNnsj/52OVTRKb4zP5onXwVF3zVmmToNcOfGC+CRDpfK/U584fMg38ZHCaElKQ==}
    engines: {node: '>=7.0.0'}
    dependencies:
      color-name: 1.1.4
    dev: true

  /color-name@1.1.3:
    resolution: {integrity: sha512-72fSenhMw2HZMTVHeCA9KCmpEIbzWiQsjN+BHcBbS9vr1mtt+vJjPdksIBNUmKAW8TFUDPJK5SUU3QhE9NEXDw==}
    dev: true

  /color-name@1.1.4:
    resolution: {integrity: sha512-dOy+3AuW3a2wNbZHIuMZpTcgjGuLU/uBL/ubcZF9OXbDo8ff4O8yVp5Bf0efS8uEoYo5q4Fx7dY9OgQGXgAsQA==}
    dev: true

  /concat-map@0.0.1:
    resolution: {integrity: sha512-/Srv4dswyQNBfohGpz9o6Yb3Gz3SrUDqBH5rTuhGR7ahtlbYKnVxw2bCFMRljaA7EXHaXZ8wsHdodFvbkhKmqg==}

  /convert-source-map@2.0.0:
    resolution: {integrity: sha512-Kvp459HrV2FEJ1CAsi1Ku+MY3kasH19TFykTz2xWmMeq6bk2NU3XXvfJ+Q61m0xktWwt+1HSYf3JZsTms3aRJg==}

  /core-js@3.32.0:
    resolution: {integrity: sha512-rd4rYZNlF3WuoYuRIDEmbR/ga9CeuWX9U05umAvgrrZoHY4Z++cp/xwPQMvUpBB4Ag6J8KfD80G0zwCyaSxDww==}
    requiresBuild: true
    dev: true

  /cross-spawn@5.1.0:
    resolution: {integrity: sha512-pTgQJ5KC0d2hcY8eyL1IzlBPYjTkyH72XRZPnLyKus2mBfNjQs3klqbJU2VILqZryAZUt9JOb3h/mWMy23/f5A==}
    dependencies:
      lru-cache: 4.1.5
      shebang-command: 1.2.0
      which: 1.3.1
    dev: true

  /cross-spawn@7.0.3:
    resolution: {integrity: sha512-iRDPJKUPVEND7dHPO8rkbOnPpyDygcDFtWjpeWNCgy8WP2rXcxXL8TskReQl6OrB2G7+UJrags1q15Fudc7G6w==}
    engines: {node: '>= 8'}
    dependencies:
      path-key: 3.1.1
      shebang-command: 2.0.0
      which: 2.0.2
    dev: true

  /csv-generate@3.4.3:
    resolution: {integrity: sha512-w/T+rqR0vwvHqWs/1ZyMDWtHHSJaN06klRqJXBEpDJaM/+dZkso0OKh1VcuuYvK3XM53KysVNq8Ko/epCK8wOw==}
    dev: true

  /csv-parse@4.16.3:
    resolution: {integrity: sha512-cO1I/zmz4w2dcKHVvpCr7JVRu8/FymG5OEpmvsZYlccYolPBLoVGKUHgNoc4ZGkFeFlWGEDmMyBM+TTqRdW/wg==}
    dev: true

  /csv-stringify@5.6.5:
    resolution: {integrity: sha512-PjiQ659aQ+fUTQqSrd1XEDnOr52jh30RBurfzkscaE2tPaFsDH5wOAHJiw8XAHphRknCwMUE9KRayc4K/NbO8A==}
    dev: true

  /csv@5.5.3:
    resolution: {integrity: sha512-QTaY0XjjhTQOdguARF0lGKm5/mEq9PD9/VhZZegHDIBq2tQwgNpHc3dneD4mGo2iJs+fTKv5Bp0fZ+BRuY3Z0g==}
    engines: {node: '>= 0.1.90'}
    dependencies:
      csv-generate: 3.4.3
      csv-parse: 4.16.3
      csv-stringify: 5.6.5
      stream-transform: 2.1.3
    dev: true

  /debug@3.2.7:
    resolution: {integrity: sha512-CFjzYYAi4ThfiQvizrFQevTTXHtnCqWfe7x1AhgEscTz6ZbLbfoLRLPugTQyBth6f8ZERVUSyWHFD/7Wu4t1XQ==}
    peerDependencies:
      supports-color: '*'
    peerDependenciesMeta:
      supports-color:
        optional: true
    dependencies:
      ms: 2.1.3
    dev: true

  /debug@4.3.4:
    resolution: {integrity: sha512-PRWFHuSU3eDtQJPvnNY7Jcket1j0t5OuOsFzPPzsekD52Zl8qUfFIPEiswXqIvHWGVHOgX+7G/vCNNhehwxfkQ==}
    engines: {node: '>=6.0'}
    peerDependencies:
      supports-color: '*'
    peerDependenciesMeta:
      supports-color:
        optional: true
    dependencies:
      ms: 2.1.2
    dev: true

  /decamelize-keys@1.1.1:
    resolution: {integrity: sha512-WiPxgEirIV0/eIOMcnFBA3/IJZAZqKnwAwWyvvdi4lsr1WCN22nhdf/3db3DoZcUjTV2SqfzIwNyp6y2xs3nmg==}
    engines: {node: '>=0.10.0'}
    dependencies:
      decamelize: 1.2.0
      map-obj: 1.0.1
    dev: true

  /decamelize@1.2.0:
    resolution: {integrity: sha512-z2S+W9X73hAUUki+N+9Za2lBlun89zigOyGrsax+KUQ6wKW4ZoWpEYBkGhQjwAjjDCkWxhY0VKEhk8wzY7F5cA==}
    engines: {node: '>=0.10.0'}
    dev: true

  /deep-equal@2.2.2:
    resolution: {integrity: sha512-xjVyBf0w5vH0I42jdAZzOKVldmPgSulmiyPRywoyq7HXC9qdgo17kxJE+rdnif5Tz6+pIrpJI8dCpMNLIGkUiA==}
    dependencies:
      array-buffer-byte-length: 1.0.0
      call-bind: 1.0.2
      es-get-iterator: 1.1.3
      get-intrinsic: 1.2.1
      is-arguments: 1.1.1
      is-array-buffer: 3.0.2
      is-date-object: 1.0.5
      is-regex: 1.1.4
      is-shared-array-buffer: 1.0.2
      isarray: 2.0.5
      object-is: 1.1.5
      object-keys: 1.1.1
      object.assign: 4.1.4
      regexp.prototype.flags: 1.5.0
      side-channel: 1.0.4
      which-boxed-primitive: 1.0.2
      which-collection: 1.0.1
      which-typed-array: 1.1.11
    dev: false

  /deep-is@0.1.4:
    resolution: {integrity: sha512-oIPzksmTg4/MriiaYGO+okXDT7ztn/w3Eptv/+gSIdMdKsJo0u4CfYNFJPy+4SKMuCqGw2wxnA+URMg3t8a/bQ==}
    dev: true

  /defaults@1.0.4:
    resolution: {integrity: sha512-eFuaLoy/Rxalv2kr+lqMlUnrDWV+3j4pljOIJgLIhI058IQfWJ7vXhyEIHu+HtC738klGALYxOKDO0bQP3tg8A==}
    dependencies:
      clone: 1.0.4
    dev: true

  /define-properties@1.2.0:
    resolution: {integrity: sha512-xvqAVKGfT1+UAvPwKTVw/njhdQ8ZhXK4lI0bCIuCMrp2up9nPnaDftrLtmpTazqd1o+UY4zgzU+avtMbDP+ldA==}
    engines: {node: '>= 0.4'}
    dependencies:
      has-property-descriptors: 1.0.0
      object-keys: 1.1.1

  /detect-indent@6.1.0:
    resolution: {integrity: sha512-reYkTUJAZb9gUuZ2RvVCNhVHdg62RHnJ7WJl8ftMi4diZ6NWlciOzQN88pUhSELEwflJht4oQDv0F0BMlwaYtA==}
    engines: {node: '>=8'}
    dev: true

  /dir-glob@3.0.1:
    resolution: {integrity: sha512-WkrWp9GR4KXfKGYzOLmTuGVi1UWFfws377n9cc55/tb6DuqyF6pcQ5AbiHEshaDpY9v6oaSr2XCDidGmMwdzIA==}
    engines: {node: '>=8'}
    dependencies:
      path-type: 4.0.0
    dev: true

  /doctrine@2.1.0:
    resolution: {integrity: sha512-35mSku4ZXK0vfCuHEDAwt55dg2jNajHZ1odvF+8SSr82EsZY4QmXfuWso8oEd8zRhVObSN18aM0CjSdoBX7zIw==}
    engines: {node: '>=0.10.0'}
    dependencies:
      esutils: 2.0.3
    dev: true

  /doctrine@3.0.0:
    resolution: {integrity: sha512-yS+Q5i3hBf7GBkd4KG8a7eBNNWNGLTaEwwYWUijIYM7zrlYDM0BFXHjjPWlWZ1Rg7UaddZeIDmi9jF3HmqiQ2w==}
    engines: {node: '>=6.0.0'}
    dependencies:
      esutils: 2.0.3
    dev: true

  /emoji-regex@8.0.0:
    resolution: {integrity: sha512-MSjYzcWNOA0ewAHpz0MxpYFvwg6yjy1NG3xteoqz644VCo/RPgnr1/GGt+ic3iJTzQ8Eu3TdM14SawnVUmGE6A==}
    dev: true

  /enhanced-resolve@5.15.0:
    resolution: {integrity: sha512-LXYT42KJ7lpIKECr2mAXIaMldcNCh/7E0KBKOu4KSfkHmP+mZmSs+8V5gBAqisWBy0OO4W5Oyys0GO1Y8KtdKg==}
    engines: {node: '>=10.13.0'}
    dependencies:
      graceful-fs: 4.2.11
      tapable: 2.2.1
    dev: true

  /enquirer@2.4.1:
    resolution: {integrity: sha512-rRqJg/6gd538VHvR3PSrdRBb/1Vy2YfzHqzvbhGIQpDRKIa4FgV/54b5Q1xYSxOOwKvjXweS26E0Q+nAMwp2pQ==}
    engines: {node: '>=8.6'}
    dependencies:
      ansi-colors: 4.1.3
      strip-ansi: 6.0.1
    dev: true

  /error-ex@1.3.2:
    resolution: {integrity: sha512-7dFHNmqeFSEt2ZBsCriorKnn3Z2pj+fd9kmI6QoWw4//DL+icEBfc0U7qJCisqrTsKTjw4fNFy2pW9OqStD84g==}
    dependencies:
      is-arrayish: 0.2.1
    dev: true

  /es-abstract@1.22.1:
    resolution: {integrity: sha512-ioRRcXMO6OFyRpyzV3kE1IIBd4WG5/kltnzdxSCqoP8CMGs/Li+M1uF5o7lOkZVFjDs+NLesthnF66Pg/0q0Lw==}
    engines: {node: '>= 0.4'}
    dependencies:
      array-buffer-byte-length: 1.0.0
      arraybuffer.prototype.slice: 1.0.1
      available-typed-arrays: 1.0.5
      call-bind: 1.0.2
      es-set-tostringtag: 2.0.1
      es-to-primitive: 1.2.1
      function.prototype.name: 1.1.5
      get-intrinsic: 1.2.1
      get-symbol-description: 1.0.0
      globalthis: 1.0.3
      gopd: 1.0.1
      has: 1.0.3
      has-property-descriptors: 1.0.0
      has-proto: 1.0.1
      has-symbols: 1.0.3
      internal-slot: 1.0.5
      is-array-buffer: 3.0.2
      is-callable: 1.2.7
      is-negative-zero: 2.0.2
      is-regex: 1.1.4
      is-shared-array-buffer: 1.0.2
      is-string: 1.0.7
      is-typed-array: 1.1.12
      is-weakref: 1.0.2
      object-inspect: 1.12.3
      object-keys: 1.1.1
      object.assign: 4.1.4
      regexp.prototype.flags: 1.5.0
      safe-array-concat: 1.0.0
      safe-regex-test: 1.0.0
      string.prototype.trim: 1.2.7
      string.prototype.trimend: 1.0.6
      string.prototype.trimstart: 1.0.6
      typed-array-buffer: 1.0.0
      typed-array-byte-length: 1.0.0
      typed-array-byte-offset: 1.0.0
      typed-array-length: 1.0.4
      unbox-primitive: 1.0.2
      which-typed-array: 1.1.11
    dev: true

  /es-get-iterator@1.1.3:
    resolution: {integrity: sha512-sPZmqHBe6JIiTfN5q2pEi//TwxmAFHwj/XEuYjTuse78i8KxaqMTTzxPoFKuzRpDpTJ+0NAbpfenkmH2rePtuw==}
    dependencies:
      call-bind: 1.0.2
      get-intrinsic: 1.2.1
      has-symbols: 1.0.3
      is-arguments: 1.1.1
      is-map: 2.0.2
      is-set: 2.0.2
      is-string: 1.0.7
      isarray: 2.0.5
      stop-iteration-iterator: 1.0.0
    dev: false

  /es-set-tostringtag@2.0.1:
    resolution: {integrity: sha512-g3OMbtlwY3QewlqAiMLI47KywjWZoEytKr8pf6iTC8uJq5bIAH52Z9pnQ8pVL6whrCto53JZDuUIsifGeLorTg==}
    engines: {node: '>= 0.4'}
    dependencies:
      get-intrinsic: 1.2.1
      has: 1.0.3
      has-tostringtag: 1.0.0
    dev: true

  /es-shim-unscopables@1.0.0:
    resolution: {integrity: sha512-Jm6GPcCdC30eMLbZ2x8z2WuRwAws3zTBBKuusffYVUrNj/GVSUAZ+xKMaUpfNDR5IbyNA5LJbaecoUVbmUcB1w==}
    dependencies:
      has: 1.0.3
    dev: true

  /es-to-primitive@1.2.1:
    resolution: {integrity: sha512-QCOllgZJtaUo9miYBcLChTUaHNjJF3PYs1VidD7AwiEj1kYxKeQTctLAezAOH5ZKRH0g2IgPn6KwB4IT8iRpvA==}
    engines: {node: '>= 0.4'}
    dependencies:
      is-callable: 1.2.7
      is-date-object: 1.0.5
      is-symbol: 1.0.4
    dev: true

  /esbuild-compress@2.0.0(esbuild@0.19.2):
    resolution: {integrity: sha512-eB/sMg06/CeINIhuWKD9qTwbUTjglUASmPaoC9s1+udunTZCVlUbMq0fs/Qt2/ejDkNGv38NJqLrLE2z0F1ypQ==}
    peerDependencies:
      esbuild: '>=0.17.0'
    dependencies:
      esbuild: 0.19.2
      import-meta-resolve: 3.0.0
      lodash-es: 4.17.21
      lz-string: 1.5.0
      p-lazy: 4.0.0
    dev: true

  /esbuild-plugin-globals@0.2.0:
    resolution: {integrity: sha512-y+6utQVWrETQWs0J8EGLV5gEOP59mmjX+fKWoQHn4TYwFMaj0FxQYflc566tHuokBCzl+uNW2iIlM1o1jfNy6w==}
    engines: {node: '>=7'}
    dev: true

  /esbuild-plugin-text-replace@1.3.0:
    resolution: {integrity: sha512-RWB/bbdP0xDHBOtA0st4CAE6UZtky76aCB7Shw5r350JY403lfvrj2UMkInUB346tMtFWXKWXNf4gqNM+WbXag==}
    engines: {node: '>=10.1.0'}
    dependencies:
      ts-replace-all: 1.0.0
    dev: true

  /esbuild@0.19.2:
    resolution: {integrity: sha512-G6hPax8UbFakEj3hWO0Vs52LQ8k3lnBhxZWomUJDxfz3rZTLqF5k/FCzuNdLx2RbpBiQQF9H9onlDDH1lZsnjg==}
    engines: {node: '>=12'}
    hasBin: true
    requiresBuild: true
    optionalDependencies:
      '@esbuild/android-arm': 0.19.2
      '@esbuild/android-arm64': 0.19.2
      '@esbuild/android-x64': 0.19.2
      '@esbuild/darwin-arm64': 0.19.2
      '@esbuild/darwin-x64': 0.19.2
      '@esbuild/freebsd-arm64': 0.19.2
      '@esbuild/freebsd-x64': 0.19.2
      '@esbuild/linux-arm': 0.19.2
      '@esbuild/linux-arm64': 0.19.2
      '@esbuild/linux-ia32': 0.19.2
      '@esbuild/linux-loong64': 0.19.2
      '@esbuild/linux-mips64el': 0.19.2
      '@esbuild/linux-ppc64': 0.19.2
      '@esbuild/linux-riscv64': 0.19.2
      '@esbuild/linux-s390x': 0.19.2
      '@esbuild/linux-x64': 0.19.2
      '@esbuild/netbsd-x64': 0.19.2
      '@esbuild/openbsd-x64': 0.19.2
      '@esbuild/sunos-x64': 0.19.2
      '@esbuild/win32-arm64': 0.19.2
      '@esbuild/win32-ia32': 0.19.2
      '@esbuild/win32-x64': 0.19.2
    dev: true

  /escalade@3.1.1:
    resolution: {integrity: sha512-k0er2gUkLf8O0zKJiAhmkTnJlTvINGv7ygDNPbeIsX/TJjGJZHuh9B2UxbsaEkmlEo9MfhrSzmhIlhRlI2GXnw==}
    engines: {node: '>=6'}
    dev: true

  /escape-string-regexp@1.0.5:
    resolution: {integrity: sha512-vbRorB5FUQWvla16U8R/qgaFIya2qGzwDrNmCZuYKrbdSUMG6I1ZCGQRefkRVhuOkIGVne7BQ35DSfo1qvJqFg==}
    engines: {node: '>=0.8.0'}
    dev: true

  /escape-string-regexp@4.0.0:
    resolution: {integrity: sha512-TtpcNJ3XAzx3Gq8sWRzJaVajRs0uVxA2YAkdb1jm2YkPz4G6egUFAyA3n5vtEIZefPk5Wa4UXbKuS5fKkJWdgA==}
    engines: {node: '>=10'}
    dev: true

  /eslint-import-resolver-node@0.3.9:
    resolution: {integrity: sha512-WFj2isz22JahUv+B788TlO3N6zL3nNJGU8CcZbPZvVEkBPaJdCV4vy5wyghty5ROFbCRnm132v8BScu5/1BQ8g==}
    dependencies:
      debug: 3.2.7
      is-core-module: 2.13.0
      resolve: 1.22.4
    transitivePeerDependencies:
      - supports-color
    dev: true

  /eslint-import-resolver-typescript@3.6.0(@typescript-eslint/parser@6.4.0)(eslint-plugin-import@2.28.0)(eslint@8.47.0):
    resolution: {integrity: sha512-QTHR9ddNnn35RTxlaEnx2gCxqFlF2SEN0SE2d17SqwyM7YOSI2GHWRYp5BiRkObTUNYPupC/3Fq2a0PpT+EKpg==}
    engines: {node: ^14.18.0 || >=16.0.0}
    peerDependencies:
      eslint: '*'
      eslint-plugin-import: '*'
    dependencies:
      debug: 4.3.4
      enhanced-resolve: 5.15.0
      eslint: 8.47.0
<<<<<<< HEAD
      eslint-module-utils: 2.8.0(@typescript-eslint/parser@6.3.0)(eslint-import-resolver-node@0.3.9)(eslint-import-resolver-typescript@3.6.0)(eslint@8.47.0)
      eslint-plugin-import: 2.28.0(@typescript-eslint/parser@6.3.0)(eslint-import-resolver-typescript@3.6.0)(eslint@8.47.0)
=======
      eslint-module-utils: 2.8.0(@typescript-eslint/parser@6.4.0)(eslint-import-resolver-node@0.3.7)(eslint-import-resolver-typescript@3.6.0)(eslint@8.47.0)
      eslint-plugin-import: 2.28.0(@typescript-eslint/parser@6.4.0)(eslint-import-resolver-typescript@3.6.0)(eslint@8.47.0)
>>>>>>> f1bf657e
      fast-glob: 3.3.1
      get-tsconfig: 4.6.2
      is-core-module: 2.13.0
      is-glob: 4.0.3
    transitivePeerDependencies:
      - '@typescript-eslint/parser'
      - eslint-import-resolver-node
      - eslint-import-resolver-webpack
      - supports-color
    dev: true

<<<<<<< HEAD
  /eslint-module-utils@2.8.0(@typescript-eslint/parser@6.3.0)(eslint-import-resolver-node@0.3.9)(eslint-import-resolver-typescript@3.6.0)(eslint@8.47.0):
=======
  /eslint-module-utils@2.8.0(@typescript-eslint/parser@6.4.0)(eslint-import-resolver-node@0.3.7)(eslint-import-resolver-typescript@3.6.0)(eslint@8.47.0):
>>>>>>> f1bf657e
    resolution: {integrity: sha512-aWajIYfsqCKRDgUfjEXNN/JlrzauMuSEy5sbd7WXbtW3EH6A6MpwEh42c7qD+MqQo9QMJ6fWLAeIJynx0g6OAw==}
    engines: {node: '>=4'}
    peerDependencies:
      '@typescript-eslint/parser': '*'
      eslint: '*'
      eslint-import-resolver-node: '*'
      eslint-import-resolver-typescript: '*'
      eslint-import-resolver-webpack: '*'
    peerDependenciesMeta:
      '@typescript-eslint/parser':
        optional: true
      eslint:
        optional: true
      eslint-import-resolver-node:
        optional: true
      eslint-import-resolver-typescript:
        optional: true
      eslint-import-resolver-webpack:
        optional: true
    dependencies:
      '@typescript-eslint/parser': 6.4.0(eslint@8.47.0)(typescript@5.1.6)
      debug: 3.2.7
      eslint: 8.47.0
<<<<<<< HEAD
      eslint-import-resolver-node: 0.3.9
      eslint-import-resolver-typescript: 3.6.0(@typescript-eslint/parser@6.3.0)(eslint-plugin-import@2.28.0)(eslint@8.47.0)
=======
      eslint-import-resolver-node: 0.3.7
      eslint-import-resolver-typescript: 3.6.0(@typescript-eslint/parser@6.4.0)(eslint-plugin-import@2.28.0)(eslint@8.47.0)
>>>>>>> f1bf657e
    transitivePeerDependencies:
      - supports-color
    dev: true

  /eslint-plugin-import@2.28.0(@typescript-eslint/parser@6.4.0)(eslint-import-resolver-typescript@3.6.0)(eslint@8.47.0):
    resolution: {integrity: sha512-B8s/n+ZluN7sxj9eUf7/pRFERX0r5bnFA2dCaLHy2ZeaQEAz0k+ZZkFWRFHJAqxfxQDx6KLv9LeIki7cFdwW+Q==}
    engines: {node: '>=4'}
    peerDependencies:
      '@typescript-eslint/parser': '*'
      eslint: ^2 || ^3 || ^4 || ^5 || ^6 || ^7.2.0 || ^8
    peerDependenciesMeta:
      '@typescript-eslint/parser':
        optional: true
    dependencies:
      '@typescript-eslint/parser': 6.4.0(eslint@8.47.0)(typescript@5.1.6)
      array-includes: 3.1.6
      array.prototype.findlastindex: 1.2.2
      array.prototype.flat: 1.3.1
      array.prototype.flatmap: 1.3.1
      debug: 3.2.7
      doctrine: 2.1.0
      eslint: 8.47.0
<<<<<<< HEAD
      eslint-import-resolver-node: 0.3.9
      eslint-module-utils: 2.8.0(@typescript-eslint/parser@6.3.0)(eslint-import-resolver-node@0.3.9)(eslint-import-resolver-typescript@3.6.0)(eslint@8.47.0)
=======
      eslint-import-resolver-node: 0.3.7
      eslint-module-utils: 2.8.0(@typescript-eslint/parser@6.4.0)(eslint-import-resolver-node@0.3.7)(eslint-import-resolver-typescript@3.6.0)(eslint@8.47.0)
>>>>>>> f1bf657e
      has: 1.0.3
      is-core-module: 2.13.0
      is-glob: 4.0.3
      minimatch: 3.1.2
      object.fromentries: 2.0.6
      object.groupby: 1.0.0
      object.values: 1.1.6
      resolve: 1.22.4
      semver: 6.3.1
      tsconfig-paths: 4.2.0
    transitivePeerDependencies:
      - eslint-import-resolver-typescript
      - eslint-import-resolver-webpack
      - supports-color
    dev: true

  /eslint-scope@7.2.2:
    resolution: {integrity: sha512-dOt21O7lTMhDM+X9mB4GX+DZrZtCUJPL/wlcTqxyrx5IvO0IYtILdtrQGQp+8n5S0gwSVmOf9NQrjMOgfQZlIg==}
    engines: {node: ^12.22.0 || ^14.17.0 || >=16.0.0}
    dependencies:
      esrecurse: 4.3.0
      estraverse: 5.3.0
    dev: true

  /eslint-visitor-keys@3.4.2:
    resolution: {integrity: sha512-8drBzUEyZ2llkpCA67iYrgEssKDUu68V8ChqqOfFupIaG/LCVPUT+CoGJpT77zJprs4T/W7p07LP7zAIMuweVw==}
    engines: {node: ^12.22.0 || ^14.17.0 || >=16.0.0}
    dev: true

  /eslint-visitor-keys@3.4.3:
    resolution: {integrity: sha512-wpc+LXeiyiisxPlEkUzU6svyS1frIO3Mgxj1fdy7Pm8Ygzguax2N3Fa/D/ag1WqbOprdI+uY6wMUl8/a2G+iag==}
    engines: {node: ^12.22.0 || ^14.17.0 || >=16.0.0}
    dev: true

  /eslint@8.47.0:
    resolution: {integrity: sha512-spUQWrdPt+pRVP1TTJLmfRNJJHHZryFmptzcafwSvHsceV81djHOdnEeDmkdotZyLNjDhrOasNK8nikkoG1O8Q==}
    engines: {node: ^12.22.0 || ^14.17.0 || >=16.0.0}
    hasBin: true
    dependencies:
      '@eslint-community/eslint-utils': 4.4.0(eslint@8.47.0)
      '@eslint-community/regexpp': 4.6.2
      '@eslint/eslintrc': 2.1.2
      '@eslint/js': 8.47.0
      '@humanwhocodes/config-array': 0.11.10
      '@humanwhocodes/module-importer': 1.0.1
      '@nodelib/fs.walk': 1.2.8
      ajv: 6.12.6
      chalk: 4.1.2
      cross-spawn: 7.0.3
      debug: 4.3.4
      doctrine: 3.0.0
      escape-string-regexp: 4.0.0
      eslint-scope: 7.2.2
      eslint-visitor-keys: 3.4.3
      espree: 9.6.1
      esquery: 1.5.0
      esutils: 2.0.3
      fast-deep-equal: 3.1.3
      file-entry-cache: 6.0.1
      find-up: 5.0.0
      glob-parent: 6.0.2
      globals: 13.20.0
      graphemer: 1.4.0
      ignore: 5.2.4
      imurmurhash: 0.1.4
      is-glob: 4.0.3
      is-path-inside: 3.0.3
      js-yaml: 4.1.0
      json-stable-stringify-without-jsonify: 1.0.1
      levn: 0.4.1
      lodash.merge: 4.6.2
      minimatch: 3.1.2
      natural-compare: 1.4.0
      optionator: 0.9.3
      strip-ansi: 6.0.1
      text-table: 0.2.0
    transitivePeerDependencies:
      - supports-color
    dev: true

  /espree@9.6.1:
    resolution: {integrity: sha512-oruZaFkjorTpF32kDSI5/75ViwGeZginGGy2NoOSg3Q9bnwlnmDm4HLnkl0RE3n+njDXR037aY1+x58Z/zFdwQ==}
    engines: {node: ^12.22.0 || ^14.17.0 || >=16.0.0}
    dependencies:
      acorn: 8.10.0
      acorn-jsx: 5.3.2(acorn@8.10.0)
      eslint-visitor-keys: 3.4.3
    dev: true

  /esprima@4.0.1:
    resolution: {integrity: sha512-eGuFFw7Upda+g4p+QHvnW0RyTX/SVeJBDM/gCtMARO0cLuT2HcEKnTPvhjV6aGeqrCB/sbNop0Kszm0jsaWU4A==}
    engines: {node: '>=4'}
    hasBin: true
    dev: true

  /esquery@1.5.0:
    resolution: {integrity: sha512-YQLXUplAwJgCydQ78IMJywZCceoqk1oH01OERdSAJc/7U2AylwjhSCLDEtqwg811idIS/9fIU5GjG73IgjKMVg==}
    engines: {node: '>=0.10'}
    dependencies:
      estraverse: 5.3.0
    dev: true

  /esrecurse@4.3.0:
    resolution: {integrity: sha512-KmfKL3b6G+RXvP8N1vr3Tq1kL/oCFgn2NYXEtqP8/L3pKapUA4G8cFVaoF3SU323CD4XypR/ffioHmkti6/Tag==}
    engines: {node: '>=4.0'}
    dependencies:
      estraverse: 5.3.0
    dev: true

  /estraverse@5.3.0:
    resolution: {integrity: sha512-MMdARuVEQziNTeJD8DgMqmhwR11BRQ/cBP+pLtYdSTnf3MIO8fFeiINEbX36ZdNlfU/7A9f3gUw49B3oQsvwBA==}
    engines: {node: '>=4.0'}
    dev: true

  /esutils@2.0.3:
    resolution: {integrity: sha512-kVscqXk4OCp68SZ0dkgEKVi6/8ij300KBWTJq32P/dYeWTSwK41WyTxalN1eRmA5Z9UU/LX9D7FWSmV9SAYx6g==}
    engines: {node: '>=0.10.0'}
    dev: true

  /extendable-error@0.1.7:
    resolution: {integrity: sha512-UOiS2in6/Q0FK0R0q6UY9vYpQ21mr/Qn1KOnte7vsACuNJf514WvCCUHSRCPcgjPT2bAhNIJdlE6bVap1GKmeg==}
    dev: true

  /external-editor@3.1.0:
    resolution: {integrity: sha512-hMQ4CX1p1izmuLYyZqLMO/qGNw10wSv9QDCPfzXfyFrOaCSSoRfqE1Kf1s5an66J5JZC62NewG+mK49jOCtQew==}
    engines: {node: '>=4'}
    dependencies:
      chardet: 0.7.0
      iconv-lite: 0.4.24
      tmp: 0.0.33
    dev: true

  /fast-deep-equal@3.1.3:
    resolution: {integrity: sha512-f3qQ9oQy9j2AhBe/H9VC91wLmKBCCU/gDOnKNAYG5hswO7BLKj09Hc5HYNz9cGI++xlpDCIgDaitVs03ATR84Q==}
    dev: true

  /fast-glob@3.3.1:
    resolution: {integrity: sha512-kNFPyjhh5cKjrUltxs+wFx+ZkbRaxxmZ+X0ZU31SOsxCEtP9VPgtq2teZw1DebupL5GmDaNQ6yKMMVcM41iqDg==}
    engines: {node: '>=8.6.0'}
    dependencies:
      '@nodelib/fs.stat': 2.0.5
      '@nodelib/fs.walk': 1.2.8
      glob-parent: 5.1.2
      merge2: 1.4.1
      micromatch: 4.0.5
    dev: true

  /fast-json-stable-stringify@2.1.0:
    resolution: {integrity: sha512-lhd/wF+Lk98HZoTCtlVraHtfh5XYijIjalXck7saUtuanSDyLMxnHhSXEDJqHxD7msR8D0uCmqlkwjCV8xvwHw==}
    dev: true

  /fast-levenshtein@2.0.6:
    resolution: {integrity: sha512-DCXu6Ifhqcks7TZKY3Hxp3y6qphY5SJZmrWMDrKcERSOXWQdMhU9Ig/PYrzyw/ul9jOIyh0N4M0tbC5hodg8dw==}
    dev: true

  /fastq@1.15.0:
    resolution: {integrity: sha512-wBrocU2LCXXa+lWBt8RoIRD89Fi8OdABODa/kEnyeyjS5aZO5/GNvI5sEINADqP/h8M29UHTHUb53sUu5Ihqdw==}
    dependencies:
      reusify: 1.0.4
    dev: true

  /file-entry-cache@6.0.1:
    resolution: {integrity: sha512-7Gps/XWymbLk2QLYK4NzpMOrYjMhdIxXuIvy2QBsLE6ljuodKvdkWs/cpyJJ3CVIVpH0Oi1Hvg1ovbMzLdFBBg==}
    engines: {node: ^10.12.0 || >=12.0.0}
    dependencies:
      flat-cache: 3.0.4
    dev: true

  /file-saver@2.0.5:
    resolution: {integrity: sha512-P9bmyZ3h/PRG+Nzga+rbdI4OEpNDzAVyy74uVO9ATgzLK6VtAsYybF/+TOCvrc0MO793d6+42lLyZTw7/ArVzA==}
    dev: false

  /fill-range@7.0.1:
    resolution: {integrity: sha512-qOo9F+dMUmC2Lcb4BbVvnKJxTPjCm+RRpe4gDuGrzkL7mEVl/djYSu2OdQ2Pa302N4oqkSg9ir6jaLWJ2USVpQ==}
    engines: {node: '>=8'}
    dependencies:
      to-regex-range: 5.0.1
    dev: true

  /find-up@4.1.0:
    resolution: {integrity: sha512-PpOwAdQ/YlXQ2vj8a3h8IipDuYRi3wceVQQGYWxNINccq40Anw7BlsEXCMbt1Zt+OLA6Fq9suIpIWD0OsnISlw==}
    engines: {node: '>=8'}
    dependencies:
      locate-path: 5.0.0
      path-exists: 4.0.0
    dev: true

  /find-up@5.0.0:
    resolution: {integrity: sha512-78/PXT1wlLLDgTzDs7sjq9hzz0vXD+zn+7wypEe4fXQxCmdmqfGsEPQxmiCSQI3ajFV91bVSsvNtrJRiW6nGng==}
    engines: {node: '>=10'}
    dependencies:
      locate-path: 6.0.0
      path-exists: 4.0.0
    dev: true

  /find-yarn-workspace-root2@1.2.16:
    resolution: {integrity: sha512-hr6hb1w8ePMpPVUK39S4RlwJzi+xPLuVuG8XlwXU3KD5Yn3qgBWVfy3AzNlDhWvE1EORCE65/Qm26rFQt3VLVA==}
    dependencies:
      micromatch: 4.0.5
      pkg-dir: 4.2.0
    dev: true

  /flat-cache@3.0.4:
    resolution: {integrity: sha512-dm9s5Pw7Jc0GvMYbshN6zchCA9RgQlzzEZX3vylR9IqFfS8XciblUXOKfW6SiuJ0e13eDYZoZV5wdrev7P3Nwg==}
    engines: {node: ^10.12.0 || >=12.0.0}
    dependencies:
      flatted: 3.2.7
      rimraf: 3.0.2
    dev: true

  /flatted@3.2.7:
    resolution: {integrity: sha512-5nqDSxl8nn5BSNxyR3n4I6eDmbolI6WT+QqR547RwxQapgjQBmtktdP+HTBb/a/zLsbzERTONyUB5pefh5TtjQ==}
    dev: true

  /font-finder@1.1.0:
    resolution: {integrity: sha512-wpCL2uIbi6GurJbU7ZlQ3nGd61Ho+dSU6U83/xJT5UPFfN35EeCW/rOtS+5k+IuEZu2SYmHzDIPL9eA5tSYRAw==}
    engines: {node: '>8.0.0'}
    dependencies:
      get-system-fonts: 2.0.2
      promise-stream-reader: 1.0.1
    dev: false

  /font-ligatures@1.4.1:
    resolution: {integrity: sha512-7W6zlfyhvCqShZ5ReUWqmSd9vBaUudW0Hxis+tqUjtHhsPU+L3Grf8mcZAtCiXHTzorhwdRTId2WeH/88gdFkw==}
    engines: {node: '>8.0.0'}
    dependencies:
      font-finder: 1.1.0
      lru-cache: 6.0.0
      opentype.js: 0.8.0
    dev: false

  /for-each@0.3.3:
    resolution: {integrity: sha512-jqYfLp7mo9vIyQf8ykW2v7A+2N4QjeCeI5+Dz9XraiO1ign81wjiH7Fb9vSOWvQfNtmSa4H2RoQTrrXivdUZmw==}
    dependencies:
      is-callable: 1.2.7

  /fs-extra@7.0.1:
    resolution: {integrity: sha512-YJDaCJZEnBmcbw13fvdAM9AwNOJwOzrE4pqMqBq5nFiEqXUqHwlK4B+3pUw6JNvfSPtX05xFHtYy/1ni01eGCw==}
    engines: {node: '>=6 <7 || >=8'}
    dependencies:
      graceful-fs: 4.2.11
      jsonfile: 4.0.0
      universalify: 0.1.2
    dev: true

  /fs-extra@8.1.0:
    resolution: {integrity: sha512-yhlQgA6mnOJUKOsRUFsgJdQCvkKhcz8tlZG5HBQfReYZy46OwLcY+Zia0mtdHsOo9y/hP+CxMN0TU9QxoOtG4g==}
    engines: {node: '>=6 <7 || >=8'}
    dependencies:
      graceful-fs: 4.2.11
      jsonfile: 4.0.0
      universalify: 0.1.2
    dev: true

  /fs.realpath@1.0.0:
    resolution: {integrity: sha512-OO0pH2lK6a0hZnAdau5ItzHPI6pUlvI7jMVnxUQRtw4owF2wk8lOSabtGDCTP4Ggrg2MbGnWO9X8K1t4+fGMDw==}

  /function-bind@1.1.1:
    resolution: {integrity: sha512-yIovAzMX49sF8Yl58fSCWJ5svSLuaibPxXQJFLmBObTuCr0Mf1KiPopGM9NiFjiYBCbfaa2Fh6breQ6ANVTI0A==}

  /function.prototype.name@1.1.5:
    resolution: {integrity: sha512-uN7m/BzVKQnCUF/iW8jYea67v++2u7m5UgENbHRtdDVclOUP+FMPlCNdmk0h/ysGyo2tavMJEDqJAkJdRa1vMA==}
    engines: {node: '>= 0.4'}
    dependencies:
      call-bind: 1.0.2
      define-properties: 1.2.0
      es-abstract: 1.22.1
      functions-have-names: 1.2.3
    dev: true

  /functions-have-names@1.2.3:
    resolution: {integrity: sha512-xckBUXyTIqT97tq2x2AMb+g163b5JFysYk0x4qxNFwbfQkmNZoiRHb6sPzI9/QV33WeuvVYBUIiD4NzNIyqaRQ==}

  /get-caller-file@2.0.5:
    resolution: {integrity: sha512-DyFP3BM/3YHTQOCUL/w0OZHR0lpKeGrxotcHWcqNEdnltqFwXVfhEBQ94eIo34AfQpo0rGki4cyIiftY06h2Fg==}
    engines: {node: 6.* || 8.* || >= 10.*}
    dev: true

  /get-intrinsic@1.2.1:
    resolution: {integrity: sha512-2DcsyfABl+gVHEfCOaTrWgyt+tb6MSEGmKq+kI5HwLbIYgjgmMcV8KQ41uaKz1xxUcn9tJtgFbQUEVcEbd0FYw==}
    dependencies:
      function-bind: 1.1.1
      has: 1.0.3
      has-proto: 1.0.1
      has-symbols: 1.0.3

  /get-symbol-description@1.0.0:
    resolution: {integrity: sha512-2EmdH1YvIQiZpltCNgkuiUnyukzxM/R6NDJX31Ke3BG1Nq5b0S2PhX59UKi9vZpPDQVdqn+1IcaAwnzTT5vCjw==}
    engines: {node: '>= 0.4'}
    dependencies:
      call-bind: 1.0.2
      get-intrinsic: 1.2.1
    dev: true

  /get-system-fonts@2.0.2:
    resolution: {integrity: sha512-zzlgaYnHMIEgHRrfC7x0Qp0Ylhw/sHpM6MHXeVBTYIsvGf5GpbnClB+Q6rAPdn+0gd2oZZIo6Tj3EaWrt4VhDQ==}
    engines: {node: '>8.0.0'}
    dev: false

  /get-tsconfig@4.6.2:
    resolution: {integrity: sha512-E5XrT4CbbXcXWy+1jChlZmrmCwd5KGx502kDCXJJ7y898TtWW9FwoG5HfOLVRKmlmDGkWN2HM9Ho+/Y8F0sJDg==}
    dependencies:
      resolve-pkg-maps: 1.0.0
    dev: true

  /glob-parent@5.1.2:
    resolution: {integrity: sha512-AOIgSQCepiJYwP3ARnGx+5VnTu2HBYdzbGP45eLw1vr3zB3vZLeyed1sC9hnbcOc9/SrMyM5RPQrkGz4aS9Zow==}
    engines: {node: '>= 6'}
    dependencies:
      is-glob: 4.0.3
    dev: true

  /glob-parent@6.0.2:
    resolution: {integrity: sha512-XxwI8EOhVQgWp6iDL+3b0r86f4d6AX6zSU55HfB4ydCEuXLXc5FcYeOu+nnGftS4TEju/11rt4KJPTMgbfmv4A==}
    engines: {node: '>=10.13.0'}
    dependencies:
      is-glob: 4.0.3
    dev: true

  /glob@7.2.3:
    resolution: {integrity: sha512-nFR0zLpU2YCaRxwoCJvL6UvCH2JFyFVIvwTLsIf21AuHlMskA1hhTdk+LlYJtOlYt9v6dvszD2BGRqBL+iQK9Q==}
    dependencies:
      fs.realpath: 1.0.0
      inflight: 1.0.6
      inherits: 2.0.4
      minimatch: 3.1.2
      once: 1.4.0
      path-is-absolute: 1.0.1

  /globals@13.20.0:
    resolution: {integrity: sha512-Qg5QtVkCy/kv3FUSlu4ukeZDVf9ee0iXLAUYX13gbR17bnejFTzr4iS9bY7kwCf1NztRNm1t91fjOiyx4CSwPQ==}
    engines: {node: '>=8'}
    dependencies:
      type-fest: 0.20.2
    dev: true

  /globalthis@1.0.3:
    resolution: {integrity: sha512-sFdI5LyBiNTHjRd7cGPWapiHWMOXKyuBNX/cWJ3NfzrZQVa8GI/8cofCl74AOVqq9W5kNmguTIzJ/1s2gyI9wA==}
    engines: {node: '>= 0.4'}
    dependencies:
      define-properties: 1.2.0
    dev: true

  /globby@11.1.0:
    resolution: {integrity: sha512-jhIXaOzy1sb8IyocaruWSn1TjmnBVs8Ayhcy83rmxNJ8q2uWKCAj3CnJY+KpGSXCueAPc0i05kVvVKtP1t9S3g==}
    engines: {node: '>=10'}
    dependencies:
      array-union: 2.1.0
      dir-glob: 3.0.1
      fast-glob: 3.3.1
      ignore: 5.2.4
      merge2: 1.4.1
      slash: 3.0.0
    dev: true

  /gopd@1.0.1:
    resolution: {integrity: sha512-d65bNlIadxvpb/A2abVdlqKqV563juRnZ1Wtk6s1sIR8uNsXR70xqIzVqxVf1eTqDunwT2MkczEeaezCKTZhwA==}
    dependencies:
      get-intrinsic: 1.2.1

  /graceful-fs@4.2.11:
    resolution: {integrity: sha512-RbJ5/jmFcNNCcDV5o9eTnBLJ/HszWV0P73bc+Ff4nS/rJj+YaS6IGyiOL0VoBYX+l1Wrl3k63h/KrH+nhJ0XvQ==}
    dev: true

  /grapheme-splitter@1.0.4:
    resolution: {integrity: sha512-bzh50DW9kTPM00T8y4o8vQg89Di9oLJVLW/KaOGIXJWP/iqCN6WKYkbNOF04vFLJhwcpYUh9ydh/+5vpOqV4YQ==}
    dev: true

  /graphemer@1.4.0:
    resolution: {integrity: sha512-EtKwoO6kxCL9WO5xipiHTZlSzBm7WLT627TqC/uVRd0HKmq8NXyebnNYxDoBi7wt8eTWrUrKXCOVaFq9x1kgag==}
    dev: true

  /hard-rejection@2.1.0:
    resolution: {integrity: sha512-VIZB+ibDhx7ObhAe7OVtoEbuP4h/MuOTHJ+J8h/eBXotJYl0fBgR72xDFCKgIh22OJZIOVNxBMWuhAr10r8HdA==}
    engines: {node: '>=6'}
    dev: true

  /has-bigints@1.0.2:
    resolution: {integrity: sha512-tSvCKtBr9lkF0Ex0aQiP9N+OpV4zi2r/Nee5VkRDbaqv35RLYMzbwQfFSZZH0kR+Rd6302UJZ2p/bJCEoR3VoQ==}

  /has-flag@3.0.0:
    resolution: {integrity: sha512-sKJf1+ceQBr4SMkvQnBDNDtf4TXpVhVGateu0t918bl30FnbE2m4vNLX+VWe/dpjlb+HugGYzW7uQXH98HPEYw==}
    engines: {node: '>=4'}
    dev: true

  /has-flag@4.0.0:
    resolution: {integrity: sha512-EykJT/Q1KjTWctppgIAgfSO0tKVuZUjhgMr17kqTumMl6Afv3EISleU7qZUzoXDFTAHTDC4NOoG/ZxU3EvlMPQ==}
    engines: {node: '>=8'}
    dev: true

  /has-property-descriptors@1.0.0:
    resolution: {integrity: sha512-62DVLZGoiEBDHQyqG4w9xCuZ7eJEwNmJRWw2VY84Oedb7WFcA27fiEVe8oUQx9hAUJ4ekurquucTGwsyO1XGdQ==}
    dependencies:
      get-intrinsic: 1.2.1

  /has-proto@1.0.1:
    resolution: {integrity: sha512-7qE+iP+O+bgF9clE5+UoBFzE65mlBiVj3tKCrlNQ0Ogwm0BjpT/gK4SlLYDMybDh5I3TCTKnPPa0oMG7JDYrhg==}
    engines: {node: '>= 0.4'}

  /has-symbols@1.0.3:
    resolution: {integrity: sha512-l3LCuF6MgDNwTDKkdYGEihYjt5pRPbEg46rtlmnSPlUbgmB8LOIrKJbYYFBSbnPaJexMKtiPO8hmeRjRz2Td+A==}
    engines: {node: '>= 0.4'}

  /has-tostringtag@1.0.0:
    resolution: {integrity: sha512-kFjcSNhnlGV1kyoGk7OXKSawH5JOb/LzUc5w9B02hOTO0dfFRjbHQKvg1d6cf3HbeUmtU9VbbV3qzZ2Teh97WQ==}
    engines: {node: '>= 0.4'}
    dependencies:
      has-symbols: 1.0.3

  /has@1.0.3:
    resolution: {integrity: sha512-f2dvO0VU6Oej7RkWJGrehjbzMAjFp5/VKPp5tTpWIV4JHHZK1/BxbFRtf/siA2SWTe09caDmVtYYzWEIbBS4zw==}
    engines: {node: '>= 0.4.0'}
    dependencies:
      function-bind: 1.1.1

  /hosted-git-info@2.8.9:
    resolution: {integrity: sha512-mxIDAb9Lsm6DoOJ7xH+5+X4y1LU/4Hi50L9C5sIswK3JzULS4bwk1FvjdBgvYR4bzT4tuUQiC15FE2f5HbLvYw==}
    dev: true

  /human-id@1.0.2:
    resolution: {integrity: sha512-UNopramDEhHJD+VR+ehk8rOslwSfByxPIZyJRfV739NDhN5LF1fa1MqnzKm2lGTQRjNrjK19Q5fhkgIfjlVUKw==}
    dev: true

  /i18next-resources-to-backend@1.1.4:
    resolution: {integrity: sha512-hMyr9AOmIea17AOaVe1srNxK/l3mbk81P7Uf3fdcjlw3ehZy3UNTd0OP3EEi6yu4J02kf9jzhCcjokz6AFlEOg==}
    dependencies:
      '@babel/runtime': 7.22.10
    dev: false

  /i18next@23.4.4:
    resolution: {integrity: sha512-+c9B0txp/x1m5zn+QlwHaCS9vyFtmIAEXbVSFzwCX7vupm5V7va8F9cJGNJZ46X9ZtoGzhIiRC7eTIIh93TxPA==}
    dependencies:
      '@babel/runtime': 7.22.10
    dev: false

  /iconv-lite@0.4.24:
    resolution: {integrity: sha512-v3MXnZAcvnywkTUEZomIActle7RXXeedOR31wwl7VlyoXO4Qi9arvSenNQWne1TcRwhCL1HwLI21bEqdpj8/rA==}
    engines: {node: '>=0.10.0'}
    dependencies:
      safer-buffer: 2.1.2
    dev: true

  /ignore@5.2.4:
    resolution: {integrity: sha512-MAb38BcSbH0eHNBxn7ql2NH/kX33OkB3lZ1BNdh7ENeRChHTYsTvWrMubiIAMNS2llXEEgZ1MUOBtXChP3kaFQ==}
    engines: {node: '>= 4'}
    dev: true

  /immutable@4.3.2:
    resolution: {integrity: sha512-oGXzbEDem9OOpDWZu88jGiYCvIsLHMvGw+8OXlpsvTFvIQplQbjg1B1cvKg8f7Hoch6+NGjpPsH1Fr+Mc2D1aA==}
    dev: false

  /import-fresh@3.3.0:
    resolution: {integrity: sha512-veYYhQa+D1QBKznvhUHxb8faxlrwUnxseDAbAp457E0wLNio2bOSKnjYDhMj+YiAq61xrMGhQk9iXVk5FzgQMw==}
    engines: {node: '>=6'}
    dependencies:
      parent-module: 1.0.1
      resolve-from: 4.0.0
    dev: true

  /import-meta-resolve@3.0.0:
    resolution: {integrity: sha512-4IwhLhNNA8yy445rPjD/lWh++7hMDOml2eHtd58eG7h+qK3EryMuuRbsHGPikCoAgIkkDnckKfWSk2iDla/ejg==}
    dev: true

  /imurmurhash@0.1.4:
    resolution: {integrity: sha512-JmXMZ6wuvDmLiHEml9ykzqO6lwFbof0GG4IkcGaENdCRDDmMVnny7s5HsIgHCbaq0w2MyPhDqkhTUgS2LU2PHA==}
    engines: {node: '>=0.8.19'}
    dev: true

  /indent-string@4.0.0:
    resolution: {integrity: sha512-EdDDZu4A2OyIK7Lr/2zG+w5jmbuk1DVBnEwREQvBzspBJkCEbRa8GxU1lghYcaGJCnRWibjDXlq779X1/y5xwg==}
    engines: {node: '>=8'}
    dev: true

  /inflight@1.0.6:
    resolution: {integrity: sha512-k92I/b08q4wvFscXCLvqfsHCrjrF7yiXsQuIVvVE7N82W3+aqpzuUdBbfhWcy/FZR3/4IgflMgKLOsvPDrGCJA==}
    dependencies:
      once: 1.4.0
      wrappy: 1.0.2

  /inherits@2.0.4:
    resolution: {integrity: sha512-k/vGaX4/Yla3WzyMCvTQOXYeIHvqOKtnqBduzTHpzpQZzAskKMhZ2K+EnBiSM9zGSoIFeMpXKxa4dYeZIQqewQ==}

  /internal-slot@1.0.5:
    resolution: {integrity: sha512-Y+R5hJrzs52QCG2laLn4udYVnxsfny9CpOhNhUvk/SSSVyF6T27FzRbF0sroPidSu3X8oEAkOn2K804mjpt6UQ==}
    engines: {node: '>= 0.4'}
    dependencies:
      get-intrinsic: 1.2.1
      has: 1.0.3
      side-channel: 1.0.4

  /is-arguments@1.1.1:
    resolution: {integrity: sha512-8Q7EARjzEnKpt/PCD7e1cgUS0a6X8u5tdSiMqXhojOdoV9TsMsiO+9VLC5vAmO8N7/GmXn7yjR8qnA6bVAEzfA==}
    engines: {node: '>= 0.4'}
    dependencies:
      call-bind: 1.0.2
      has-tostringtag: 1.0.0
    dev: false

  /is-array-buffer@3.0.2:
    resolution: {integrity: sha512-y+FyyR/w8vfIRq4eQcM1EYgSTnmHXPqaF+IgzgraytCFq5Xh8lllDVmAZolPJiZttZLeFSINPYMaEJ7/vWUa1w==}
    dependencies:
      call-bind: 1.0.2
      get-intrinsic: 1.2.1
      is-typed-array: 1.1.12

  /is-arrayish@0.2.1:
    resolution: {integrity: sha512-zz06S8t0ozoDXMG+ube26zeCTNXcKIPJZJi8hBrF4idCLms4CG9QtK7qBl1boi5ODzFpjswb5JPmHCbMpjaYzg==}
    dev: true

  /is-bigint@1.0.4:
    resolution: {integrity: sha512-zB9CruMamjym81i2JZ3UMn54PKGsQzsJeo6xvN3HJJ4CAsQNB6iRutp2To77OfCNuoxspsIhzaPoO1zyCEhFOg==}
    dependencies:
      has-bigints: 1.0.2

  /is-boolean-object@1.1.2:
    resolution: {integrity: sha512-gDYaKHJmnj4aWxyj6YHyXVpdQawtVLHU5cb+eztPGczf6cjuTdwve5ZIEfgXqH4e57An1D1AKf8CZ3kYrQRqYA==}
    engines: {node: '>= 0.4'}
    dependencies:
      call-bind: 1.0.2
      has-tostringtag: 1.0.0

  /is-callable@1.2.7:
    resolution: {integrity: sha512-1BC0BVFhS/p0qtw6enp8e+8OD0UrK0oFLztSjNzhcKA3WDuJxxAPXzPuPtKkjEY9UUoEWlX/8fgKeu2S8i9JTA==}
    engines: {node: '>= 0.4'}

  /is-ci@3.0.1:
    resolution: {integrity: sha512-ZYvCgrefwqoQ6yTyYUbQu64HsITZ3NfKX1lzaEYdkTDcfKzzCI/wthRRYKkdjHKFVgNiXKAKm65Zo1pk2as/QQ==}
    hasBin: true
    dependencies:
      ci-info: 3.8.0
    dev: true

  /is-core-module@2.13.0:
    resolution: {integrity: sha512-Z7dk6Qo8pOCp3l4tsX2C5ZVas4V+UxwQodwZhLopL91TX8UyyHEXafPcyoeeWuLrwzHcr3igO78wNLwHJHsMCQ==}
    dependencies:
      has: 1.0.3
    dev: true

  /is-date-object@1.0.5:
    resolution: {integrity: sha512-9YQaSxsAiSwcvS33MBk3wTCVnWK+HhF8VZR2jRxehM16QcVOdHqPn4VPHmRK4lSr38n9JriurInLcP90xsYNfQ==}
    engines: {node: '>= 0.4'}
    dependencies:
      has-tostringtag: 1.0.0

  /is-extglob@2.1.1:
    resolution: {integrity: sha512-SbKbANkN603Vi4jEZv49LeVJMn4yGwsbzZworEoyEiutsN3nJYdbO36zfhGJ6QEDpOZIFkDtnq5JRxmvl3jsoQ==}
    engines: {node: '>=0.10.0'}
    dev: true

  /is-fullwidth-code-point@3.0.0:
    resolution: {integrity: sha512-zymm5+u+sCsSWyD9qNaejV3DFvhCKclKdizYaJUuHA83RLjb7nSuGnddCHGv0hk+KY7BMAlsWeK4Ueg6EV6XQg==}
    engines: {node: '>=8'}
    dev: true

  /is-glob@4.0.3:
    resolution: {integrity: sha512-xelSayHH36ZgE7ZWhli7pW34hNbNl8Ojv5KVmkJD4hBdD3th8Tfk9vYasLM+mXWOZhFkgZfxhLSnrwRr4elSSg==}
    engines: {node: '>=0.10.0'}
    dependencies:
      is-extglob: 2.1.1
    dev: true

  /is-map@2.0.2:
    resolution: {integrity: sha512-cOZFQQozTha1f4MxLFzlgKYPTyj26picdZTx82hbc/Xf4K/tZOOXSCkMvU4pKioRXGDLJRn0GM7Upe7kR721yg==}
    dev: false

  /is-negative-zero@2.0.2:
    resolution: {integrity: sha512-dqJvarLawXsFbNDeJW7zAz8ItJ9cd28YufuuFzh0G8pNHjJMnY08Dv7sYX2uF5UpQOwieAeOExEYAWWfu7ZZUA==}
    engines: {node: '>= 0.4'}
    dev: true

  /is-number-object@1.0.7:
    resolution: {integrity: sha512-k1U0IRzLMo7ZlYIfzRu23Oh6MiIFasgpb9X76eqfFZAqwH44UI4KTBvBYIZ1dSL9ZzChTB9ShHfLkR4pdW5krQ==}
    engines: {node: '>= 0.4'}
    dependencies:
      has-tostringtag: 1.0.0

  /is-number@7.0.0:
    resolution: {integrity: sha512-41Cifkg6e8TylSpdtTpeLVMqvSBEVzTttHvERD741+pnZ8ANv0004MRL43QKPDlK9cGvNp6NZWZUBlbGXYxxng==}
    engines: {node: '>=0.12.0'}
    dev: true

  /is-path-inside@3.0.3:
    resolution: {integrity: sha512-Fd4gABb+ycGAmKou8eMftCupSir5lRxqf4aD/vd0cD2qc4HL07OjCeuHMr8Ro4CoMaeCKDB0/ECBOVWjTwUvPQ==}
    engines: {node: '>=8'}
    dev: true

  /is-plain-obj@1.1.0:
    resolution: {integrity: sha512-yvkRyxmFKEOQ4pNXCmJG5AEQNlXJS5LaONXo5/cLdTZdWvsZ1ioJEonLGAosKlMWE8lwUy/bJzMjcw8az73+Fg==}
    engines: {node: '>=0.10.0'}
    dev: true

  /is-regex@1.1.4:
    resolution: {integrity: sha512-kvRdxDsxZjhzUX07ZnLydzS1TU/TJlTUHHY4YLL87e37oUA49DfkLqgy+VjFocowy29cKvcSiu+kIv728jTTVg==}
    engines: {node: '>= 0.4'}
    dependencies:
      call-bind: 1.0.2
      has-tostringtag: 1.0.0

  /is-set@2.0.2:
    resolution: {integrity: sha512-+2cnTEZeY5z/iXGbLhPrOAaK/Mau5k5eXq9j14CpRTftq0pAJu2MwVRSZhyZWBzx3o6X795Lz6Bpb6R0GKf37g==}
    dev: false

  /is-shared-array-buffer@1.0.2:
    resolution: {integrity: sha512-sqN2UDu1/0y6uvXyStCOzyhAjCSlHceFoMKJW8W9EU9cvic/QdsZ0kEU93HEy3IUEFZIiH/3w+AH/UQbPHNdhA==}
    dependencies:
      call-bind: 1.0.2

  /is-string@1.0.7:
    resolution: {integrity: sha512-tE2UXzivje6ofPW7l23cjDOMa09gb7xlAqG6jG5ej6uPV32TlWP3NKPigtaGeHNu9fohccRYvIiZMfOOnOYUtg==}
    engines: {node: '>= 0.4'}
    dependencies:
      has-tostringtag: 1.0.0

  /is-subdir@1.2.0:
    resolution: {integrity: sha512-2AT6j+gXe/1ueqbW6fLZJiIw3F8iXGJtt0yDrZaBhAZEG1raiTxKWU+IPqMCzQAXOUCKdA4UDMgacKH25XG2Cw==}
    engines: {node: '>=4'}
    dependencies:
      better-path-resolve: 1.0.0
    dev: true

  /is-symbol@1.0.4:
    resolution: {integrity: sha512-C/CPBqKWnvdcxqIARxyOh4v1UUEOCHpgDa0WYgpKDFMszcrPcffg5uhwSgPCLD2WWxmq6isisz87tzT01tuGhg==}
    engines: {node: '>= 0.4'}
    dependencies:
      has-symbols: 1.0.3

  /is-typed-array@1.1.12:
    resolution: {integrity: sha512-Z14TF2JNG8Lss5/HMqt0//T9JeHXttXy5pH/DBU4vi98ozO2btxzq9MwYDZYnKwU8nRsz/+GVFVRDq3DkVuSPg==}
    engines: {node: '>= 0.4'}
    dependencies:
      which-typed-array: 1.1.11

  /is-weakmap@2.0.1:
    resolution: {integrity: sha512-NSBR4kH5oVj1Uwvv970ruUkCV7O1mzgVFO4/rev2cLRda9Tm9HrL70ZPut4rOHgY0FNrUu9BCbXA2sdQ+x0chA==}
    dev: false

  /is-weakref@1.0.2:
    resolution: {integrity: sha512-qctsuLZmIQ0+vSSMfoVvyFe2+GSEvnmZ2ezTup1SBse9+twCCeial6EEi3Nc2KFcf6+qz2FBPnjXsk8xhKSaPQ==}
    dependencies:
      call-bind: 1.0.2
    dev: true

  /is-weakset@2.0.2:
    resolution: {integrity: sha512-t2yVvttHkQktwnNNmBQ98AhENLdPUTDTE21uPqAQ0ARwQfGeQKRVS0NNurH7bTf7RrvcVn1OOge45CnBeHCSmg==}
    dependencies:
      call-bind: 1.0.2
      get-intrinsic: 1.2.1
    dev: false

  /is-windows@1.0.2:
    resolution: {integrity: sha512-eXK1UInq2bPmjyX6e3VHIzMLobc4J94i4AWn+Hpq3OU5KkrRC96OAcR3PRJ/pGu6m8TRnBHP9dkXQVsT/COVIA==}
    engines: {node: '>=0.10.0'}
    dev: true

  /isarray@2.0.5:
    resolution: {integrity: sha512-xHjhDr3cNBK0BzdUJSPXZntQUx/mwMS5Rw4A7lPJ90XGAO6ISP/ePDNuo0vhqOZU+UD5JoodwCAAoZQd3FeAKw==}

  /isexe@2.0.0:
    resolution: {integrity: sha512-RHxMLp9lnKHGHRng9QFhRCMbYAcVpn69smSGcq3f36xjgVVWThj4qqLbTLlq7Ssj8B+fIQ1EuCEGI2lKsyQeIw==}
    dev: true

  /js-tokens@4.0.0:
    resolution: {integrity: sha512-RdJUflcE3cUzKiMqQgsCu06FPu9UdIJO0beYbPhHN4k6apgJtifcoCtT9bcxOpYBtpD2kCM6Sbzg4CausW/PKQ==}
    dev: true

  /js-yaml@3.14.1:
    resolution: {integrity: sha512-okMH7OXXJ7YrN9Ok3/SXrnu4iX9yOk+25nqX4imS2npuvTYDmo/QEZoqwZkYaIDk3jVvBOTOIEgEhaLOynBS9g==}
    hasBin: true
    dependencies:
      argparse: 1.0.10
      esprima: 4.0.1
    dev: true

  /js-yaml@4.1.0:
    resolution: {integrity: sha512-wpxZs9NoxZaJESJGIZTyDEaYpl0FKSA+FB9aJiyemKhMwkxQg63h4T1KJgUGHpTqPDNRcmmYLugrRjJlBtWvRA==}
    hasBin: true
    dependencies:
      argparse: 2.0.1
    dev: true

  /json-parse-even-better-errors@2.3.1:
    resolution: {integrity: sha512-xyFwyhro/JEof6Ghe2iz2NcXoj2sloNsWr/XsERDK/oiPCfaNhl5ONfp+jQdAZRQQ0IJWNzH9zIZF7li91kh2w==}
    dev: true

  /json-schema-traverse@0.4.1:
    resolution: {integrity: sha512-xbbCH5dCYU5T8LcEhhuh7HJ88HXuW3qsI3Y0zOZFKfZEHcpWiHU/Jxzk629Brsab/mMiHQti9wMP+845RPe3Vg==}
    dev: true

  /json-stable-stringify-without-jsonify@1.0.1:
    resolution: {integrity: sha512-Bdboy+l7tA3OGW6FjyFHWkP5LuByj1Tk33Ljyq0axyzdk9//JSi2u3fP1QSmd1KNwq6VOKYGlAu87CisVir6Pw==}
    dev: true

  /json5@2.2.3:
    resolution: {integrity: sha512-XmOWe7eyHYH14cLdVPoyg+GOH3rYX++KpzrylJwSW98t3Nk+U8XOl8FWKOgwtzdb8lXGf6zYwDUzeHMWfxasyg==}
    engines: {node: '>=6'}
    hasBin: true
    dev: true

  /jsonfile@4.0.0:
    resolution: {integrity: sha512-m6F1R3z8jjlf2imQHS2Qez5sjKWQzbuuhuJ/FKYFRZvPE3PuHcSMVZzfsLhGVOkfd20obL5SWEBew5ShlquNxg==}
    optionalDependencies:
      graceful-fs: 4.2.11
    dev: true

  /kind-of@6.0.3:
    resolution: {integrity: sha512-dcS1ul+9tmeD95T+x28/ehLgd9mENa3LsvDTtzm3vyBEO7RPptvAD+t44WVXaUjTBRcrpFeFlC8WCruUR456hw==}
    engines: {node: '>=0.10.0'}
    dev: true

  /kleur@4.1.5:
    resolution: {integrity: sha512-o+NO+8WrRiQEE4/7nwRJhN1HWpVmJm511pBHUxPLtp0BUISzlBplORYSmTclCnJvQq2tKu/sgl3xVpkc7ZWuQQ==}
    engines: {node: '>=6'}
    dev: true

  /levn@0.4.1:
    resolution: {integrity: sha512-+bT2uH4E5LGE7h/n3evcS/sQlJXCpIp6ym8OWJ5eV6+67Dsql/LaaT7qJBAt2rzfoa/5QBGBhxDix1dMt2kQKQ==}
    engines: {node: '>= 0.8.0'}
    dependencies:
      prelude-ls: 1.2.1
      type-check: 0.4.0
    dev: true

  /lines-and-columns@1.2.4:
    resolution: {integrity: sha512-7ylylesZQ/PV29jhEDl3Ufjo6ZX7gCqJr5F7PKrqc93v7fzSymt1BpwEU8nAUXs8qzzvqhbjhK5QZg6Mt/HkBg==}
    dev: true

  /load-yaml-file@0.2.0:
    resolution: {integrity: sha512-OfCBkGEw4nN6JLtgRidPX6QxjBQGQf72q3si2uvqyFEMbycSFFHwAZeXx6cJgFM9wmLrf9zBwCP3Ivqa+LLZPw==}
    engines: {node: '>=6'}
    dependencies:
      graceful-fs: 4.2.11
      js-yaml: 3.14.1
      pify: 4.0.1
      strip-bom: 3.0.0
    dev: true

  /locate-path@5.0.0:
    resolution: {integrity: sha512-t7hw9pI+WvuwNJXwk5zVHpyhIqzg2qTlklJOf0mVxGSbe3Fp2VieZcduNYjaLDoy6p9uGpQEGWG87WpMKlNq8g==}
    engines: {node: '>=8'}
    dependencies:
      p-locate: 4.1.0
    dev: true

  /locate-path@6.0.0:
    resolution: {integrity: sha512-iPZK6eYjbxRu3uB4/WZ3EsEIMJFMqAoopl3R+zuq0UjcAm/MO6KCweDgPfP3elTztoKP3KtnVHxTn2NHBSDVUw==}
    engines: {node: '>=10'}
    dependencies:
      p-locate: 5.0.0
    dev: true

  /lodash-es@4.17.21:
    resolution: {integrity: sha512-mKnC+QJ9pWVzv+C4/U3rRsHapFfHvQFoFB92e52xeyGMcX6/OlIl78je1u8vePzYZSkkogMPJ2yjxxsb89cxyw==}

  /lodash.merge@4.6.2:
    resolution: {integrity: sha512-0KpjqXRVvrYyCsX1swR/XTK0va6VQkQM6MNo7PqW77ByjAhoARA8EfrP1N4+KlKj8YS0ZUCtRT/YUuhyYDujIQ==}
    dev: true

  /lodash.startcase@4.4.0:
    resolution: {integrity: sha512-+WKqsK294HMSc2jEbNgpHpd0JfIBhp7rEV4aqXWqFr6AlXov+SlcgB1Fv01y2kGe3Gc8nMW7VA0SrGuSkRfIEg==}
    dev: true

  /lru-cache@4.1.5:
    resolution: {integrity: sha512-sWZlbEP2OsHNkXrMl5GYk/jKk70MBng6UU4YI/qGDYbgf6YbP4EvmqISbXCoJiRKs+1bSpFHVgQxvJ17F2li5g==}
    dependencies:
      pseudomap: 1.0.2
      yallist: 2.1.2
    dev: true

  /lru-cache@6.0.0:
    resolution: {integrity: sha512-Jo6dJ04CmSjuznwJSS3pUeWmd/H0ffTlkXXgwZi+eq1UCmqQwCh+eLsYOYCwY991i2Fah4h1BEMCx4qThGbsiA==}
    engines: {node: '>=10'}
    dependencies:
      yallist: 4.0.0

  /lucide@0.268.0:
    resolution: {integrity: sha512-Ls1/KjaD8gj60qvWLroS5pB5PrnEVdzVtgC0hixeAVBsjfmF/qxuBMReGok5lmmZu8KX0Y24uVl8FclbQWXdLw==}
    dev: false

  /lz-string@1.5.0:
    resolution: {integrity: sha512-h5bgJWpxJNswbU7qCrV0tIKQCaS3blPDrqKWx+QxzuzL1zGUzij9XCWLrSLsJPu5t+eWA/ycetzYAO5IOMcWAQ==}
    hasBin: true
    dev: true

  /map-obj@1.0.1:
    resolution: {integrity: sha512-7N/q3lyZ+LVCp7PzuxrJr4KMbBE2hW7BT7YNia330OFxIf4d3r5zVpicP2650l7CPN6RM9zOJRl3NGpqSiw3Eg==}
    engines: {node: '>=0.10.0'}
    dev: true

  /map-obj@4.3.0:
    resolution: {integrity: sha512-hdN1wVrZbb29eBGiGjJbeP8JbKjq1urkHJ/LIP/NY48MZ1QVXUsQBV1G1zvYFHn1XE06cwjBsOI2K3Ulnj1YXQ==}
    engines: {node: '>=8'}
    dev: true

  /meow@6.1.1:
    resolution: {integrity: sha512-3YffViIt2QWgTy6Pale5QpopX/IvU3LPL03jOTqp6pGj3VjesdO/U8CuHMKpnQr4shCNCM5fd5XFFvIIl6JBHg==}
    engines: {node: '>=8'}
    dependencies:
      '@types/minimist': 1.2.2
      camelcase-keys: 6.2.2
      decamelize-keys: 1.1.1
      hard-rejection: 2.1.0
      minimist-options: 4.1.0
      normalize-package-data: 2.5.0
      read-pkg-up: 7.0.1
      redent: 3.0.0
      trim-newlines: 3.0.1
      type-fest: 0.13.1
      yargs-parser: 18.1.3
    dev: true

  /merge2@1.4.1:
    resolution: {integrity: sha512-8q7VEgMJW4J8tcfVPy8g09NcQwZdbwFEqhe/WZkoIzjn/3TGDwtOCYtXGxA3O8tPzpczCCDgv+P2P5y00ZJOOg==}
    engines: {node: '>= 8'}
    dev: true

  /micromatch@4.0.5:
    resolution: {integrity: sha512-DMy+ERcEW2q8Z2Po+WNXuw3c5YaUSFjAO5GsJqfEl7UjvtIuFKO6ZrKvcItdy98dwFI2N1tg3zNIdKaQT+aNdA==}
    engines: {node: '>=8.6'}
    dependencies:
      braces: 3.0.2
      picomatch: 2.3.1
    dev: true

  /min-indent@1.0.1:
    resolution: {integrity: sha512-I9jwMn07Sy/IwOj3zVkVik2JTvgpaykDZEigL6Rx6N9LbMywwUSMtxET+7lVoDLLd3O3IXwJwvuuns8UB/HeAg==}
    engines: {node: '>=4'}
    dev: true

  /minimatch@3.1.2:
    resolution: {integrity: sha512-J7p63hRiAjw1NDEww1W7i37+ByIrOWO5XQQAzZ3VOcL0PNybwpfmV/N05zFAzwQ9USyEcX6t3UO+K5aqBQOIHw==}
    dependencies:
      brace-expansion: 1.1.11

  /minimist-options@4.1.0:
    resolution: {integrity: sha512-Q4r8ghd80yhO/0j1O3B2BjweX3fiHg9cdOwjJd2J76Q135c+NDxGCqdYKQ1SKBuFfgWbAUzBfvYjPUEeNgqN1A==}
    engines: {node: '>= 6'}
    dependencies:
      arrify: 1.0.1
      is-plain-obj: 1.1.0
      kind-of: 6.0.3
    dev: true

  /minimist@1.2.8:
    resolution: {integrity: sha512-2yyAR8qBkN3YuheJanUpWC5U3bb5osDywNB8RzDVlDwDHbocAJveqqj1u8+SVD7jkWT4yvsHCpWqqWqAxb0zCA==}
    dev: true

  /mixme@0.5.9:
    resolution: {integrity: sha512-VC5fg6ySUscaWUpI4gxCBTQMH2RdUpNrk+MsbpCYtIvf9SBJdiUey4qE7BXviJsJR4nDQxCZ+3yaYNW3guz/Pw==}
    engines: {node: '>= 8.0.0'}
    dev: true

  /moment@2.29.4:
    resolution: {integrity: sha512-5LC9SOxjSc2HF6vO2CyuTDNivEdoz2IvyJJGj6X8DJ0eFyfszE0QiEd+iXmBvUP3WHxSjFH/vIsA0EN00cgr8w==}

  /monkey-around@2.3.0:
    resolution: {integrity: sha512-QWcCUWjqE/MCk9cXlSKZ1Qc486LD439xw/Ak8Nt6l2PuL9+yrc9TJakt7OHDuOqPRYY4nTWBAEFKn32PE/SfXA==}
    dev: false

  /ms@2.1.2:
    resolution: {integrity: sha512-sGkPx+VjMtmA6MX27oA4FBFELFCZZ4S4XqeGOXCv68tT+jb3vk/RyaKWP0PTKyWtmLSM0b+adUTEvbs1PEaH2w==}
    dev: true

  /ms@2.1.3:
    resolution: {integrity: sha512-6FlzubTLZG3J2a/NVCAleEhjzq5oxgHyaCU9yYXvcLsvoVaHJq/s5xXI6/XXP6tz7R9xAOtHnSO/tXtF3WRTlA==}
    dev: true

  /natural-compare@1.4.0:
    resolution: {integrity: sha512-OWND8ei3VtNC9h7V60qff3SVobHr996CTwgxubgyQYEpg290h9J0buyECNNJexkFm5sOajh5G116RYA1c8ZMSw==}
    dev: true

  /normalize-package-data@2.5.0:
    resolution: {integrity: sha512-/5CMN3T0R4XTj4DcGaexo+roZSdSFW/0AOOTROrjxzCG1wrWXEsGbRKevjlIL+ZDE4sZlJr5ED4YW0yqmkK+eA==}
    dependencies:
      hosted-git-info: 2.8.9
      resolve: 1.22.4
      semver: 5.7.2
      validate-npm-package-license: 3.0.4
    dev: true

  /object-inspect@1.12.3:
    resolution: {integrity: sha512-geUvdk7c+eizMNUDkRpW1wJwgfOiOeHbxBR/hLXK1aT6zmVSO0jsQcs7fj6MGw89jC/cjGfLcNOrtMYtGqm81g==}

  /object-is@1.1.5:
    resolution: {integrity: sha512-3cyDsyHgtmi7I7DfSSI2LDp6SK2lwvtbg0p0R1e0RvTqF5ceGx+K2dfSjm1bKDMVCFEDAQvy+o8c6a7VujOddw==}
    engines: {node: '>= 0.4'}
    dependencies:
      call-bind: 1.0.2
      define-properties: 1.2.0
    dev: false

  /object-keys@1.1.1:
    resolution: {integrity: sha512-NuAESUOUMrlIXOfHKzD6bpPu3tYt3xvjNdRIQ+FeT0lNb4K8WR70CaDxhuNguS2XG+GjkyMwOzsN5ZktImfhLA==}
    engines: {node: '>= 0.4'}

  /object.assign@4.1.4:
    resolution: {integrity: sha512-1mxKf0e58bvyjSCtKYY4sRe9itRk3PJpquJOjeIkz885CczcI4IvJJDLPS72oowuSh+pBxUFROpX+TU++hxhZQ==}
    engines: {node: '>= 0.4'}
    dependencies:
      call-bind: 1.0.2
      define-properties: 1.2.0
      has-symbols: 1.0.3
      object-keys: 1.1.1

  /object.fromentries@2.0.6:
    resolution: {integrity: sha512-VciD13dswC4j1Xt5394WR4MzmAQmlgN72phd/riNp9vtD7tp4QQWJ0R4wvclXcafgcYK8veHRed2W6XeGBvcfg==}
    engines: {node: '>= 0.4'}
    dependencies:
      call-bind: 1.0.2
      define-properties: 1.2.0
      es-abstract: 1.22.1
    dev: true

  /object.groupby@1.0.0:
    resolution: {integrity: sha512-70MWG6NfRH9GnbZOikuhPPYzpUpof9iW2J9E4dW7FXTqPNb6rllE6u39SKwwiNh8lCwX3DDb5OgcKGiEBrTTyw==}
    dependencies:
      call-bind: 1.0.2
      define-properties: 1.2.0
      es-abstract: 1.22.1
      get-intrinsic: 1.2.1
    dev: true

  /object.values@1.1.6:
    resolution: {integrity: sha512-FVVTkD1vENCsAcwNs9k6jea2uHC/X0+JcjG8YA60FN5CMaJmG95wT9jek/xX9nornqGRrBkKtzuAu2wuHpKqvw==}
    engines: {node: '>= 0.4'}
    dependencies:
      call-bind: 1.0.2
      define-properties: 1.2.0
      es-abstract: 1.22.1
    dev: true

  /obsidian@1.2.8(@codemirror/state@6.2.1)(@codemirror/view@6.16.0):
    resolution: {integrity: sha512-HrC+feA8o0tXspj4lEAqxb1btwLwHD2oHXSwbbN+CdRHURqbCkuIDLld+nkuyJ1w1c9uvVDRVk8BoeOnWheOrQ==}
    peerDependencies:
      '@codemirror/state': ^6.0.0
      '@codemirror/view': ^6.0.0
    dependencies:
      '@codemirror/state': 6.2.1
      '@codemirror/view': 6.16.0
      '@types/codemirror': 0.0.108
      moment: 2.29.4
    dev: false

  /once@1.4.0:
    resolution: {integrity: sha512-lNaJgI+2Q5URQBkccEKHTQOPaXdUxnZZElQTZY0MFUAuaEqe1E+Nyvgdz/aIyNi6Z9MzO5dv1H8n58/GELp3+w==}
    dependencies:
      wrappy: 1.0.2

  /opentype.js@0.8.0:
    resolution: {integrity: sha512-FQHR4oGP+a0m/f6yHoRpBOIbn/5ZWxKd4D/djHVJu8+KpBTYrJda0b7mLcgDEMWXE9xBCJm+qb0yv6FcvPjukg==}
    hasBin: true
    dependencies:
      tiny-inflate: 1.0.3
    dev: false

  /optionator@0.9.3:
    resolution: {integrity: sha512-JjCoypp+jKn1ttEFExxhetCKeJt9zhAgAve5FXHixTvFDW/5aEktX9bufBKLRRMdU7bNtpLfcGu94B3cdEJgjg==}
    engines: {node: '>= 0.8.0'}
    dependencies:
      '@aashutoshrathi/word-wrap': 1.2.6
      deep-is: 0.1.4
      fast-levenshtein: 2.0.6
      levn: 0.4.1
      prelude-ls: 1.2.1
      type-check: 0.4.0
    dev: true

  /os-tmpdir@1.0.2:
    resolution: {integrity: sha512-D2FR03Vir7FIu45XBY20mTb+/ZSWB00sjU9jdQXt83gDrI4Ztz5Fs7/yy74g2N5SVQY4xY1qDr4rNddwYRVX0g==}
    engines: {node: '>=0.10.0'}
    dev: true

  /outdent@0.5.0:
    resolution: {integrity: sha512-/jHxFIzoMXdqPzTaCpFzAAWhpkSjZPF4Vsn6jAfNpmbH/ymsmd7Qc6VE9BGn0L6YMj6uwpQLxCECpus4ukKS9Q==}
    dev: true

  /p-filter@2.1.0:
    resolution: {integrity: sha512-ZBxxZ5sL2HghephhpGAQdoskxplTwr7ICaehZwLIlfL6acuVgZPm8yBNuRAFBGEqtD/hmUeq9eqLg2ys9Xr/yw==}
    engines: {node: '>=8'}
    dependencies:
      p-map: 2.1.0
    dev: true

  /p-lazy@4.0.0:
    resolution: {integrity: sha512-8lIogVWwqBkiBy4FpylVHLalB9dZ25B2zBdY4OGGknDPWB7ehf2jyxmbh8z3MZsfbERLNU266h9Yx3cxHn3lFg==}
    engines: {node: '>=12'}

  /p-limit@2.3.0:
    resolution: {integrity: sha512-//88mFWSJx8lxCzwdAABTJL2MyWB12+eIY7MDL2SqLmAkeKU9qxRvWuSyTjm3FUmpBEMuFfckAIqEaVGUDxb6w==}
    engines: {node: '>=6'}
    dependencies:
      p-try: 2.2.0
    dev: true

  /p-limit@3.1.0:
    resolution: {integrity: sha512-TYOanM3wGwNGsZN2cVTYPArw454xnXj5qmWF1bEoAc4+cU/ol7GVh7odevjp1FNHduHc3KZMcFduxU5Xc6uJRQ==}
    engines: {node: '>=10'}
    dependencies:
      yocto-queue: 0.1.0
    dev: true

  /p-locate@4.1.0:
    resolution: {integrity: sha512-R79ZZ/0wAxKGu3oYMlz8jy/kbhsNrS7SKZ7PxEHBgJ5+F2mtFW2fK2cOtBh1cHYkQsbzFV7I+EoRKe6Yt0oK7A==}
    engines: {node: '>=8'}
    dependencies:
      p-limit: 2.3.0
    dev: true

  /p-locate@5.0.0:
    resolution: {integrity: sha512-LaNjtRWUBY++zB5nE/NwcaoMylSPk+S+ZHNB1TzdbMJMny6dynpAGt7X/tl/QYq3TIeE6nxHppbo2LGymrG5Pw==}
    engines: {node: '>=10'}
    dependencies:
      p-limit: 3.1.0
    dev: true

  /p-map@2.1.0:
    resolution: {integrity: sha512-y3b8Kpd8OAN444hxfBbFfj1FY/RjtTd8tzYwhUqNYXx0fXx2iX4maP4Qr6qhIKbQXI02wTLAda4fYUbDagTUFw==}
    engines: {node: '>=6'}
    dev: true

  /p-try@2.2.0:
    resolution: {integrity: sha512-R4nPAVTAU0B9D35/Gk3uJf/7XYbQcyohSKdvAxIRSNghFl4e71hVoGnBNQz9cWaXxO2I10KTC+3jMdvvoKw6dQ==}
    engines: {node: '>=6'}
    dev: true

  /parent-module@1.0.1:
    resolution: {integrity: sha512-GQ2EWRpQV8/o+Aw8YqtfZZPfNRWZYkbidE9k5rpl/hC3vtHHBfGm2Ifi6qWV+coDGkrUKZAxE3Lot5kcsRlh+g==}
    engines: {node: '>=6'}
    dependencies:
      callsites: 3.1.0
    dev: true

  /parse-json@5.2.0:
    resolution: {integrity: sha512-ayCKvm/phCGxOkYRSCM82iDwct8/EonSEgCSxWxD7ve6jHggsFl4fZVQBPRNgQoKiuV/odhFrGzQXZwbifC8Rg==}
    engines: {node: '>=8'}
    dependencies:
      '@babel/code-frame': 7.22.10
      error-ex: 1.3.2
      json-parse-even-better-errors: 2.3.1
      lines-and-columns: 1.2.4
    dev: true

  /path-exists@4.0.0:
    resolution: {integrity: sha512-ak9Qy5Q7jYb2Wwcey5Fpvg2KoAc/ZIhLSLOSBmRmygPsGwkVVt0fZa0qrtMz+m6tJTAHfZQ8FnmB4MG4LWy7/w==}
    engines: {node: '>=8'}
    dev: true

  /path-is-absolute@1.0.1:
    resolution: {integrity: sha512-AVbw3UJ2e9bq64vSaS9Am0fje1Pa8pbGqTTsmXfaIiMpnr5DlDhfJOuLj9Sf95ZPVDAUerDfEk88MPmPe7UCQg==}
    engines: {node: '>=0.10.0'}

  /path-key@3.1.1:
    resolution: {integrity: sha512-ojmeN0qd+y0jszEtoY48r0Peq5dwMEkIlCOu6Q5f41lfkswXuKtYrhgoTpLnyIcHm24Uhqx+5Tqm2InSwLhE6Q==}
    engines: {node: '>=8'}
    dev: true

  /path-parse@1.0.7:
    resolution: {integrity: sha512-LDJzPVEEEPR+y48z93A0Ed0yXb8pAByGWo/k5YYdYgpY2/2EsOsksJrq7lOHxryrVOn1ejG6oAp8ahvOIQD8sw==}
    dev: true

  /path-type@4.0.0:
    resolution: {integrity: sha512-gDKb8aZMDeD/tZWs9P6+q0J9Mwkdl6xMV8TjnGP3qJVJ06bdMgkbBlLU8IdfOsIsFz2BW1rNVT3XuNEl8zPAvw==}
    engines: {node: '>=8'}
    dev: true

  /picomatch@2.3.1:
    resolution: {integrity: sha512-JU3teHTNjmE2VCGFzuY8EXzCDVwEqB2a8fsIvwaStHhAWJEeVd1o1QD80CU6+ZdEXXSLbSsuLwJjkCBWqRQUVA==}
    engines: {node: '>=8.6'}
    dev: true

  /pify@4.0.1:
    resolution: {integrity: sha512-uB80kBFb/tfd68bVleG9T5GGsGPjJrLAUpR5PZIrhBnIaRTQRjqdJSsIKkOP6OAIFbj7GOrcudc5pNjZ+geV2g==}
    engines: {node: '>=6'}
    dev: true

  /pkg-dir@4.2.0:
    resolution: {integrity: sha512-HRDzbaKjC+AOWVXxAU/x54COGeIv9eb+6CkDSQoNTt4XyWoIJvuPsXizxu/Fr23EiekbtZwmh1IcIG/l/a10GQ==}
    engines: {node: '>=8'}
    dependencies:
      find-up: 4.1.0
    dev: true

  /preferred-pm@3.0.3:
    resolution: {integrity: sha512-+wZgbxNES/KlJs9q40F/1sfOd/j7f1O9JaHcW5Dsn3aUUOZg3L2bjpVUcKV2jvtElYfoTuQiNeMfQJ4kwUAhCQ==}
    engines: {node: '>=10'}
    dependencies:
      find-up: 5.0.0
      find-yarn-workspace-root2: 1.2.16
      path-exists: 4.0.0
      which-pm: 2.0.0
    dev: true

  /prelude-ls@1.2.1:
    resolution: {integrity: sha512-vkcDPrRZo1QZLbn5RLGPpg/WmIQ65qoWWhcGKf/b5eplkkarX0m9z8ppCat4mlOqUsWpyNuYgO3VRyrYHSzX5g==}
    engines: {node: '>= 0.8.0'}
    dev: true

  /prettier@2.8.8:
    resolution: {integrity: sha512-tdN8qQGvNjw4CHbY+XXk0JgCXn9QiF21a55rBe5LJAU+kDyC4WQn4+awm2Xfk2lQMk5fKup9XgzTZtGkjBdP9Q==}
    engines: {node: '>=10.13.0'}
    hasBin: true
    dev: true

  /promise-stream-reader@1.0.1:
    resolution: {integrity: sha512-Tnxit5trUjBAqqZCGWwjyxhmgMN4hGrtpW3Oc/tRI4bpm/O2+ej72BB08l6JBnGQgVDGCLvHFGjGgQS6vzhwXg==}
    engines: {node: '>8.0.0'}
    dev: false

  /pseudomap@1.0.2:
    resolution: {integrity: sha512-b/YwNhb8lk1Zz2+bXXpS/LK9OisiZZ1SNsSLxN1x2OXVEhW2Ckr/7mWE5vrC1ZTiJlD9g19jWszTmJsB+oEpFQ==}
    dev: true

  /punycode@2.3.0:
    resolution: {integrity: sha512-rRV+zQD8tVFys26lAGR9WUuS4iUAngJScM+ZRSKtvl5tKeZ2t5bvdNFdNHBW9FWR4guGHlgmsZ1G7BSm2wTbuA==}
    engines: {node: '>=6'}
    dev: true

  /queue-microtask@1.2.3:
    resolution: {integrity: sha512-NuaNSa6flKT5JaSYQzJok04JzTL1CA6aGhv5rfLW3PgqA+M2ChpZQnAC8h8i4ZFkBS8X5RqkDBHA7r4hej3K9A==}
    dev: true

  /quick-lru@4.0.1:
    resolution: {integrity: sha512-ARhCpm70fzdcvNQfPoy49IaanKkTlRWF2JMzqhcJbhSFRZv7nPTvZJdcY7301IPmvW+/p0RgIWnQDLJxifsQ7g==}
    engines: {node: '>=8'}
    dev: true

  /read-pkg-up@7.0.1:
    resolution: {integrity: sha512-zK0TB7Xd6JpCLmlLmufqykGE+/TlOePD6qKClNW7hHDKFh/J7/7gCWGR7joEQEW1bKq3a3yUZSObOoWLFQ4ohg==}
    engines: {node: '>=8'}
    dependencies:
      find-up: 4.1.0
      read-pkg: 5.2.0
      type-fest: 0.8.1
    dev: true

  /read-pkg@5.2.0:
    resolution: {integrity: sha512-Ug69mNOpfvKDAc2Q8DRpMjjzdtrnv9HcSMX+4VsZxD1aZ6ZzrIE7rlzXBtWTyhULSMKg076AW6WR5iZpD0JiOg==}
    engines: {node: '>=8'}
    dependencies:
      '@types/normalize-package-data': 2.4.1
      normalize-package-data: 2.5.0
      parse-json: 5.2.0
      type-fest: 0.6.0
    dev: true

  /read-yaml-file@1.1.0:
    resolution: {integrity: sha512-VIMnQi/Z4HT2Fxuwg5KrY174U1VdUIASQVWXXyqtNRtxSr9IYkn1rsI6Tb6HsrHCmB7gVpNwX6JxPTHcH6IoTA==}
    engines: {node: '>=6'}
    dependencies:
      graceful-fs: 4.2.11
      js-yaml: 3.14.1
      pify: 4.0.1
      strip-bom: 3.0.0
    dev: true

  /redent@3.0.0:
    resolution: {integrity: sha512-6tDA8g98We0zd0GvVeMT9arEOnTw9qM03L9cJXaCjrip1OO764RDBLBfrB4cwzNGDj5OA5ioymC9GkizgWJDUg==}
    engines: {node: '>=8'}
    dependencies:
      indent-string: 4.0.0
      strip-indent: 3.0.0
    dev: true

  /regenerator-runtime@0.14.0:
    resolution: {integrity: sha512-srw17NI0TUWHuGa5CFGGmhfNIeja30WMBfbslPNhf6JrqQlLN5gcrvig1oqPxiVaXb0oW0XRKtH6Nngs5lKCIA==}

  /regexp.prototype.flags@1.5.0:
    resolution: {integrity: sha512-0SutC3pNudRKgquxGoRGIz946MZVHqbNfPjBdxeOhBrdgDKlRoXmYLQN9xRbrR09ZXWeGAdPuif7egofn6v5LA==}
    engines: {node: '>= 0.4'}
    dependencies:
      call-bind: 1.0.2
      define-properties: 1.2.0
      functions-have-names: 1.2.3

  /require-directory@2.1.1:
    resolution: {integrity: sha512-fGxEI7+wsG9xrvdjsrlmL22OMTTiHRwAMroiEeMgq8gzoLC/PQr7RsRDSTLUg/bZAZtF+TVIkHc6/4RIKrui+Q==}
    engines: {node: '>=0.10.0'}
    dev: true

  /require-main-filename@2.0.0:
    resolution: {integrity: sha512-NKN5kMDylKuldxYLSUfrbo5Tuzh4hd+2E8NPPX02mZtn1VuREQToYe/ZdlJy+J3uCpfaiGF05e7B8W0iXbQHmg==}
    dev: true

  /resolve-from@4.0.0:
    resolution: {integrity: sha512-pb/MYmXstAkysRFx8piNI1tGFNQIFA3vkE3Gq4EuA1dF6gHp/+vgZqsCGJapvy8N3Q+4o7FwvquPJcnZ7RYy4g==}
    engines: {node: '>=4'}
    dev: true

  /resolve-from@5.0.0:
    resolution: {integrity: sha512-qYg9KP24dD5qka9J47d0aVky0N+b4fTU89LN9iDnjB5waksiC49rvMB0PrUJQGoTmH50XPiqOvAjDfaijGxYZw==}
    engines: {node: '>=8'}
    dev: true

  /resolve-pkg-maps@1.0.0:
    resolution: {integrity: sha512-seS2Tj26TBVOC2NIc2rOe2y2ZO7efxITtLZcGSOnHHNOQ7CkiUBfw0Iw2ck6xkIhPwLhKNLS8BO+hEpngQlqzw==}
    dev: true

  /resolve@1.22.4:
    resolution: {integrity: sha512-PXNdCiPqDqeUou+w1C2eTQbNfxKSuMxqTCuvlmmMsk1NWHL5fRrhY6Pl0qEYYc6+QqGClco1Qj8XnjPego4wfg==}
    hasBin: true
    dependencies:
      is-core-module: 2.13.0
      path-parse: 1.0.7
      supports-preserve-symlinks-flag: 1.0.0
    dev: true

  /reusify@1.0.4:
    resolution: {integrity: sha512-U9nH88a3fc/ekCF1l0/UP1IosiuIjyTh7hBvXVMHYgVcfGvt897Xguj2UOLDeI5BG2m7/uwyaLVT6fbtCwTyzw==}
    engines: {iojs: '>=1.0.0', node: '>=0.10.0'}
    dev: true

  /rimraf@3.0.2:
    resolution: {integrity: sha512-JZkJMZkAGFFPP2YqXZXPbMlMBgsxzE8ILs4lMIX/2o0L9UBw9O/Y3o6wFw/i9YLapcUJWwqbi3kdxIPdC62TIA==}
    hasBin: true
    dependencies:
      glob: 7.2.3

  /run-parallel@1.2.0:
    resolution: {integrity: sha512-5l4VyZR86LZ/lDxZTR6jqL8AFE2S0IFLMP26AbjsLVADxHdhB/c0GUsH+y39UfCi3dzz8OlQuPmnaJOMoDHQBA==}
    dependencies:
      queue-microtask: 1.2.3
    dev: true

  /safe-array-concat@1.0.0:
    resolution: {integrity: sha512-9dVEFruWIsnie89yym+xWTAYASdpw3CJV7Li/6zBewGf9z2i1j31rP6jnY0pHEO4QZh6N0K11bFjWmdR8UGdPQ==}
    engines: {node: '>=0.4'}
    dependencies:
      call-bind: 1.0.2
      get-intrinsic: 1.2.1
      has-symbols: 1.0.3
      isarray: 2.0.5
    dev: true

  /safe-regex-test@1.0.0:
    resolution: {integrity: sha512-JBUUzyOgEwXQY1NuPtvcj/qcBDbDmEvWufhlnXZIm75DEHp+afM1r1ujJpJsV/gSM4t59tpDyPi1sd6ZaPFfsA==}
    dependencies:
      call-bind: 1.0.2
      get-intrinsic: 1.2.1
      is-regex: 1.1.4
    dev: true

  /safer-buffer@2.1.2:
    resolution: {integrity: sha512-YZo3K82SD7Riyi0E1EQPojLz7kpepnSQI9IyPbHHg1XXXevb5dJI7tpyN2ADxGcQbHG7vcyRHk0cbwqcQriUtg==}
    dev: true

  /semver@5.7.2:
    resolution: {integrity: sha512-cBznnQ9KjJqU67B52RMC65CMarK2600WFnbkcaiwWq3xy/5haFJlshgnpjovMVJ+Hff49d8GEn0b87C5pDQ10g==}
    hasBin: true
    dev: true

  /semver@6.3.1:
    resolution: {integrity: sha512-BR7VvDCVHO+q2xBEWskxS6DJE1qRnb7DxzUrogb71CWoSficBxYsiAGd+Kl0mmq/MprG9yArRkyrQxTO6XjMzA==}
    hasBin: true
    dev: true

  /semver@7.5.4:
    resolution: {integrity: sha512-1bCSESV6Pv+i21Hvpxp3Dx+pSD8lIPt8uVjRrxAUt/nbswYc+tK6Y2btiULjd4+fnq15PX+nqQDC7Oft7WkwcA==}
    engines: {node: '>=10'}
    hasBin: true
    dependencies:
      lru-cache: 6.0.0

  /set-blocking@2.0.0:
    resolution: {integrity: sha512-KiKBS8AnWGEyLzofFfmvKwpdPzqiy16LvQfK3yv/fVH7Bj13/wl3JSR1J+rfgRE9q7xUJK4qvgS8raSOeLUehw==}
    dev: true

  /shebang-command@1.2.0:
    resolution: {integrity: sha512-EV3L1+UQWGor21OmnvojK36mhg+TyIKDh3iFBKBohr5xeXIhNBcx8oWdgkTEEQ+BEFFYdLRuqMfd5L84N1V5Vg==}
    engines: {node: '>=0.10.0'}
    dependencies:
      shebang-regex: 1.0.0
    dev: true

  /shebang-command@2.0.0:
    resolution: {integrity: sha512-kHxr2zZpYtdmrN1qDjrrX/Z1rR1kG8Dx+gkpK1G4eXmvXswmcE1hTWBWYUzlraYw1/yZp6YuDY77YtvbN0dmDA==}
    engines: {node: '>=8'}
    dependencies:
      shebang-regex: 3.0.0
    dev: true

  /shebang-regex@1.0.0:
    resolution: {integrity: sha512-wpoSFAxys6b2a2wHZ1XpDSgD7N9iVjg29Ph9uV/uaP9Ex/KXlkTZTeddxDPSYQpgvzKLGJke2UU0AzoGCjNIvQ==}
    engines: {node: '>=0.10.0'}
    dev: true

  /shebang-regex@3.0.0:
    resolution: {integrity: sha512-7++dFhtcx3353uBaq8DDR4NuxBetBzC7ZQOhmTQInHEd6bSrXdiEyzCvG07Z44UYdLShWUyXt5M/yhz8ekcb1A==}
    engines: {node: '>=8'}
    dev: true

  /side-channel@1.0.4:
    resolution: {integrity: sha512-q5XPytqFEIKHkGdiMIrY10mvLRvnQh42/+GoBlFW3b2LXLE2xxJpZFdm94we0BaoV3RwJyGqg5wS7epxTv0Zvw==}
    dependencies:
      call-bind: 1.0.2
      get-intrinsic: 1.2.1
      object-inspect: 1.12.3

  /signal-exit@3.0.7:
    resolution: {integrity: sha512-wnD2ZE+l+SPC/uoS0vXeE9L1+0wuaMqKlfz9AMUo38JsyLSBWSFcHR1Rri62LZc12vLr1gb3jl7iwQhgwpAbGQ==}
    dev: true

  /simple-icons@9.9.0:
    resolution: {integrity: sha512-1Pe4iLuEdUfFP60pgdBl9CzDiKK7gYlIMmnEPr8G9+pYXR4lZRkGta4UapbXcN1g3oGy1FM3HdRT+0tXaDhzIw==}
    engines: {node: '>=0.12.18'}
    dev: false

  /slash@3.0.0:
    resolution: {integrity: sha512-g9Q1haeby36OSStwb4ntCGGGaKsaVSjQ68fBxoQcutl5fS1vuY18H3wSt3jFyFtrkx+Kz0V1G85A4MyAdDMi2Q==}
    engines: {node: '>=8'}
    dev: true

  /smartwrap@2.0.2:
    resolution: {integrity: sha512-vCsKNQxb7PnCNd2wY1WClWifAc2lwqsG8OaswpJkVJsvMGcnEntdTCDajZCkk93Ay1U3t/9puJmb525Rg5MZBA==}
    engines: {node: '>=6'}
    hasBin: true
    dependencies:
      array.prototype.flat: 1.3.1
      breakword: 1.0.6
      grapheme-splitter: 1.0.4
      strip-ansi: 6.0.1
      wcwidth: 1.0.1
      yargs: 15.4.1
    dev: true

  /source-map@0.7.4:
    resolution: {integrity: sha512-l3BikUxvPOcn5E74dZiq5BGsTb5yEwhaTSzccU6t4sDOH8NWJCstKO5QT2CvtFoK6F0saL7p9xHAqHOlCPJygA==}
    engines: {node: '>= 8'}
    dev: false

  /spawndamnit@2.0.0:
    resolution: {integrity: sha512-j4JKEcncSjFlqIwU5L/rp2N5SIPsdxaRsIv678+TZxZ0SRDJTm8JrxJMjE/XuiEZNEir3S8l0Fa3Ke339WI4qA==}
    dependencies:
      cross-spawn: 5.1.0
      signal-exit: 3.0.7
    dev: true

  /spdx-correct@3.2.0:
    resolution: {integrity: sha512-kN9dJbvnySHULIluDHy32WHRUu3Og7B9sbY7tsFLctQkIqnMh3hErYgdMjTYuqmcXX+lK5T1lnUt3G7zNswmZA==}
    dependencies:
      spdx-expression-parse: 3.0.1
      spdx-license-ids: 3.0.13
    dev: true

  /spdx-exceptions@2.3.0:
    resolution: {integrity: sha512-/tTrYOC7PPI1nUAgx34hUpqXuyJG+DTHJTnIULG4rDygi4xu/tfgmq1e1cIRwRzwZgo4NLySi+ricLkZkw4i5A==}
    dev: true

  /spdx-expression-parse@3.0.1:
    resolution: {integrity: sha512-cbqHunsQWnJNE6KhVSMsMeH5H/L9EpymbzqTQ3uLwNCLZ1Q481oWaofqH7nO6V07xlXwY6PhQdQ2IedWx/ZK4Q==}
    dependencies:
      spdx-exceptions: 2.3.0
      spdx-license-ids: 3.0.13
    dev: true

  /spdx-license-ids@3.0.13:
    resolution: {integrity: sha512-XkD+zwiqXHikFZm4AX/7JSCXA98U5Db4AFd5XUg/+9UNtnH75+Z9KxtpYiJZx36mUDVOwH83pl7yvCer6ewM3w==}
    dev: true

  /sprintf-js@1.0.3:
    resolution: {integrity: sha512-D9cPgkvLlV3t3IzL0D0YLvGA9Ahk4PcvVwUbN0dSGr1aP0Nrt4AEnTUbuGvquEC0mA64Gqt1fzirlRs5ibXx8g==}
    dev: true

  /stop-iteration-iterator@1.0.0:
    resolution: {integrity: sha512-iCGQj+0l0HOdZ2AEeBADlsRC+vsnDsZsbdSiH1yNSjcfKM7fdpCMfqAL/dwF5BLiw/XhRft/Wax6zQbhq2BcjQ==}
    engines: {node: '>= 0.4'}
    dependencies:
      internal-slot: 1.0.5
    dev: false

  /stream-transform@2.1.3:
    resolution: {integrity: sha512-9GHUiM5hMiCi6Y03jD2ARC1ettBXkQBoQAe7nJsPknnI0ow10aXjTnew8QtYQmLjzn974BnmWEAJgCY6ZP1DeQ==}
    dependencies:
      mixme: 0.5.9
    dev: true

  /string-width@4.2.3:
    resolution: {integrity: sha512-wKyQRQpjJ0sIp62ErSZdGsjMJWsap5oRNihHhu6G7JVO/9jIB6UyevL+tXuOqrng8j/cxKTWyWUwvSTriiZz/g==}
    engines: {node: '>=8'}
    dependencies:
      emoji-regex: 8.0.0
      is-fullwidth-code-point: 3.0.0
      strip-ansi: 6.0.1
    dev: true

  /string.prototype.trim@1.2.7:
    resolution: {integrity: sha512-p6TmeT1T3411M8Cgg9wBTMRtY2q9+PNy9EV1i2lIXUN/btt763oIfxwN3RR8VU6wHX8j/1CFy0L+YuThm6bgOg==}
    engines: {node: '>= 0.4'}
    dependencies:
      call-bind: 1.0.2
      define-properties: 1.2.0
      es-abstract: 1.22.1
    dev: true

  /string.prototype.trimend@1.0.6:
    resolution: {integrity: sha512-JySq+4mrPf9EsDBEDYMOb/lM7XQLulwg5R/m1r0PXEFqrV0qHvl58sdTilSXtKOflCsK2E8jxf+GKC0T07RWwQ==}
    dependencies:
      call-bind: 1.0.2
      define-properties: 1.2.0
      es-abstract: 1.22.1
    dev: true

  /string.prototype.trimstart@1.0.6:
    resolution: {integrity: sha512-omqjMDaY92pbn5HOX7f9IccLA+U1tA9GvtU4JrodiXFfYB7jPzzHpRzpglLAjtUV6bB557zwClJezTqnAiYnQA==}
    dependencies:
      call-bind: 1.0.2
      define-properties: 1.2.0
      es-abstract: 1.22.1
    dev: true

  /strip-ansi@6.0.1:
    resolution: {integrity: sha512-Y38VPSHcqkFrCpFnQ9vuSXmquuv5oXOKpGeT6aGrr3o3Gc9AlVa6JBfUSOCnbxGGZF+/0ooI7KrPuUSztUdU5A==}
    engines: {node: '>=8'}
    dependencies:
      ansi-regex: 5.0.1
    dev: true

  /strip-bom@3.0.0:
    resolution: {integrity: sha512-vavAMRXOgBVNF6nyEEmL3DBK19iRpDcoIwW+swQ+CbGiu7lju6t+JklA1MHweoWtadgt4ISVUsXLyDq34ddcwA==}
    engines: {node: '>=4'}
    dev: true

  /strip-indent@3.0.0:
    resolution: {integrity: sha512-laJTa3Jb+VQpaC6DseHhF7dXVqHTfJPCRDaEbid/drOhgitgYku/letMUqOXFoWV0zIIUbjpdH2t+tYj4bQMRQ==}
    engines: {node: '>=8'}
    dependencies:
      min-indent: 1.0.1
    dev: true

  /strip-json-comments@3.1.1:
    resolution: {integrity: sha512-6fPc+R4ihwqP6N/aIv2f1gMH8lOVtWQHoqC4yK6oSDVVocumAsfCqjkXnqiYMhmMwS/mEHLp7Vehlt3ql6lEig==}
    engines: {node: '>=8'}
    dev: true

  /style-mod@4.0.3:
    resolution: {integrity: sha512-78Jv8kYJdjbvRwwijtCevYADfsI0lGzYJe4mMFdceO8l75DFFDoqBhR1jVDicDRRaX4//g1u9wKeo+ztc2h1Rw==}

  /supports-color@5.5.0:
    resolution: {integrity: sha512-QjVjwdXIt408MIiAqCX4oUKsgU2EqAGzs2Ppkm4aQYbjm+ZEWEcW4SfFNTr4uMNZma0ey4f5lgLrkB0aX0QMow==}
    engines: {node: '>=4'}
    dependencies:
      has-flag: 3.0.0
    dev: true

  /supports-color@7.2.0:
    resolution: {integrity: sha512-qpCAvRl9stuOHveKsn7HncJRvv501qIacKzQlO/+Lwxc9+0q2wLyv4Dfvt80/DPn2pqOBsJdDiogXGR9+OvwRw==}
    engines: {node: '>=8'}
    dependencies:
      has-flag: 4.0.0
    dev: true

  /supports-preserve-symlinks-flag@1.0.0:
    resolution: {integrity: sha512-ot0WnXS9fgdkgIcePe6RHNk1WA8+muPa6cSjeR3V8K27q9BB1rTE3R1p7Hv0z1ZyAc8s6Vvv8DIyWf681MAt0w==}
    engines: {node: '>= 0.4'}
    dev: true

  /svelte@3.59.2:
    resolution: {integrity: sha512-vzSyuGr3eEoAtT/A6bmajosJZIUWySzY2CzB3w2pgPvnkUjGqlDnsNnA0PMO+mMAhuyMul6C2uuZzY6ELSkzyA==}
    engines: {node: '>= 8'}
    dev: false

  /tapable@2.2.1:
    resolution: {integrity: sha512-GNzQvQTOIP6RyTfE2Qxb8ZVlNmw0n88vp1szwWRimP02mnTsx3Wtn5qRdqY9w2XduFNUgvOwhNnQsjwCp+kqaQ==}
    engines: {node: '>=6'}
    dev: true

  /term-size@2.2.1:
    resolution: {integrity: sha512-wK0Ri4fOGjv/XPy8SBHZChl8CM7uMc5VML7SqiQ0zG7+J5Vr+RMQDoHa2CNT6KHUnTGIXH34UDMkPzAUyapBZg==}
    engines: {node: '>=8'}
    dev: true

  /text-table@0.2.0:
    resolution: {integrity: sha512-N+8UisAXDGk8PFXP4HAzVR9nbfmVJ3zYLAWiTIoqC5v5isinhr+r5uaO8+7r3BMfuNIufIsA7RdpVgacC2cSpw==}
    dev: true

  /tiny-inflate@1.0.3:
    resolution: {integrity: sha512-pkY1fj1cKHb2seWDy0B16HeWyczlJA9/WW3u3c4z/NiWDsO3DOU5D7nhTLE9CF0yXv/QZFY7sEJmj24dK+Rrqw==}
    dev: false

  /tmp-promise@3.0.3:
    resolution: {integrity: sha512-RwM7MoPojPxsOBYnyd2hy0bxtIlVrihNs9pj5SUvY8Zz1sQcQG2tG1hSr8PDxfgEB8RNKDhqbIlroIarSNDNsQ==}
    dependencies:
      tmp: 0.2.1
    dev: false

  /tmp@0.0.33:
    resolution: {integrity: sha512-jRCJlojKnZ3addtTOjdIqoRuPEKBvNXcGYqzO6zWZX8KfKEpnGY5jfggJQ3EjKuu8D4bJRr0y+cYJFmYbImXGw==}
    engines: {node: '>=0.6.0'}
    dependencies:
      os-tmpdir: 1.0.2
    dev: true

  /tmp@0.2.1:
    resolution: {integrity: sha512-76SUhtfqR2Ijn+xllcI5P1oyannHNHByD80W1q447gU3mp9G9PSpGdWmjUOHRDPiHYacIk66W7ubDTuPF3BEtQ==}
    engines: {node: '>=8.17.0'}
    dependencies:
      rimraf: 3.0.2
    dev: false

  /to-regex-range@5.0.1:
    resolution: {integrity: sha512-65P7iz6X5yEr1cwcgvQxbbIw7Uk3gOy5dIdtZ4rDveLqhrdJP+Li/Hx6tyK0NEb+2GCyneCMJiGqrADCSNk8sQ==}
    engines: {node: '>=8.0'}
    dependencies:
      is-number: 7.0.0
    dev: true

  /trim-newlines@3.0.1:
    resolution: {integrity: sha512-c1PTsA3tYrIsLGkJkzHF+w9F2EyxfXGo4UyJc4pFL++FMjnq0HJS69T3M7d//gKrFKwy429bouPescbjecU+Zw==}
    engines: {node: '>=8'}
    dev: true

  /ts-api-utils@1.0.1(typescript@5.1.6):
    resolution: {integrity: sha512-lC/RGlPmwdrIBFTX59wwNzqh7aR2otPNPR/5brHZm/XKFYKsfqxihXUe9pU3JI+3vGkl+vyCoNNnPhJn3aLK1A==}
    engines: {node: '>=16.13.0'}
    peerDependencies:
      typescript: '>=4.2.0'
    dependencies:
      typescript: 5.1.6
    dev: true

  /ts-deepmerge@6.2.0:
    resolution: {integrity: sha512-2qxI/FZVDPbzh63GwWIZYE7daWKtwXZYuyc8YNq0iTmMUwn4mL0jRLsp6hfFlgbdRSR4x2ppe+E86FnvEpN7Nw==}
    engines: {node: '>=14.13.1'}
    dev: false

  /ts-essentials@9.3.2(typescript@5.1.6):
    resolution: {integrity: sha512-JxKJzuWqH1MmH4ZFHtJzGEhkfN3QvVR3C3w+4BIoWeoY68UVVoA2Np/Bca9z0IPSErVCWhv439aT0We4Dks8kQ==}
    peerDependencies:
      typescript: '>=4.1.0'
    dependencies:
      typescript: 5.1.6
    dev: false

  /ts-replace-all@1.0.0:
    resolution: {integrity: sha512-6uBtdkw3jHXkPtx/e9xB/5vcngMm17CyJYsS2YZeQ+9FdRnt6Ev5g931Sg2p+dxbtMGoCm13m3ax/obicTZIkQ==}
    dependencies:
      core-js: 3.32.0
    dev: true

  /tsconfig-paths@4.2.0:
    resolution: {integrity: sha512-NoZ4roiN7LnbKn9QqE1amc9DJfzvZXxF4xDavcOWt1BPkdx+m+0gJuPM+S0vCe7zTJMYUP0R8pO2XMr+Y8oLIg==}
    engines: {node: '>=6'}
    dependencies:
      json5: 2.2.3
      minimist: 1.2.8
      strip-bom: 3.0.0
    dev: true

  /tslib@2.6.1:
    resolution: {integrity: sha512-t0hLfiEKfMUoqhG+U1oid7Pva4bbDPHYfJNiB7BiIjRkj1pyC++4N3huJfqY6aRH6VTB0rvtzQwjM4K6qpfOig==}

  /tty-table@4.2.1:
    resolution: {integrity: sha512-xz0uKo+KakCQ+Dxj1D/tKn2FSyreSYWzdkL/BYhgN6oMW808g8QRMuh1atAV9fjTPbWBjfbkKQpI/5rEcnAc7g==}
    engines: {node: '>=8.0.0'}
    hasBin: true
    dependencies:
      chalk: 4.1.2
      csv: 5.5.3
      kleur: 4.1.5
      smartwrap: 2.0.2
      strip-ansi: 6.0.1
      wcwidth: 1.0.1
      yargs: 17.7.2
    dev: true

  /type-check@0.4.0:
    resolution: {integrity: sha512-XleUoc9uwGXqjWwXaUTZAmzMcFZ5858QA2vvx1Ur5xIcixXIP+8LnFDgRplU30us6teqdlskFfu+ae4K79Ooew==}
    engines: {node: '>= 0.8.0'}
    dependencies:
      prelude-ls: 1.2.1
    dev: true

  /type-fest@0.13.1:
    resolution: {integrity: sha512-34R7HTnG0XIJcBSn5XhDd7nNFPRcXYRZrBB2O2jdKqYODldSzBAqzsWoZYYvduky73toYS/ESqxPvkDf/F0XMg==}
    engines: {node: '>=10'}
    dev: true

  /type-fest@0.20.2:
    resolution: {integrity: sha512-Ne+eE4r0/iWnpAxD852z3A+N0Bt5RN//NjJwRd2VFHEmrywxf5vsZlh4R6lixl6B+wz/8d+maTSAkN1FIkI3LQ==}
    engines: {node: '>=10'}
    dev: true

  /type-fest@0.6.0:
    resolution: {integrity: sha512-q+MB8nYR1KDLrgr4G5yemftpMC7/QLqVndBmEEdqzmNj5dcFOO4Oo8qlwZE3ULT3+Zim1F8Kq4cBnikNhlCMlg==}
    engines: {node: '>=8'}
    dev: true

  /type-fest@0.8.1:
    resolution: {integrity: sha512-4dbzIzqvjtgiM5rw1k5rEHtBANKmdudhGyBEajN01fEyhaAIhsoKNy6y7+IN93IfpFtwY9iqi7kD+xwKhQsNJA==}
    engines: {node: '>=8'}
    dev: true

  /typed-array-buffer@1.0.0:
    resolution: {integrity: sha512-Y8KTSIglk9OZEr8zywiIHG/kmQ7KWyjseXs1CbSo8vC42w7hg2HgYTxSWwP0+is7bWDc1H+Fo026CpHFwm8tkw==}
    engines: {node: '>= 0.4'}
    dependencies:
      call-bind: 1.0.2
      get-intrinsic: 1.2.1
      is-typed-array: 1.1.12
    dev: true

  /typed-array-byte-length@1.0.0:
    resolution: {integrity: sha512-Or/+kvLxNpeQ9DtSydonMxCx+9ZXOswtwJn17SNLvhptaXYDJvkFFP5zbfU/uLmvnBJlI4yrnXRxpdWH/M5tNA==}
    engines: {node: '>= 0.4'}
    dependencies:
      call-bind: 1.0.2
      for-each: 0.3.3
      has-proto: 1.0.1
      is-typed-array: 1.1.12
    dev: true

  /typed-array-byte-offset@1.0.0:
    resolution: {integrity: sha512-RD97prjEt9EL8YgAgpOkf3O4IF9lhJFr9g0htQkm0rchFp/Vx7LW5Q8fSXXub7BXAODyUQohRMyOc3faCPd0hg==}
    engines: {node: '>= 0.4'}
    dependencies:
      available-typed-arrays: 1.0.5
      call-bind: 1.0.2
      for-each: 0.3.3
      has-proto: 1.0.1
      is-typed-array: 1.1.12
    dev: true

  /typed-array-length@1.0.4:
    resolution: {integrity: sha512-KjZypGq+I/H7HI5HlOoGHkWUUGq+Q0TPhQurLbyrVrvnKTBgzLhIJ7j6J/XTQOi0d1RjyZ0wdas8bKs2p0x3Ng==}
    dependencies:
      call-bind: 1.0.2
      for-each: 0.3.3
      is-typed-array: 1.1.12
    dev: true

  /typescript@5.1.6:
    resolution: {integrity: sha512-zaWCozRZ6DLEWAWFrVDz1H6FVXzUSfTy5FUMWsQlU8Ym5JP9eO4xkTIROFCQvhQf61z6O/G6ugw3SgAnvvm+HA==}
    engines: {node: '>=14.17'}
    hasBin: true

  /unbox-primitive@1.0.2:
    resolution: {integrity: sha512-61pPlCD9h51VoreyJ0BReideM3MDKMKnh6+V9L08331ipq6Q8OFXZYiqP6n/tbHx4s5I9uRhcye6BrbkizkBDw==}
    dependencies:
      call-bind: 1.0.2
      has-bigints: 1.0.2
      has-symbols: 1.0.3
      which-boxed-primitive: 1.0.2
    dev: true

  /universalify@0.1.2:
    resolution: {integrity: sha512-rBJeI5CXAlmy1pV+617WB9J63U6XcazHHF2f2dbJix4XzpUF0RS3Zbj0FGIOCAva5P/d/GBOYaACQ1w+0azUkg==}
    engines: {node: '>= 4.0.0'}
    dev: true

  /uri-js@4.4.1:
    resolution: {integrity: sha512-7rKUyy33Q1yc98pQ1DAmLtwX109F7TIfWlW1Ydo8Wl1ii1SeHieeh0HHfPeL2fMXK6z0s8ecKs9frCuLJvndBg==}
    dependencies:
      punycode: 2.3.0
    dev: true

  /validate-npm-package-license@3.0.4:
    resolution: {integrity: sha512-DpKm2Ui/xN7/HQKCtpZxoRWBhZ9Z0kqtygG8XCgNQ8ZlDnxuQmWhj566j8fN4Cu3/JmbhsDo7fcAJq4s9h27Ew==}
    dependencies:
      spdx-correct: 3.2.0
      spdx-expression-parse: 3.0.1
    dev: true

  /w3c-keyname@2.2.8:
    resolution: {integrity: sha512-dpojBhNsCNN7T82Tm7k26A6G9ML3NkhDsnw9n/eoxSRlVBB4CEtIQ/KTCLI2Fwf3ataSXRhYFkQi3SlnFwPvPQ==}

  /wcwidth@1.0.1:
    resolution: {integrity: sha512-XHPEwS0q6TaxcvG85+8EYkbiCux2XtWG2mkc47Ng2A77BQu9+DqIOJldST4HgPkuea7dvKSj5VgX3P1d4rW8Tg==}
    dependencies:
      defaults: 1.0.4
    dev: true

  /which-boxed-primitive@1.0.2:
    resolution: {integrity: sha512-bwZdv0AKLpplFY2KZRX6TvyuN7ojjr7lwkg6ml0roIy9YeuSr7JS372qlNW18UQYzgYK9ziGcerWqZOmEn9VNg==}
    dependencies:
      is-bigint: 1.0.4
      is-boolean-object: 1.1.2
      is-number-object: 1.0.7
      is-string: 1.0.7
      is-symbol: 1.0.4

  /which-collection@1.0.1:
    resolution: {integrity: sha512-W8xeTUwaln8i3K/cY1nGXzdnVZlidBcagyNFtBdD5kxnb4TvGKR7FfSIS3mYpwWS1QUCutfKz8IY8RjftB0+1A==}
    dependencies:
      is-map: 2.0.2
      is-set: 2.0.2
      is-weakmap: 2.0.1
      is-weakset: 2.0.2
    dev: false

  /which-module@2.0.1:
    resolution: {integrity: sha512-iBdZ57RDvnOR9AGBhML2vFZf7h8vmBjhoaZqODJBFWHVtKkDmKuHai3cx5PgVMrX5YDNp27AofYbAwctSS+vhQ==}
    dev: true

  /which-pm@2.0.0:
    resolution: {integrity: sha512-Lhs9Pmyph0p5n5Z3mVnN0yWcbQYUAD7rbQUiMsQxOJ3T57k7RFe35SUwWMf7dsbDZks1uOmw4AecB/JMDj3v/w==}
    engines: {node: '>=8.15'}
    dependencies:
      load-yaml-file: 0.2.0
      path-exists: 4.0.0
    dev: true

  /which-typed-array@1.1.11:
    resolution: {integrity: sha512-qe9UWWpkeG5yzZ0tNYxDmd7vo58HDBc39mZ0xWWpolAGADdFOzkfamWLDxkOWcvHQKVmdTyQdLD4NOfjLWTKew==}
    engines: {node: '>= 0.4'}
    dependencies:
      available-typed-arrays: 1.0.5
      call-bind: 1.0.2
      for-each: 0.3.3
      gopd: 1.0.1
      has-tostringtag: 1.0.0

  /which@1.3.1:
    resolution: {integrity: sha512-HxJdYWq1MTIQbJ3nw0cqssHoTNU267KlrDuGZ1WYlxDStUtKUhOaJmh112/TZmHxxUfuJqPXSOm7tDyas0OSIQ==}
    hasBin: true
    dependencies:
      isexe: 2.0.0
    dev: true

  /which@2.0.2:
    resolution: {integrity: sha512-BLI3Tl1TW3Pvl70l3yq3Y64i+awpwXqsGBYWkkqMtnbXgrMD+yj7rhW0kuEDxzJaYXGjEW5ogapKNMEKNMjibA==}
    engines: {node: '>= 8'}
    hasBin: true
    dependencies:
      isexe: 2.0.0
    dev: true

  /wrap-ansi@6.2.0:
    resolution: {integrity: sha512-r6lPcBGxZXlIcymEu7InxDMhdW0KDxpLgoFLcguasxCaJ/SOIZwINatK9KY/tf+ZrlywOKU0UDj3ATXUBfxJXA==}
    engines: {node: '>=8'}
    dependencies:
      ansi-styles: 4.3.0
      string-width: 4.2.3
      strip-ansi: 6.0.1
    dev: true

  /wrap-ansi@7.0.0:
    resolution: {integrity: sha512-YVGIj2kamLSTxw6NsZjoBxfSwsn0ycdesmc4p+Q21c5zPuZ1pl+NfxVdxPtdHvmNVOQ6XSYG4AUtyt/Fi7D16Q==}
    engines: {node: '>=10'}
    dependencies:
      ansi-styles: 4.3.0
      string-width: 4.2.3
      strip-ansi: 6.0.1
    dev: true

  /wrappy@1.0.2:
    resolution: {integrity: sha512-l4Sp/DRseor9wL6EvV2+TuQn63dMkPjZ/sp9XkghTEbV9KlPS1xUsZ3u7/IQO4wxtcFB4bgpQPRcR3QCvezPcQ==}

  /xterm-addon-canvas@0.4.0(xterm@5.2.1):
    resolution: {integrity: sha512-iTC8CdjX9+hGX7jiEuiDMXzHsY/FKJdVnbjep5xjRXNu7RKOk15xuecIkJ7HZORqMVPpr4DGS3jyd9XUoBuxqw==}
    peerDependencies:
      xterm: ^5.0.0
    dependencies:
      xterm: 5.2.1
    dev: false

  /xterm-addon-fit@0.7.0(xterm@5.2.1):
    resolution: {integrity: sha512-tQgHGoHqRTgeROPnvmtEJywLKoC/V9eNs4bLLz7iyJr1aW/QFzRwfd3MGiJ6odJd9xEfxcW36/xRU47JkD5NKQ==}
    peerDependencies:
      xterm: ^5.0.0
    dependencies:
      xterm: 5.2.1
    dev: false

  /xterm-addon-ligatures@0.6.0(xterm@5.2.1):
    resolution: {integrity: sha512-DxiYCXXYEpnwr8li4/QhG64exjrLX1nHBfNNfrQgx5e8Z9tK2SjWKpxI6PZEy++8+YdL1F7VjWI4aKOaDt2VVw==}
    engines: {node: '>8.0.0'}
    peerDependencies:
      xterm: ^5.0.0
    dependencies:
      font-finder: 1.1.0
      font-ligatures: 1.4.1
      xterm: 5.2.1
    dev: false

  /xterm-addon-search@0.12.0(xterm@5.2.1):
    resolution: {integrity: sha512-hXAuO7Ts2+Jf9K8mZrUx8IFd7c/Flgks/jyqA1L4reymyfmXtcsd+WDLel8R9Tgy2CLyKABVBP09/Ua/FmXcvg==}
    peerDependencies:
      xterm: ^5.0.0
    dependencies:
      xterm: 5.2.1
    dev: false

  /xterm-addon-serialize@0.10.0(xterm@5.2.1):
    resolution: {integrity: sha512-Syp9eSBypn70iAczcJ+kAi0foQIepAvFS6x53JwI4XylTBHn87Ep9fovslhwmUV3rwH2yMnpdDjXH5W/whx2lA==}
    peerDependencies:
      xterm: ^5.0.0
    dependencies:
      xterm: 5.2.1
    dev: false

  /xterm-addon-unicode11@0.5.0(xterm@5.2.1):
    resolution: {integrity: sha512-Jm4/g4QiTxiKiTbYICQgC791ubhIZyoIwxAIgOW8z8HWFNY+lwk+dwaKEaEeGBfM48Vk8fklsUW9u/PlenYEBg==}
    peerDependencies:
      xterm: ^5.0.0
    dependencies:
      xterm: 5.2.1
    dev: false

  /xterm-addon-web-links@0.8.0(xterm@5.2.1):
    resolution: {integrity: sha512-J4tKngmIu20ytX9SEJjAP3UGksah7iALqBtfTwT9ZnmFHVplCumYQsUJfKuS+JwMhjsjH61YXfndenLNvjRrEw==}
    peerDependencies:
      xterm: ^5.0.0
    dependencies:
      xterm: 5.2.1
    dev: false

  /xterm-addon-webgl@0.15.0(xterm@5.2.1):
    resolution: {integrity: sha512-ZLcqogMFHr4g/YRhcCh3xE8tTklnyut/M+O/XhVsFBRB/YCvYhPdLQ5/AQk54V0wjWAQpa8CF3W8DVR9OqyMCg==}
    peerDependencies:
      xterm: ^5.0.0
    dependencies:
      xterm: 5.2.1
    dev: false

  /xterm@5.2.1:
    resolution: {integrity: sha512-cs5Y1fFevgcdoh2hJROMVIWwoBHD80P1fIP79gopLHJIE4kTzzblanoivxTiQ4+92YM9IxS36H1q0MxIJXQBcA==}
    dev: false

  /y18n@4.0.3:
    resolution: {integrity: sha512-JKhqTOwSrqNA1NY5lSztJ1GrBiUodLMmIZuLiDaMRJ+itFd+ABVE8XBjOvIWL+rSqNDC74LCSFmlb/U4UZ4hJQ==}
    dev: true

  /y18n@5.0.8:
    resolution: {integrity: sha512-0pfFzegeDWJHJIAmTLRP2DwHjdF5s7jo9tuztdQxAhINCdvS+3nGINqPd00AphqJR/0LhANUS6/+7SCb98YOfA==}
    engines: {node: '>=10'}
    dev: true

  /yallist@2.1.2:
    resolution: {integrity: sha512-ncTzHV7NvsQZkYe1DW7cbDLm0YpzHmZF5r/iyP3ZnQtMiJ+pjzisCiMNI+Sj+xQF5pXhSHxSB3uDbsBTzY/c2A==}
    dev: true

  /yallist@4.0.0:
    resolution: {integrity: sha512-3wdGidZyq5PB084XLES5TpOSRA3wjXAlIWMhum2kRcv/41Sn2emQ0dycQW4uZXLejwKvg6EsvbdlVL+FYEct7A==}

  /yargs-parser@18.1.3:
    resolution: {integrity: sha512-o50j0JeToy/4K6OZcaQmW6lyXXKhq7csREXcDwk2omFPJEwUNOVtJKvmDr9EI1fAJZUyZcRF7kxGBWmRXudrCQ==}
    engines: {node: '>=6'}
    dependencies:
      camelcase: 5.3.1
      decamelize: 1.2.0
    dev: true

  /yargs-parser@21.1.1:
    resolution: {integrity: sha512-tVpsJW7DdjecAiFpbIB1e3qxIQsE6NoPc5/eTdrbbIC4h0LVsWhnoa3g+m2HclBIujHzsxZ4VJVA+GUuc2/LBw==}
    engines: {node: '>=12'}
    dev: true

  /yargs@15.4.1:
    resolution: {integrity: sha512-aePbxDmcYW++PaqBsJ+HYUFwCdv4LVvdnhBy78E57PIor8/OVvhMrADFFEDh8DHDFRv/O9i3lPhsENjO7QX0+A==}
    engines: {node: '>=8'}
    dependencies:
      cliui: 6.0.0
      decamelize: 1.2.0
      find-up: 4.1.0
      get-caller-file: 2.0.5
      require-directory: 2.1.1
      require-main-filename: 2.0.0
      set-blocking: 2.0.0
      string-width: 4.2.3
      which-module: 2.0.1
      y18n: 4.0.3
      yargs-parser: 18.1.3
    dev: true

  /yargs@17.7.2:
    resolution: {integrity: sha512-7dSzzRQ++CKnNI/krKnYRV7JKKPUXMEh61soaHKg9mrWEhzFWhFnxPxGl+69cD1Ou63C13NUPCnmIcrvqCuM6w==}
    engines: {node: '>=12'}
    dependencies:
      cliui: 8.0.1
      escalade: 3.1.1
      get-caller-file: 2.0.5
      require-directory: 2.1.1
      string-width: 4.2.3
      y18n: 5.0.8
      yargs-parser: 21.1.1
    dev: true

  /yocto-queue@0.1.0:
    resolution: {integrity: sha512-rVksvsnNCdJ/ohGc6xgPwyN8eheCxsiLM8mxuE/t/mOVqJewPuO1miLpTHQiRgTKCLexL4MeAFVagts7HmNZ2Q==}
    engines: {node: '>=10'}
    dev: true<|MERGE_RESOLUTION|>--- conflicted
+++ resolved
@@ -611,11 +611,7 @@
       eslint: ^6.0.0 || ^7.0.0 || >=8.0.0
     dependencies:
       eslint: 8.47.0
-<<<<<<< HEAD
       eslint-visitor-keys: 3.4.3
-=======
-      eslint-visitor-keys: 3.4.2
->>>>>>> f1bf657e
     dev: true
 
   /@eslint-community/regexpp@4.6.2:
@@ -856,19 +852,11 @@
         optional: true
     dependencies:
       '@eslint-community/regexpp': 4.6.2
-<<<<<<< HEAD
-      '@typescript-eslint/parser': 6.3.0(eslint@8.47.0)(typescript@5.1.6)
-      '@typescript-eslint/scope-manager': 6.3.0
-      '@typescript-eslint/type-utils': 6.3.0(eslint@8.47.0)(typescript@5.1.6)
-      '@typescript-eslint/utils': 6.3.0(eslint@8.47.0)(typescript@5.1.6)
-      '@typescript-eslint/visitor-keys': 6.3.0
-=======
       '@typescript-eslint/parser': 6.4.0(eslint@8.47.0)(typescript@5.1.6)
       '@typescript-eslint/scope-manager': 6.4.0
       '@typescript-eslint/type-utils': 6.4.0(eslint@8.47.0)(typescript@5.1.6)
       '@typescript-eslint/utils': 6.4.0(eslint@8.47.0)(typescript@5.1.6)
       '@typescript-eslint/visitor-keys': 6.4.0
->>>>>>> f1bf657e
       debug: 4.3.4
       eslint: 8.47.0
       graphemer: 1.4.0
@@ -979,13 +967,8 @@
     resolution: {integrity: sha512-yJSfyT+uJm+JRDWYRYdCm2i+pmvXJSMtPR9Cq5/XQs4QIgNoLcoRtDdzsLbLsFM/c6um6ohQkg/MLxWvoIndJA==}
     engines: {node: ^16.0.0 || >=18.0.0}
     dependencies:
-<<<<<<< HEAD
-      '@typescript-eslint/types': 6.3.0
-      eslint-visitor-keys: 3.4.2
-=======
       '@typescript-eslint/types': 6.4.0
       eslint-visitor-keys: 3.4.3
->>>>>>> f1bf657e
     dev: true
 
   /acorn-jsx@5.3.2(acorn@8.10.0):
@@ -1616,13 +1599,8 @@
       debug: 4.3.4
       enhanced-resolve: 5.15.0
       eslint: 8.47.0
-<<<<<<< HEAD
-      eslint-module-utils: 2.8.0(@typescript-eslint/parser@6.3.0)(eslint-import-resolver-node@0.3.9)(eslint-import-resolver-typescript@3.6.0)(eslint@8.47.0)
-      eslint-plugin-import: 2.28.0(@typescript-eslint/parser@6.3.0)(eslint-import-resolver-typescript@3.6.0)(eslint@8.47.0)
-=======
-      eslint-module-utils: 2.8.0(@typescript-eslint/parser@6.4.0)(eslint-import-resolver-node@0.3.7)(eslint-import-resolver-typescript@3.6.0)(eslint@8.47.0)
+      eslint-module-utils: 2.8.0(@typescript-eslint/parser@6.4.0)(eslint-import-resolver-node@0.3.9)(eslint-import-resolver-typescript@3.6.0)(eslint@8.47.0)
       eslint-plugin-import: 2.28.0(@typescript-eslint/parser@6.4.0)(eslint-import-resolver-typescript@3.6.0)(eslint@8.47.0)
->>>>>>> f1bf657e
       fast-glob: 3.3.1
       get-tsconfig: 4.6.2
       is-core-module: 2.13.0
@@ -1634,11 +1612,7 @@
       - supports-color
     dev: true
 
-<<<<<<< HEAD
-  /eslint-module-utils@2.8.0(@typescript-eslint/parser@6.3.0)(eslint-import-resolver-node@0.3.9)(eslint-import-resolver-typescript@3.6.0)(eslint@8.47.0):
-=======
-  /eslint-module-utils@2.8.0(@typescript-eslint/parser@6.4.0)(eslint-import-resolver-node@0.3.7)(eslint-import-resolver-typescript@3.6.0)(eslint@8.47.0):
->>>>>>> f1bf657e
+  /eslint-module-utils@2.8.0(@typescript-eslint/parser@6.4.0)(eslint-import-resolver-node@0.3.9)(eslint-import-resolver-typescript@3.6.0)(eslint@8.47.0):
     resolution: {integrity: sha512-aWajIYfsqCKRDgUfjEXNN/JlrzauMuSEy5sbd7WXbtW3EH6A6MpwEh42c7qD+MqQo9QMJ6fWLAeIJynx0g6OAw==}
     engines: {node: '>=4'}
     peerDependencies:
@@ -1662,13 +1636,8 @@
       '@typescript-eslint/parser': 6.4.0(eslint@8.47.0)(typescript@5.1.6)
       debug: 3.2.7
       eslint: 8.47.0
-<<<<<<< HEAD
       eslint-import-resolver-node: 0.3.9
-      eslint-import-resolver-typescript: 3.6.0(@typescript-eslint/parser@6.3.0)(eslint-plugin-import@2.28.0)(eslint@8.47.0)
-=======
-      eslint-import-resolver-node: 0.3.7
       eslint-import-resolver-typescript: 3.6.0(@typescript-eslint/parser@6.4.0)(eslint-plugin-import@2.28.0)(eslint@8.47.0)
->>>>>>> f1bf657e
     transitivePeerDependencies:
       - supports-color
     dev: true
@@ -1691,13 +1660,8 @@
       debug: 3.2.7
       doctrine: 2.1.0
       eslint: 8.47.0
-<<<<<<< HEAD
       eslint-import-resolver-node: 0.3.9
-      eslint-module-utils: 2.8.0(@typescript-eslint/parser@6.3.0)(eslint-import-resolver-node@0.3.9)(eslint-import-resolver-typescript@3.6.0)(eslint@8.47.0)
-=======
-      eslint-import-resolver-node: 0.3.7
-      eslint-module-utils: 2.8.0(@typescript-eslint/parser@6.4.0)(eslint-import-resolver-node@0.3.7)(eslint-import-resolver-typescript@3.6.0)(eslint@8.47.0)
->>>>>>> f1bf657e
+      eslint-module-utils: 2.8.0(@typescript-eslint/parser@6.4.0)(eslint-import-resolver-node@0.3.9)(eslint-import-resolver-typescript@3.6.0)(eslint@8.47.0)
       has: 1.0.3
       is-core-module: 2.13.0
       is-glob: 4.0.3
