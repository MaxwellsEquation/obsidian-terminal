--- conflicted
+++ resolved
@@ -9,9 +9,8 @@
   .:
     dependencies:
       '@polyipseity/obsidian-plugin-library':
-<<<<<<< HEAD
-        specifier: ^1.24.0
-        version: 1.24.0(@capacitor/core@5.2.2)(@codemirror/state@6.2.1)(@codemirror/view@6.16.0)(esbuild@0.21.4)(typescript@5.4.5)
+        specifier: ^1.25.0
+        version: 1.25.0(@capacitor/core@6.0.0)(@codemirror/state@6.2.1)(@codemirror/view@6.16.0)(esbuild@0.21.4)(typescript@5.4.5)
       '@xterm/addon-canvas':
         specifier: ^0.7.0
         version: 0.7.0(@xterm/xterm@5.5.0)
@@ -51,10 +50,6 @@
       browser-util-inspect:
         specifier: ^0.2.0
         version: 0.2.0
-=======
-        specifier: ^1.25.0
-        version: 1.25.0(@capacitor/core@6.0.0)(@codemirror/state@6.0.0)(@codemirror/view@6.0.0)(esbuild@0.21.4)(typescript@5.4.5)
->>>>>>> 4986bab6
       i18next:
         specifier: ^23.11.5
         version: 23.11.5
@@ -197,32 +192,18 @@
     dependencies:
       regenerator-runtime: 0.14.0
 
-<<<<<<< HEAD
-  /@capacitor/core@5.2.2:
-    resolution: {integrity: sha512-3jKECZC5+YD2rljMZm1e/K3AYyoxUmLDZCyofTPbRYPBSI0wJh5ZCkX+XIGzNM0o/Wokl3Voa1JB8xsLC0MPxA==}
-=======
   /@capacitor/core@6.0.0:
     resolution: {integrity: sha512-NvxIQsJcMiIV+Le1DilR2GGyQQbDInfXK1UywGROQ5mycdFlW5XoAPZ+MKnFGB123RoEgE3uhDGgwTXUmSlX9A==}
->>>>>>> 4986bab6
     dependencies:
       tslib: 2.6.3
     dev: false
 
-<<<<<<< HEAD
-  /@capacitor/filesystem@5.2.0(@capacitor/core@5.2.2):
-    resolution: {integrity: sha512-fyv+yWVFfglobPPveIRm4+ryMGI8vW27vjX63HDwB7K5fscSYajid+ie3qfwl2wkbPhlX8KTPes7IPij0lCmQg==}
-=======
   /@capacitor/filesystem@6.0.0(@capacitor/core@6.0.0):
     resolution: {integrity: sha512-GnC4CBfky7fvG9zSV/aQnZaGs6ZJ90AaQorr53z81ArTCqcrSUeBMuCxWmvti9HrdXLhBavyA1UOjvRGObOFjg==}
->>>>>>> 4986bab6
     peerDependencies:
       '@capacitor/core': ^6.0.0
     dependencies:
-<<<<<<< HEAD
-      '@capacitor/core': 5.2.2
-=======
       '@capacitor/core': 6.0.0
->>>>>>> 4986bab6
     dev: false
 
   /@changesets/apply-release-plan@7.0.3:
@@ -727,26 +708,16 @@
       fastq: 1.15.0
     dev: true
 
-<<<<<<< HEAD
-  /@polyipseity/obsidian-plugin-library@1.24.0(@capacitor/core@5.2.2)(@codemirror/state@6.2.1)(@codemirror/view@6.16.0)(esbuild@0.21.4)(typescript@5.4.5):
-    resolution: {integrity: sha512-eQhJVwcf/bwn/bL/+Hq0ey8zd5vIj+POtDK736LMkb5HXhAWk6FHtGyud4t9ZgNxrx0nDKpd2gUdSPjWMKse7g==}
-=======
-  /@polyipseity/obsidian-plugin-library@1.25.0(@capacitor/core@6.0.0)(@codemirror/state@6.0.0)(@codemirror/view@6.0.0)(esbuild@0.21.4)(typescript@5.4.5):
+  /@polyipseity/obsidian-plugin-library@1.25.0(@capacitor/core@6.0.0)(@codemirror/state@6.2.1)(@codemirror/view@6.16.0)(esbuild@0.21.4)(typescript@5.4.5):
     resolution: {integrity: sha512-95KyYI/wHShwYPmCxxvlo1+O5hA5Jkd33tGXR78/iWlOsB7Ph5V05kgX/v7EznMaCyf5Wrmv65fRxbtDl21EAA==}
->>>>>>> 4986bab6
     peerDependencies:
       esbuild: '>=0.17.0'
     peerDependenciesMeta:
       esbuild:
         optional: true
     dependencies:
-<<<<<<< HEAD
-      '@capacitor/filesystem': 5.2.0(@capacitor/core@5.2.2)
-      '@jridgewell/trace-mapping': 0.3.19
-=======
       '@capacitor/filesystem': 6.0.0(@capacitor/core@6.0.0)
       '@jridgewell/trace-mapping': 0.3.25
->>>>>>> 4986bab6
       async-lock: 1.4.1
       browser-util-inspect: 0.2.0
       convert-source-map: 2.0.0
@@ -759,15 +730,9 @@
       lodash-es: 4.17.21
       lucide: 0.383.0
       lz-string: 1.5.0
-<<<<<<< HEAD
-      moment: 2.29.4
-      monkey-around: 2.3.0
-      obsidian: 1.2.8(@codemirror/state@6.2.1)(@codemirror/view@6.16.0)
-=======
       moment: 2.30.1
       monkey-around: 3.0.0
-      obsidian: 1.2.8(@codemirror/state@6.0.0)(@codemirror/view@6.0.0)
->>>>>>> 4986bab6
+      obsidian: 1.2.8(@codemirror/state@6.2.1)(@codemirror/view@6.16.0)
       p-lazy: 4.0.0
       semver: 7.6.2
       shq: 1.0.3
@@ -1140,7 +1105,7 @@
   /array-buffer-byte-length@1.0.0:
     resolution: {integrity: sha512-LPuwb2P+NrQw3XhxGc36+XSvuBPopovXYTR9Ew++Du9Yb/bx5AzBfrIsBoj0EZUifjQU+sHL21sseZ3jerWO/A==}
     dependencies:
-      call-bind: 1.0.2
+      call-bind: 1.0.7
       is-array-buffer: 3.0.2
 
   /array-includes@3.1.7:
@@ -1215,6 +1180,13 @@
     resolution: {integrity: sha512-DMD0KiN46eipeziST1LPP/STfDU0sufISXmjSgvVsoU2tqxctQeASejWcfNtxYKqETM1UxQ8sp2OrSBWpHY6sw==}
     engines: {node: '>= 0.4'}
 
+  /available-typed-arrays@1.0.7:
+    resolution: {integrity: sha512-wvUjBtSGN7+7SjNpq/9M2Tg350UZD3q62IFZLbRAR1bSMlCo1ZaeW+BJ+D090e4hIIZLBcTDWe4Mh4jvUDajzQ==}
+    engines: {node: '>= 0.4'}
+    dependencies:
+      possible-typed-array-names: 1.0.0
+    dev: false
+
   /balanced-match@1.0.2:
     resolution: {integrity: sha512-3oSeUO0TMV67hN1AmbXsK4yaqU7tjiHlbxRDZOpH0KW9+CeX4bRAaX0Anxt0tx2MrpRpWwQaPwIlISEJhYU5Pw==}
 
@@ -1264,6 +1236,16 @@
     dependencies:
       function-bind: 1.1.2
       get-intrinsic: 1.2.1
+
+  /call-bind@1.0.7:
+    resolution: {integrity: sha512-GHTSNSYICQ7scH7sZ+M2rFopRoLh8t2bLSW6BbgrtLsahOIB5iyAVJf9GjWK3cYTDaMj4XdBpM1cA6pIS0Kv2w==}
+    engines: {node: '>= 0.4'}
+    dependencies:
+      es-define-property: 1.0.0
+      es-errors: 1.3.0
+      function-bind: 1.1.2
+      get-intrinsic: 1.2.4
+      set-function-length: 1.2.2
 
   /callsites@3.1.0:
     resolution: {integrity: sha512-P8BjAsXvZS+VIDUI11hHCQEv74YT67YUi5JJFNWIqL235sBmjX4+qx9Muvls5ivyNENctx46xQLQ3aTuE7ssaQ==}
@@ -1445,9 +1427,9 @@
     engines: {node: '>= 0.4'}
     dependencies:
       array-buffer-byte-length: 1.0.0
-      call-bind: 1.0.2
+      call-bind: 1.0.7
       es-get-iterator: 1.1.3
-      get-intrinsic: 1.2.1
+      get-intrinsic: 1.2.4
       is-arguments: 1.1.1
       is-array-buffer: 3.0.2
       is-date-object: 1.0.5
@@ -1457,11 +1439,11 @@
       object-is: 1.1.5
       object-keys: 1.1.1
       object.assign: 4.1.4
-      regexp.prototype.flags: 1.5.0
+      regexp.prototype.flags: 1.5.2
       side-channel: 1.0.4
       which-boxed-primitive: 1.0.2
       which-collection: 1.0.1
-      which-typed-array: 1.1.11
+      which-typed-array: 1.1.15
     dev: false
 
   /deep-is@0.1.4:
@@ -1474,12 +1456,29 @@
       clone: 1.0.4
     dev: true
 
+  /define-data-property@1.1.4:
+    resolution: {integrity: sha512-rBMvIzlpA8v6E+SJZoo++HAYqsLrkg7MSfIinMPFhmkorw7X+dOXVJQs+QT69zGkzMyfDnIMN2Wid1+NbL3T+A==}
+    engines: {node: '>= 0.4'}
+    dependencies:
+      es-define-property: 1.0.0
+      es-errors: 1.3.0
+      gopd: 1.0.1
+
   /define-properties@1.2.0:
     resolution: {integrity: sha512-xvqAVKGfT1+UAvPwKTVw/njhdQ8ZhXK4lI0bCIuCMrp2up9nPnaDftrLtmpTazqd1o+UY4zgzU+avtMbDP+ldA==}
     engines: {node: '>= 0.4'}
     dependencies:
       has-property-descriptors: 1.0.0
       object-keys: 1.1.1
+
+  /define-properties@1.2.1:
+    resolution: {integrity: sha512-8QmQKqEASLd5nx0U1B1okLElbUuuttJ/AnYmRXbbbGDWh6uS208EjD4Xqq/I9wK7u0v6O08XhTWnt5XtEbR6Dg==}
+    engines: {node: '>= 0.4'}
+    dependencies:
+      define-data-property: 1.1.4
+      has-property-descriptors: 1.0.0
+      object-keys: 1.1.1
+    dev: false
 
   /detect-indent@6.1.0:
     resolution: {integrity: sha512-reYkTUJAZb9gUuZ2RvVCNhVHdg62RHnJ7WJl8ftMi4diZ6NWlciOzQN88pUhSELEwflJht4oQDv0F0BMlwaYtA==}
@@ -1583,11 +1582,21 @@
       which-typed-array: 1.1.11
     dev: true
 
+  /es-define-property@1.0.0:
+    resolution: {integrity: sha512-jxayLKShrEqqzJ0eumQbVhTYQM27CfT1T35+gCgDFoL82JLsXqTJ76zv6A0YLOgEnLUMvLzsDsGIrl8NFpT2gQ==}
+    engines: {node: '>= 0.4'}
+    dependencies:
+      get-intrinsic: 1.2.4
+
+  /es-errors@1.3.0:
+    resolution: {integrity: sha512-Zf5H2Kxt2xjTvbJvP2ZWLEICxA6j+hAmMzIlypy4xcBg1vKVnx89Wy0GbS+kf5cwCVFFzdCFh2XSCFNULS6csw==}
+    engines: {node: '>= 0.4'}
+
   /es-get-iterator@1.1.3:
     resolution: {integrity: sha512-sPZmqHBe6JIiTfN5q2pEi//TwxmAFHwj/XEuYjTuse78i8KxaqMTTzxPoFKuzRpDpTJ+0NAbpfenkmH2rePtuw==}
     dependencies:
-      call-bind: 1.0.2
-      get-intrinsic: 1.2.1
+      call-bind: 1.0.7
+      get-intrinsic: 1.2.4
       has-symbols: 1.0.3
       is-arguments: 1.1.1
       is-map: 2.0.2
@@ -2064,6 +2073,16 @@
       has-proto: 1.0.1
       has-symbols: 1.0.3
 
+  /get-intrinsic@1.2.4:
+    resolution: {integrity: sha512-5uYhsJH8VJBTv7oslg4BznJYhDoRI6waYCxMmCdnTrcCrHA/fCFKoTFz2JKKE0HdDFUF7/oQuhzumXJK7paBRQ==}
+    engines: {node: '>= 0.4'}
+    dependencies:
+      es-errors: 1.3.0
+      function-bind: 1.1.2
+      has-proto: 1.0.1
+      has-symbols: 1.0.3
+      hasown: 2.0.0
+
   /get-symbol-description@1.0.0:
     resolution: {integrity: sha512-2EmdH1YvIQiZpltCNgkuiUnyukzxM/R6NDJX31Ke3BG1Nq5b0S2PhX59UKi9vZpPDQVdqn+1IcaAwnzTT5vCjw==}
     engines: {node: '>= 0.4'}
@@ -2174,6 +2193,11 @@
     dependencies:
       get-intrinsic: 1.2.1
 
+  /has-property-descriptors@1.0.2:
+    resolution: {integrity: sha512-55JNKuIW+vq4Ke1BjOTjM2YctQIvCT7GFzHwmfZPGo5wnrgkid0YQtnAleFSqumZm4az3n2BS+erby5ipJdgrg==}
+    dependencies:
+      es-define-property: 1.0.0
+
   /has-proto@1.0.1:
     resolution: {integrity: sha512-7qE+iP+O+bgF9clE5+UoBFzE65mlBiVj3tKCrlNQ0Ogwm0BjpT/gK4SlLYDMybDh5I3TCTKnPPa0oMG7JDYrhg==}
     engines: {node: '>= 0.4'}
@@ -2187,6 +2211,13 @@
     engines: {node: '>= 0.4'}
     dependencies:
       has-symbols: 1.0.3
+
+  /has-tostringtag@1.0.2:
+    resolution: {integrity: sha512-NqADB8VjPFLM2V0VvHUewwwsw0ZWBaIdgo+ieHtK3hasLz4qeCRjYcqfB6AQrBggRKppKF8L52/VqdVsO47Dlw==}
+    engines: {node: '>= 0.4'}
+    dependencies:
+      has-symbols: 1.0.3
+    dev: false
 
   /has@1.0.3:
     resolution: {integrity: sha512-f2dvO0VU6Oej7RkWJGrehjbzMAjFp5/VKPp5tTpWIV4JHHZK1/BxbFRtf/siA2SWTe09caDmVtYYzWEIbBS4zw==}
@@ -2199,7 +2230,6 @@
     engines: {node: '>= 0.4'}
     dependencies:
       function-bind: 1.1.2
-    dev: true
 
   /hosted-git-info@2.8.9:
     resolution: {integrity: sha512-mxIDAb9Lsm6DoOJ7xH+5+X4y1LU/4Hi50L9C5sIswK3JzULS4bwk1FvjdBgvYR4bzT4tuUQiC15FE2f5HbLvYw==}
@@ -2285,15 +2315,15 @@
     resolution: {integrity: sha512-8Q7EARjzEnKpt/PCD7e1cgUS0a6X8u5tdSiMqXhojOdoV9TsMsiO+9VLC5vAmO8N7/GmXn7yjR8qnA6bVAEzfA==}
     engines: {node: '>= 0.4'}
     dependencies:
-      call-bind: 1.0.2
+      call-bind: 1.0.7
       has-tostringtag: 1.0.0
     dev: false
 
   /is-array-buffer@3.0.2:
     resolution: {integrity: sha512-y+FyyR/w8vfIRq4eQcM1EYgSTnmHXPqaF+IgzgraytCFq5Xh8lllDVmAZolPJiZttZLeFSINPYMaEJ7/vWUa1w==}
     dependencies:
-      call-bind: 1.0.2
-      get-intrinsic: 1.2.1
+      call-bind: 1.0.7
+      get-intrinsic: 1.2.4
       is-typed-array: 1.1.12
 
   /is-arrayish@0.2.1:
@@ -2309,7 +2339,7 @@
     resolution: {integrity: sha512-gDYaKHJmnj4aWxyj6YHyXVpdQawtVLHU5cb+eztPGczf6cjuTdwve5ZIEfgXqH4e57An1D1AKf8CZ3kYrQRqYA==}
     engines: {node: '>= 0.4'}
     dependencies:
-      call-bind: 1.0.2
+      call-bind: 1.0.7
       has-tostringtag: 1.0.0
 
   /is-callable@1.2.7:
@@ -2379,7 +2409,7 @@
     resolution: {integrity: sha512-kvRdxDsxZjhzUX07ZnLydzS1TU/TJlTUHHY4YLL87e37oUA49DfkLqgy+VjFocowy29cKvcSiu+kIv728jTTVg==}
     engines: {node: '>= 0.4'}
     dependencies:
-      call-bind: 1.0.2
+      call-bind: 1.0.7
       has-tostringtag: 1.0.0
 
   /is-set@2.0.2:
@@ -2389,7 +2419,7 @@
   /is-shared-array-buffer@1.0.2:
     resolution: {integrity: sha512-sqN2UDu1/0y6uvXyStCOzyhAjCSlHceFoMKJW8W9EU9cvic/QdsZ0kEU93HEy3IUEFZIiH/3w+AH/UQbPHNdhA==}
     dependencies:
-      call-bind: 1.0.2
+      call-bind: 1.0.7
 
   /is-string@1.0.7:
     resolution: {integrity: sha512-tE2UXzivje6ofPW7l23cjDOMa09gb7xlAqG6jG5ej6uPV32TlWP3NKPigtaGeHNu9fohccRYvIiZMfOOnOYUtg==}
@@ -2429,8 +2459,8 @@
   /is-weakset@2.0.2:
     resolution: {integrity: sha512-t2yVvttHkQktwnNNmBQ98AhENLdPUTDTE21uPqAQ0ARwQfGeQKRVS0NNurH7bTf7RrvcVn1OOge45CnBeHCSmg==}
     dependencies:
-      call-bind: 1.0.2
-      get-intrinsic: 1.2.1
+      call-bind: 1.0.7
+      get-intrinsic: 1.2.4
     dev: false
 
   /is-windows@1.0.2:
@@ -2559,7 +2589,6 @@
       yallist: 2.1.2
     dev: true
 
-<<<<<<< HEAD
   /lru-cache@6.0.0:
     resolution: {integrity: sha512-Jo6dJ04CmSjuznwJSS3pUeWmd/H0ffTlkXXgwZi+eq1UCmqQwCh+eLsYOYCwY991i2Fah4h1BEMCx4qThGbsiA==}
     engines: {node: '>=10'}
@@ -2567,12 +2596,8 @@
       yallist: 4.0.0
     dev: false
 
-  /lucide@0.279.0:
-    resolution: {integrity: sha512-Q8ijuBexemRGqLj9iH/c+uIg4H1LyTUAHS3NbpD5se8gRr1RY8446ZxlGlRk1hEVYULZqF7Bhw75SGVEkHKUTg==}
-=======
   /lucide@0.383.0:
     resolution: {integrity: sha512-9hmwt/UPcfxUh2cVWBV9vOagFsWPFQsGUkp2XBlwFmMX6zoj3TLrs+HknihuSotnHuWB9pvhm+XUB7C5DOINRQ==}
->>>>>>> 4986bab6
     dev: false
 
   /lz-string@1.5.0:
@@ -2694,10 +2719,6 @@
     resolution: {integrity: sha512-jL6uY2lEAoaHxZep1cNRkCZjoIWY4g5VYCjriEWmcyHU7w8NU1+JH57xE251UVTohK0lCxMjv0ZV4ByDLIXEpw==}
     dev: false
 
-  /monkey-around@3.0.0:
-    resolution: {integrity: sha512-jL6uY2lEAoaHxZep1cNRkCZjoIWY4g5VYCjriEWmcyHU7w8NU1+JH57xE251UVTohK0lCxMjv0ZV4ByDLIXEpw==}
-    dev: false
-
   /ms@2.1.2:
     resolution: {integrity: sha512-sGkPx+VjMtmA6MX27oA4FBFELFCZZ4S4XqeGOXCv68tT+jb3vk/RyaKWP0PTKyWtmLSM0b+adUTEvbs1PEaH2w==}
     dev: true
@@ -2726,7 +2747,7 @@
     resolution: {integrity: sha512-3cyDsyHgtmi7I7DfSSI2LDp6SK2lwvtbg0p0R1e0RvTqF5ceGx+K2dfSjm1bKDMVCFEDAQvy+o8c6a7VujOddw==}
     engines: {node: '>= 0.4'}
     dependencies:
-      call-bind: 1.0.2
+      call-bind: 1.0.7
       define-properties: 1.2.0
     dev: false
 
@@ -2738,7 +2759,7 @@
     resolution: {integrity: sha512-1mxKf0e58bvyjSCtKYY4sRe9itRk3PJpquJOjeIkz885CczcI4IvJJDLPS72oowuSh+pBxUFROpX+TU++hxhZQ==}
     engines: {node: '>= 0.4'}
     dependencies:
-      call-bind: 1.0.2
+      call-bind: 1.0.7
       define-properties: 1.2.0
       has-symbols: 1.0.3
       object-keys: 1.1.1
@@ -2921,6 +2942,11 @@
       find-up: 4.1.0
     dev: true
 
+  /possible-typed-array-names@1.0.0:
+    resolution: {integrity: sha512-d7Uw+eZoloe0EHDIYoe+bQ5WXnGMOpmiZFTuMWCwpjzzkL2nTjcKiAk4hh8TjnGye2TwWOk3UXucZ+3rbmBa8Q==}
+    engines: {node: '>= 0.4'}
+    dev: false
+
   /preferred-pm@3.0.3:
     resolution: {integrity: sha512-+wZgbxNES/KlJs9q40F/1sfOd/j7f1O9JaHcW5Dsn3aUUOZg3L2bjpVUcKV2jvtElYfoTuQiNeMfQJ4kwUAhCQ==}
     engines: {node: '>=10'}
@@ -3017,6 +3043,17 @@
       call-bind: 1.0.2
       define-properties: 1.2.0
       functions-have-names: 1.2.3
+    dev: true
+
+  /regexp.prototype.flags@1.5.2:
+    resolution: {integrity: sha512-NcDiDkTLuPR+++OCKB0nWafEmhg/Da8aUPLPMQbK+bxKKCm1/S5he+AqYa4PlMCVBalb4/yxIRub6qkEx5yJbw==}
+    engines: {node: '>= 0.4'}
+    dependencies:
+      call-bind: 1.0.7
+      define-properties: 1.2.1
+      es-errors: 1.3.0
+      set-function-name: 2.0.2
+    dev: false
 
   /require-directory@2.1.1:
     resolution: {integrity: sha512-fGxEI7+wsG9xrvdjsrlmL22OMTTiHRwAMroiEeMgq8gzoLC/PQr7RsRDSTLUg/bZAZtF+TVIkHc6/4RIKrui+Q==}
@@ -3109,6 +3146,27 @@
     resolution: {integrity: sha512-KiKBS8AnWGEyLzofFfmvKwpdPzqiy16LvQfK3yv/fVH7Bj13/wl3JSR1J+rfgRE9q7xUJK4qvgS8raSOeLUehw==}
     dev: true
 
+  /set-function-length@1.2.2:
+    resolution: {integrity: sha512-pgRc4hJ4/sNjWCSS9AmnS40x3bNMDTknHgL5UaMBTMyJnU90EgWh1Rz+MC9eFu4BuN/UwZjKQuY/1v3rM7HMfg==}
+    engines: {node: '>= 0.4'}
+    dependencies:
+      define-data-property: 1.1.4
+      es-errors: 1.3.0
+      function-bind: 1.1.2
+      get-intrinsic: 1.2.4
+      gopd: 1.0.1
+      has-property-descriptors: 1.0.2
+
+  /set-function-name@2.0.2:
+    resolution: {integrity: sha512-7PGFlmtwsEADb0WYyvCMa1t+yke6daIG4Wirafur5kcf+MhUnPms1UeR0CKQdTZD81yESwMHbtn+TR+dMviakQ==}
+    engines: {node: '>= 0.4'}
+    dependencies:
+      define-data-property: 1.1.4
+      es-errors: 1.3.0
+      functions-have-names: 1.2.3
+      has-property-descriptors: 1.0.2
+    dev: false
+
   /shebang-command@1.2.0:
     resolution: {integrity: sha512-EV3L1+UQWGor21OmnvojK36mhg+TyIKDh3iFBKBohr5xeXIhNBcx8oWdgkTEEQ+BEFFYdLRuqMfd5L84N1V5Vg==}
     engines: {node: '>=0.10.0'}
@@ -3140,8 +3198,8 @@
   /side-channel@1.0.4:
     resolution: {integrity: sha512-q5XPytqFEIKHkGdiMIrY10mvLRvnQh42/+GoBlFW3b2LXLE2xxJpZFdm94we0BaoV3RwJyGqg5wS7epxTv0Zvw==}
     dependencies:
-      call-bind: 1.0.2
-      get-intrinsic: 1.2.1
+      call-bind: 1.0.7
+      get-intrinsic: 1.2.4
       object-inspect: 1.12.3
 
   /signal-exit@3.0.7:
@@ -3567,6 +3625,17 @@
       for-each: 0.3.3
       gopd: 1.0.1
       has-tostringtag: 1.0.0
+
+  /which-typed-array@1.1.15:
+    resolution: {integrity: sha512-oV0jmFtUky6CXfkqehVvBP/LSWJ2sy4vWMioiENyJLePrBO/yKyV9OyJySfAKosh+RYkIl5zJCNZ8/4JncrpdA==}
+    engines: {node: '>= 0.4'}
+    dependencies:
+      available-typed-arrays: 1.0.7
+      call-bind: 1.0.7
+      for-each: 0.3.3
+      gopd: 1.0.1
+      has-tostringtag: 1.0.2
+    dev: false
 
   /which@1.3.1:
     resolution: {integrity: sha512-HxJdYWq1MTIQbJ3nw0cqssHoTNU267KlrDuGZ1WYlxDStUtKUhOaJmh112/TZmHxxUfuJqPXSOm7tDyas0OSIQ==}
