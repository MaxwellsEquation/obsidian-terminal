lockfileVersion: '6.0'

settings:
  autoInstallPeers: true
  excludeLinksFromLockfile: false

overrides:
  tsconfig-paths: ^4.0.0

importers:

  .:
    dependencies:
      '@polyipseity/obsidian-plugin-library':
<<<<<<< HEAD
        specifier: ^1.19.0
        version: 1.19.0(@capacitor/core@5.2.2)(@codemirror/state@6.2.1)(@codemirror/view@6.16.0)(esbuild@0.19.2)(typescript@5.2.2)
      acorn:
        specifier: ^8.10.0
        version: 8.10.0
      ansi-escape-sequences:
        specifier: ^6.2.2
        version: 6.2.2
      async-lock:
        specifier: ^1.4.0
        version: 1.4.0
      browser-util-inspect:
        specifier: ^0.2.0
        version: 0.2.0
=======
        specifier: ^1.20.0
        version: 1.20.0(@capacitor/core@5.2.0)(@codemirror/state@6.0.0)(@codemirror/view@6.0.0)(esbuild@0.19.2)(typescript@5.2.2)
>>>>>>> 1954fb1e
      i18next:
        specifier: ^23.5.1
        version: 23.5.1
      immutable:
        specifier: ^4.3.4
        version: 4.3.4
      lodash-es:
        specifier: ^4.17.21
        version: 4.17.21
      monkey-around:
        specifier: ^2.3.0
        version: 2.3.0
      obsidian:
        specifier: ^1.2.8
        version: 1.2.8(@codemirror/state@6.2.1)(@codemirror/view@6.16.0)
      semver:
        specifier: ^7.5.4
        version: 7.5.4
      simple-icons:
        specifier: ^9.14.0
        version: 9.14.0
      source-map:
        specifier: ^0.7.4
        version: 0.7.4
      tmp-promise:
        specifier: ^3.0.3
        version: 3.0.3
      ts-essentials:
        specifier: ^9.4.0
        version: 9.4.0(typescript@5.2.2)
      xterm:
        specifier: ^5.3.0
        version: 5.3.0
      xterm-addon-canvas:
        specifier: ^0.5.0
        version: 0.5.0(xterm@5.3.0)
      xterm-addon-fit:
        specifier: ^0.8.0
        version: 0.8.0(xterm@5.3.0)
      xterm-addon-ligatures:
        specifier: ^0.7.0
        version: 0.7.0(xterm@5.3.0)
      xterm-addon-search:
        specifier: ^0.13.0
        version: 0.13.0(xterm@5.3.0)
      xterm-addon-serialize:
        specifier: ^0.11.0
        version: 0.11.0(xterm@5.3.0)
      xterm-addon-unicode11:
        specifier: ^0.6.0
        version: 0.6.0(xterm@5.3.0)
      xterm-addon-web-links:
        specifier: ^0.9.0
        version: 0.9.0(xterm@5.3.0)
      xterm-addon-webgl:
        specifier: ^0.16.0
        version: 0.16.0(xterm@5.3.0)
    devDependencies:
      '@changesets/cli':
        specifier: ^2.26.2
        version: 2.26.2
      '@polyipseity/obsidian':
        specifier: ^1.2.8
        version: 1.2.8(@codemirror/state@6.2.1)(@codemirror/view@6.16.0)
      '@tsconfig/node16':
        specifier: ^16.1.1
        version: 16.1.1
      '@tsconfig/recommended':
        specifier: ^1.0.2
        version: 1.0.2
      '@tsconfig/strictest':
        specifier: ^2.0.2
        version: 2.0.2
      '@types/ansi-escape-sequences':
        specifier: ^4.0.0
        version: 4.0.0
      '@types/async-lock':
        specifier: ^1.4.0
        version: 1.4.0
      '@types/browser-util-inspect':
        specifier: ^0.2.1
        version: 0.2.1
      '@types/estree':
        specifier: ^1.0.1
        version: 1.0.1
      '@types/lodash-es':
        specifier: ^4.17.9
        version: 4.17.9
      '@types/node':
        specifier: ^20.6.0
        version: 20.6.0
      '@types/semver':
        specifier: ^7.5.1
        version: 7.5.1
      '@typescript-eslint/eslint-plugin':
        specifier: ^6.7.0
        version: 6.7.0(@typescript-eslint/parser@6.7.0)(eslint@8.49.0)(typescript@5.2.2)
      '@typescript-eslint/parser':
        specifier: ^6.7.0
        version: 6.7.0(eslint@8.49.0)(typescript@5.2.2)
      builtin-modules:
        specifier: ^3.3.0
        version: 3.3.0
      esbuild:
        specifier: ^0.19.2
        version: 0.19.2
      esbuild-compress:
        specifier: ^2.0.0
        version: 2.0.0(esbuild@0.19.2)
      esbuild-plugin-globals:
        specifier: ^0.2.0
        version: 0.2.0
      esbuild-plugin-text-replace:
        specifier: ^1.3.0
        version: 1.3.0
      eslint:
        specifier: ^8.49.0
        version: 8.49.0
      eslint-import-resolver-typescript:
        specifier: ^3.6.0
        version: 3.6.0(@typescript-eslint/parser@6.7.0)(eslint-plugin-import@2.28.1)(eslint@8.49.0)
      eslint-plugin-import:
        specifier: ^2.28.1
        version: 2.28.1(@typescript-eslint/parser@6.7.0)(eslint-import-resolver-typescript@3.6.0)(eslint@8.49.0)
      p-lazy:
        specifier: ^4.0.0
        version: 4.0.0
      tslib:
        specifier: ^2.6.2
        version: 2.6.2
      typescript:
        specifier: ^5.2.2
        version: 5.2.2

packages:

  /@aashutoshrathi/word-wrap@1.2.6:
    resolution: {integrity: sha512-1Yjs2SvM8TflER/OD3cOjhWWOZb58A2t7wpE2S9XfBYTiIl+XFhQG2bjy4Pu1I+EAlCNUzRDYDdFwFYUKvXcIA==}
    engines: {node: '>=0.10.0'}
    dev: true

  /@babel/code-frame@7.22.10:
    resolution: {integrity: sha512-/KKIMG4UEL35WmI9OlvMhurwtytjvXoFcGNrOvyG9zIzA8YmPjVtIZUf7b05+TPO7G7/GEmLHDaoCgACHl9hhA==}
    engines: {node: '>=6.9.0'}
    dependencies:
      '@babel/highlight': 7.22.10
      chalk: 2.4.2
    dev: true

  /@babel/helper-validator-identifier@7.22.5:
    resolution: {integrity: sha512-aJXu+6lErq8ltp+JhkJUfk1MTGyuA4v7f3pA+BJ5HLfNC6nAQ0Cpi9uOquUj8Hehg0aUiHzWQbOVJGao6ztBAQ==}
    engines: {node: '>=6.9.0'}
    dev: true

  /@babel/highlight@7.22.10:
    resolution: {integrity: sha512-78aUtVcT7MUscr0K5mIEnkwxPE0MaxkR5RxRwuHaQ+JuU5AmTPhY+do2mdzVTnIJJpyBglql2pehuBIWHug+WQ==}
    engines: {node: '>=6.9.0'}
    dependencies:
      '@babel/helper-validator-identifier': 7.22.5
      chalk: 2.4.2
      js-tokens: 4.0.0
    dev: true

  /@babel/runtime@7.22.10:
    resolution: {integrity: sha512-21t/fkKLMZI4pqP2wlmsQAWnYW1PDyKyyUV4vCi+B25ydmdaYTKXPwCj0BzSUnZf4seIiYvSA3jcZ3gdsMFkLQ==}
    engines: {node: '>=6.9.0'}
    dependencies:
      regenerator-runtime: 0.14.0

  /@capacitor/core@5.2.2:
    resolution: {integrity: sha512-3jKECZC5+YD2rljMZm1e/K3AYyoxUmLDZCyofTPbRYPBSI0wJh5ZCkX+XIGzNM0o/Wokl3Voa1JB8xsLC0MPxA==}
    dependencies:
      tslib: 2.6.2
    dev: false

  /@capacitor/filesystem@5.1.3(@capacitor/core@5.2.2):
    resolution: {integrity: sha512-6TEvJrpsWw7+ZjFH3ggW9mlHEOt4utGOjO9UPPXP4+OIDA1lW52Lpzg1XI/MMNZ9Wyz06kWgRljnS29LLltMiA==}
    peerDependencies:
      '@capacitor/core': ^5.1.1
    dependencies:
      '@capacitor/core': 5.2.2
    dev: false

  /@changesets/apply-release-plan@6.1.4:
    resolution: {integrity: sha512-FMpKF1fRlJyCZVYHr3CbinpZZ+6MwvOtWUuO8uo+svcATEoc1zRDcj23pAurJ2TZ/uVz1wFHH6K3NlACy0PLew==}
    dependencies:
      '@babel/runtime': 7.22.10
      '@changesets/config': 2.3.1
      '@changesets/get-version-range-type': 0.3.2
      '@changesets/git': 2.0.0
      '@changesets/types': 5.2.1
      '@manypkg/get-packages': 1.1.3
      detect-indent: 6.1.0
      fs-extra: 7.0.1
      lodash.startcase: 4.4.0
      outdent: 0.5.0
      prettier: 2.8.8
      resolve-from: 5.0.0
      semver: 7.5.4
    dev: true

  /@changesets/assemble-release-plan@5.2.4:
    resolution: {integrity: sha512-xJkWX+1/CUaOUWTguXEbCDTyWJFECEhmdtbkjhn5GVBGxdP/JwaHBIU9sW3FR6gD07UwZ7ovpiPclQZs+j+mvg==}
    dependencies:
      '@babel/runtime': 7.22.10
      '@changesets/errors': 0.1.4
      '@changesets/get-dependents-graph': 1.3.6
      '@changesets/types': 5.2.1
      '@manypkg/get-packages': 1.1.3
      semver: 7.5.4
    dev: true

  /@changesets/changelog-git@0.1.14:
    resolution: {integrity: sha512-+vRfnKtXVWsDDxGctOfzJsPhaCdXRYoe+KyWYoq5X/GqoISREiat0l3L8B0a453B2B4dfHGcZaGyowHbp9BSaA==}
    dependencies:
      '@changesets/types': 5.2.1
    dev: true

  /@changesets/cli@2.26.2:
    resolution: {integrity: sha512-dnWrJTmRR8bCHikJHl9b9HW3gXACCehz4OasrXpMp7sx97ECuBGGNjJhjPhdZNCvMy9mn4BWdplI323IbqsRig==}
    hasBin: true
    dependencies:
      '@babel/runtime': 7.22.10
      '@changesets/apply-release-plan': 6.1.4
      '@changesets/assemble-release-plan': 5.2.4
      '@changesets/changelog-git': 0.1.14
      '@changesets/config': 2.3.1
      '@changesets/errors': 0.1.4
      '@changesets/get-dependents-graph': 1.3.6
      '@changesets/get-release-plan': 3.0.17
      '@changesets/git': 2.0.0
      '@changesets/logger': 0.0.5
      '@changesets/pre': 1.0.14
      '@changesets/read': 0.5.9
      '@changesets/types': 5.2.1
      '@changesets/write': 0.2.3
      '@manypkg/get-packages': 1.1.3
      '@types/is-ci': 3.0.0
      '@types/semver': 7.5.1
      ansi-colors: 4.1.3
      chalk: 2.4.2
      enquirer: 2.4.1
      external-editor: 3.1.0
      fs-extra: 7.0.1
      human-id: 1.0.2
      is-ci: 3.0.1
      meow: 6.1.1
      outdent: 0.5.0
      p-limit: 2.3.0
      preferred-pm: 3.0.3
      resolve-from: 5.0.0
      semver: 7.5.4
      spawndamnit: 2.0.0
      term-size: 2.2.1
      tty-table: 4.2.1
    dev: true

  /@changesets/config@2.3.1:
    resolution: {integrity: sha512-PQXaJl82CfIXddUOppj4zWu+987GCw2M+eQcOepxN5s+kvnsZOwjEJO3DH9eVy+OP6Pg/KFEWdsECFEYTtbg6w==}
    dependencies:
      '@changesets/errors': 0.1.4
      '@changesets/get-dependents-graph': 1.3.6
      '@changesets/logger': 0.0.5
      '@changesets/types': 5.2.1
      '@manypkg/get-packages': 1.1.3
      fs-extra: 7.0.1
      micromatch: 4.0.5
    dev: true

  /@changesets/errors@0.1.4:
    resolution: {integrity: sha512-HAcqPF7snsUJ/QzkWoKfRfXushHTu+K5KZLJWPb34s4eCZShIf8BFO3fwq6KU8+G7L5KdtN2BzQAXOSXEyiY9Q==}
    dependencies:
      extendable-error: 0.1.7
    dev: true

  /@changesets/get-dependents-graph@1.3.6:
    resolution: {integrity: sha512-Q/sLgBANmkvUm09GgRsAvEtY3p1/5OCzgBE5vX3vgb5CvW0j7CEljocx5oPXeQSNph6FXulJlXV3Re/v3K3P3Q==}
    dependencies:
      '@changesets/types': 5.2.1
      '@manypkg/get-packages': 1.1.3
      chalk: 2.4.2
      fs-extra: 7.0.1
      semver: 7.5.4
    dev: true

  /@changesets/get-release-plan@3.0.17:
    resolution: {integrity: sha512-6IwKTubNEgoOZwDontYc2x2cWXfr6IKxP3IhKeK+WjyD6y3M4Gl/jdQvBw+m/5zWILSOCAaGLu2ZF6Q+WiPniw==}
    dependencies:
      '@babel/runtime': 7.22.10
      '@changesets/assemble-release-plan': 5.2.4
      '@changesets/config': 2.3.1
      '@changesets/pre': 1.0.14
      '@changesets/read': 0.5.9
      '@changesets/types': 5.2.1
      '@manypkg/get-packages': 1.1.3
    dev: true

  /@changesets/get-version-range-type@0.3.2:
    resolution: {integrity: sha512-SVqwYs5pULYjYT4op21F2pVbcrca4qA/bAA3FmFXKMN7Y+HcO8sbZUTx3TAy2VXulP2FACd1aC7f2nTuqSPbqg==}
    dev: true

  /@changesets/git@2.0.0:
    resolution: {integrity: sha512-enUVEWbiqUTxqSnmesyJGWfzd51PY4H7mH9yUw0hPVpZBJ6tQZFMU3F3mT/t9OJ/GjyiM4770i+sehAn6ymx6A==}
    dependencies:
      '@babel/runtime': 7.22.10
      '@changesets/errors': 0.1.4
      '@changesets/types': 5.2.1
      '@manypkg/get-packages': 1.1.3
      is-subdir: 1.2.0
      micromatch: 4.0.5
      spawndamnit: 2.0.0
    dev: true

  /@changesets/logger@0.0.5:
    resolution: {integrity: sha512-gJyZHomu8nASHpaANzc6bkQMO9gU/ib20lqew1rVx753FOxffnCrJlGIeQVxNWCqM+o6OOleCo/ivL8UAO5iFw==}
    dependencies:
      chalk: 2.4.2
    dev: true

  /@changesets/parse@0.3.16:
    resolution: {integrity: sha512-127JKNd167ayAuBjUggZBkmDS5fIKsthnr9jr6bdnuUljroiERW7FBTDNnNVyJ4l69PzR57pk6mXQdtJyBCJKg==}
    dependencies:
      '@changesets/types': 5.2.1
      js-yaml: 3.14.1
    dev: true

  /@changesets/pre@1.0.14:
    resolution: {integrity: sha512-dTsHmxQWEQekHYHbg+M1mDVYFvegDh9j/kySNuDKdylwfMEevTeDouR7IfHNyVodxZXu17sXoJuf2D0vi55FHQ==}
    dependencies:
      '@babel/runtime': 7.22.10
      '@changesets/errors': 0.1.4
      '@changesets/types': 5.2.1
      '@manypkg/get-packages': 1.1.3
      fs-extra: 7.0.1
    dev: true

  /@changesets/read@0.5.9:
    resolution: {integrity: sha512-T8BJ6JS6j1gfO1HFq50kU3qawYxa4NTbI/ASNVVCBTsKquy2HYwM9r7ZnzkiMe8IEObAJtUVGSrePCOxAK2haQ==}
    dependencies:
      '@babel/runtime': 7.22.10
      '@changesets/git': 2.0.0
      '@changesets/logger': 0.0.5
      '@changesets/parse': 0.3.16
      '@changesets/types': 5.2.1
      chalk: 2.4.2
      fs-extra: 7.0.1
      p-filter: 2.1.0
    dev: true

  /@changesets/types@4.1.0:
    resolution: {integrity: sha512-LDQvVDv5Kb50ny2s25Fhm3d9QSZimsoUGBsUioj6MC3qbMUCuC8GPIvk/M6IvXx3lYhAs0lwWUQLb+VIEUCECw==}
    dev: true

  /@changesets/types@5.2.1:
    resolution: {integrity: sha512-myLfHbVOqaq9UtUKqR/nZA/OY7xFjQMdfgfqeZIBK4d0hA6pgxArvdv8M+6NUzzBsjWLOtvApv8YHr4qM+Kpfg==}
    dev: true

  /@changesets/write@0.2.3:
    resolution: {integrity: sha512-Dbamr7AIMvslKnNYsLFafaVORx4H0pvCA2MHqgtNCySMe1blImEyAEOzDmcgKAkgz4+uwoLz7demIrX+JBr/Xw==}
    dependencies:
      '@babel/runtime': 7.22.10
      '@changesets/types': 5.2.1
      fs-extra: 7.0.1
      human-id: 1.0.2
      prettier: 2.8.8
    dev: true

  /@codemirror/state@6.2.1:
    resolution: {integrity: sha512-RupHSZ8+OjNT38zU9fKH2sv+Dnlr8Eb8sl4NOnnqz95mCFTZUaiRP8Xv5MeeaG0px2b8Bnfe7YGwCV3nsBhbuw==}

  /@codemirror/view@6.16.0:
    resolution: {integrity: sha512-1Z2HkvkC3KR/oEZVuW9Ivmp8TWLzGEd8T8TA04TTwPvqogfkHBdYSlflytDOqmkUxM2d1ywTg7X2dU5mC+SXvg==}
    dependencies:
      '@codemirror/state': 6.2.1
      style-mod: 4.0.3
      w3c-keyname: 2.2.8

  /@esbuild/android-arm64@0.19.2:
    resolution: {integrity: sha512-lsB65vAbe90I/Qe10OjkmrdxSX4UJDjosDgb8sZUKcg3oefEuW2OT2Vozz8ef7wrJbMcmhvCC+hciF8jY/uAkw==}
    engines: {node: '>=12'}
    cpu: [arm64]
    os: [android]
    requiresBuild: true
    optional: true

  /@esbuild/android-arm@0.19.2:
    resolution: {integrity: sha512-tM8yLeYVe7pRyAu9VMi/Q7aunpLwD139EY1S99xbQkT4/q2qa6eA4ige/WJQYdJ8GBL1K33pPFhPfPdJ/WzT8Q==}
    engines: {node: '>=12'}
    cpu: [arm]
    os: [android]
    requiresBuild: true
    optional: true

  /@esbuild/android-x64@0.19.2:
    resolution: {integrity: sha512-qK/TpmHt2M/Hg82WXHRc/W/2SGo/l1thtDHZWqFq7oi24AjZ4O/CpPSu6ZuYKFkEgmZlFoa7CooAyYmuvnaG8w==}
    engines: {node: '>=12'}
    cpu: [x64]
    os: [android]
    requiresBuild: true
    optional: true

  /@esbuild/darwin-arm64@0.19.2:
    resolution: {integrity: sha512-Ora8JokrvrzEPEpZO18ZYXkH4asCdc1DLdcVy8TGf5eWtPO1Ie4WroEJzwI52ZGtpODy3+m0a2yEX9l+KUn0tA==}
    engines: {node: '>=12'}
    cpu: [arm64]
    os: [darwin]
    requiresBuild: true
    optional: true

  /@esbuild/darwin-x64@0.19.2:
    resolution: {integrity: sha512-tP+B5UuIbbFMj2hQaUr6EALlHOIOmlLM2FK7jeFBobPy2ERdohI4Ka6ZFjZ1ZYsrHE/hZimGuU90jusRE0pwDw==}
    engines: {node: '>=12'}
    cpu: [x64]
    os: [darwin]
    requiresBuild: true
    optional: true

  /@esbuild/freebsd-arm64@0.19.2:
    resolution: {integrity: sha512-YbPY2kc0acfzL1VPVK6EnAlig4f+l8xmq36OZkU0jzBVHcOTyQDhnKQaLzZudNJQyymd9OqQezeaBgkTGdTGeQ==}
    engines: {node: '>=12'}
    cpu: [arm64]
    os: [freebsd]
    requiresBuild: true
    optional: true

  /@esbuild/freebsd-x64@0.19.2:
    resolution: {integrity: sha512-nSO5uZT2clM6hosjWHAsS15hLrwCvIWx+b2e3lZ3MwbYSaXwvfO528OF+dLjas1g3bZonciivI8qKR/Hm7IWGw==}
    engines: {node: '>=12'}
    cpu: [x64]
    os: [freebsd]
    requiresBuild: true
    optional: true

  /@esbuild/linux-arm64@0.19.2:
    resolution: {integrity: sha512-ig2P7GeG//zWlU0AggA3pV1h5gdix0MA3wgB+NsnBXViwiGgY77fuN9Wr5uoCrs2YzaYfogXgsWZbm+HGr09xg==}
    engines: {node: '>=12'}
    cpu: [arm64]
    os: [linux]
    requiresBuild: true
    optional: true

  /@esbuild/linux-arm@0.19.2:
    resolution: {integrity: sha512-Odalh8hICg7SOD7XCj0YLpYCEc+6mkoq63UnExDCiRA2wXEmGlK5JVrW50vZR9Qz4qkvqnHcpH+OFEggO3PgTg==}
    engines: {node: '>=12'}
    cpu: [arm]
    os: [linux]
    requiresBuild: true
    optional: true

  /@esbuild/linux-ia32@0.19.2:
    resolution: {integrity: sha512-mLfp0ziRPOLSTek0Gd9T5B8AtzKAkoZE70fneiiyPlSnUKKI4lp+mGEnQXcQEHLJAcIYDPSyBvsUbKUG2ri/XQ==}
    engines: {node: '>=12'}
    cpu: [ia32]
    os: [linux]
    requiresBuild: true
    optional: true

  /@esbuild/linux-loong64@0.19.2:
    resolution: {integrity: sha512-hn28+JNDTxxCpnYjdDYVMNTR3SKavyLlCHHkufHV91fkewpIyQchS1d8wSbmXhs1fiYDpNww8KTFlJ1dHsxeSw==}
    engines: {node: '>=12'}
    cpu: [loong64]
    os: [linux]
    requiresBuild: true
    optional: true

  /@esbuild/linux-mips64el@0.19.2:
    resolution: {integrity: sha512-KbXaC0Sejt7vD2fEgPoIKb6nxkfYW9OmFUK9XQE4//PvGIxNIfPk1NmlHmMg6f25x57rpmEFrn1OotASYIAaTg==}
    engines: {node: '>=12'}
    cpu: [mips64el]
    os: [linux]
    requiresBuild: true
    optional: true

  /@esbuild/linux-ppc64@0.19.2:
    resolution: {integrity: sha512-dJ0kE8KTqbiHtA3Fc/zn7lCd7pqVr4JcT0JqOnbj4LLzYnp+7h8Qi4yjfq42ZlHfhOCM42rBh0EwHYLL6LEzcw==}
    engines: {node: '>=12'}
    cpu: [ppc64]
    os: [linux]
    requiresBuild: true
    optional: true

  /@esbuild/linux-riscv64@0.19.2:
    resolution: {integrity: sha512-7Z/jKNFufZ/bbu4INqqCN6DDlrmOTmdw6D0gH+6Y7auok2r02Ur661qPuXidPOJ+FSgbEeQnnAGgsVynfLuOEw==}
    engines: {node: '>=12'}
    cpu: [riscv64]
    os: [linux]
    requiresBuild: true
    optional: true

  /@esbuild/linux-s390x@0.19.2:
    resolution: {integrity: sha512-U+RinR6aXXABFCcAY4gSlv4CL1oOVvSSCdseQmGO66H+XyuQGZIUdhG56SZaDJQcLmrSfRmx5XZOWyCJPRqS7g==}
    engines: {node: '>=12'}
    cpu: [s390x]
    os: [linux]
    requiresBuild: true
    optional: true

  /@esbuild/linux-x64@0.19.2:
    resolution: {integrity: sha512-oxzHTEv6VPm3XXNaHPyUTTte+3wGv7qVQtqaZCrgstI16gCuhNOtBXLEBkBREP57YTd68P0VgDgG73jSD8bwXQ==}
    engines: {node: '>=12'}
    cpu: [x64]
    os: [linux]
    requiresBuild: true
    optional: true

  /@esbuild/netbsd-x64@0.19.2:
    resolution: {integrity: sha512-WNa5zZk1XpTTwMDompZmvQLHszDDDN7lYjEHCUmAGB83Bgs20EMs7ICD+oKeT6xt4phV4NDdSi/8OfjPbSbZfQ==}
    engines: {node: '>=12'}
    cpu: [x64]
    os: [netbsd]
    requiresBuild: true
    optional: true

  /@esbuild/openbsd-x64@0.19.2:
    resolution: {integrity: sha512-S6kI1aT3S++Dedb7vxIuUOb3oAxqxk2Rh5rOXOTYnzN8JzW1VzBd+IqPiSpgitu45042SYD3HCoEyhLKQcDFDw==}
    engines: {node: '>=12'}
    cpu: [x64]
    os: [openbsd]
    requiresBuild: true
    optional: true

  /@esbuild/sunos-x64@0.19.2:
    resolution: {integrity: sha512-VXSSMsmb+Z8LbsQGcBMiM+fYObDNRm8p7tkUDMPG/g4fhFX5DEFmjxIEa3N8Zr96SjsJ1woAhF0DUnS3MF3ARw==}
    engines: {node: '>=12'}
    cpu: [x64]
    os: [sunos]
    requiresBuild: true
    optional: true

  /@esbuild/win32-arm64@0.19.2:
    resolution: {integrity: sha512-5NayUlSAyb5PQYFAU9x3bHdsqB88RC3aM9lKDAz4X1mo/EchMIT1Q+pSeBXNgkfNmRecLXA0O8xP+x8V+g/LKg==}
    engines: {node: '>=12'}
    cpu: [arm64]
    os: [win32]
    requiresBuild: true
    optional: true

  /@esbuild/win32-ia32@0.19.2:
    resolution: {integrity: sha512-47gL/ek1v36iN0wL9L4Q2MFdujR0poLZMJwhO2/N3gA89jgHp4MR8DKCmwYtGNksbfJb9JoTtbkoe6sDhg2QTA==}
    engines: {node: '>=12'}
    cpu: [ia32]
    os: [win32]
    requiresBuild: true
    optional: true

  /@esbuild/win32-x64@0.19.2:
    resolution: {integrity: sha512-tcuhV7ncXBqbt/Ybf0IyrMcwVOAPDckMK9rXNHtF17UTK18OKLpg08glminN06pt2WCoALhXdLfSPbVvK/6fxw==}
    engines: {node: '>=12'}
    cpu: [x64]
    os: [win32]
    requiresBuild: true
    optional: true

  /@eslint-community/eslint-utils@4.4.0(eslint@8.49.0):
    resolution: {integrity: sha512-1/sA4dwrzBAyeUoQ6oxahHKmrZvsnLCg4RfxW3ZFGGmQkSNQPFNLV9CUEFQP1x9EYXHTo5p6xdhZM1Ne9p/AfA==}
    engines: {node: ^12.22.0 || ^14.17.0 || >=16.0.0}
    peerDependencies:
      eslint: ^6.0.0 || ^7.0.0 || >=8.0.0
    dependencies:
      eslint: 8.49.0
      eslint-visitor-keys: 3.4.3
    dev: true

  /@eslint-community/regexpp@4.6.2:
    resolution: {integrity: sha512-pPTNuaAG3QMH+buKyBIGJs3g/S5y0caxw0ygM3YyE6yJFySwiGGSzA+mM3KJ8QQvzeLh3blwgSonkFjgQdxzMw==}
    engines: {node: ^12.0.0 || ^14.0.0 || >=16.0.0}
    dev: true

  /@eslint/eslintrc@2.1.2:
    resolution: {integrity: sha512-+wvgpDsrB1YqAMdEUCcnTlpfVBH7Vqn6A/NT3D8WVXFIaKMlErPIZT3oCIAVCOtarRpMtelZLqJeU3t7WY6X6g==}
    engines: {node: ^12.22.0 || ^14.17.0 || >=16.0.0}
    dependencies:
      ajv: 6.12.6
      debug: 4.3.4
      espree: 9.6.1
      globals: 13.20.0
      ignore: 5.2.4
      import-fresh: 3.3.0
      js-yaml: 4.1.0
      minimatch: 3.1.2
      strip-json-comments: 3.1.1
    transitivePeerDependencies:
      - supports-color
    dev: true

  /@eslint/js@8.49.0:
    resolution: {integrity: sha512-1S8uAY/MTJqVx0SC4epBq+N2yhuwtNwLbJYNZyhL2pO1ZVKn5HFXav5T41Ryzy9K9V7ZId2JB2oy/W4aCd9/2w==}
    engines: {node: ^12.22.0 || ^14.17.0 || >=16.0.0}
    dev: true

  /@humanwhocodes/config-array@0.11.11:
    resolution: {integrity: sha512-N2brEuAadi0CcdeMXUkhbZB84eskAc8MEX1By6qEchoVywSgXPIjou4rYsl0V3Hj0ZnuGycGCjdNgockbzeWNA==}
    engines: {node: '>=10.10.0'}
    dependencies:
      '@humanwhocodes/object-schema': 1.2.1
      debug: 4.3.4
      minimatch: 3.1.2
    transitivePeerDependencies:
      - supports-color
    dev: true

  /@humanwhocodes/module-importer@1.0.1:
    resolution: {integrity: sha512-bxveV4V8v5Yb4ncFTT3rPSgZBOpCkjfK0y4oVVVJwIuDVBRMDXrPyXRL988i5ap9m9bnyEEjWfm5WkBmtffLfA==}
    engines: {node: '>=12.22'}
    dev: true

  /@humanwhocodes/object-schema@1.2.1:
    resolution: {integrity: sha512-ZnQMnLV4e7hDlUvw8H+U8ASL02SS2Gn6+9Ac3wGGLIe7+je2AeAOxPY+izIPJDfFDb7eDjev0Us8MO1iFRN8hA==}
    dev: true

  /@jridgewell/resolve-uri@3.1.1:
    resolution: {integrity: sha512-dSYZh7HhCDtCKm4QakX0xFpsRDqjjtZf/kjI/v3T3Nwt5r8/qz/M19F9ySyOqU94SXBmeG9ttTul+YnR4LOxFA==}
    engines: {node: '>=6.0.0'}
    dev: false

  /@jridgewell/sourcemap-codec@1.4.15:
    resolution: {integrity: sha512-eF2rxCRulEKXHTRiDrDy6erMYWqNw4LPdQ8UQA4huuxaQsVeRPFl2oM8oDGxMFhJUWZf9McpLtJasDDZb/Bpeg==}
    dev: false

  /@jridgewell/trace-mapping@0.3.19:
    resolution: {integrity: sha512-kf37QtfW+Hwx/buWGMPcR60iF9ziHa6r/CZJIHbmcm4+0qrXiVdxegAH0F6yddEVQ7zdkjcGCgCzUu+BcbhQxw==}
    dependencies:
      '@jridgewell/resolve-uri': 3.1.1
      '@jridgewell/sourcemap-codec': 1.4.15
    dev: false

  /@manypkg/find-root@1.1.0:
    resolution: {integrity: sha512-mki5uBvhHzO8kYYix/WRy2WX8S3B5wdVSc9D6KcU5lQNglP2yt58/VfLuAK49glRXChosY8ap2oJ1qgma3GUVA==}
    dependencies:
      '@babel/runtime': 7.22.10
      '@types/node': 12.20.55
      find-up: 4.1.0
      fs-extra: 8.1.0
    dev: true

  /@manypkg/get-packages@1.1.3:
    resolution: {integrity: sha512-fo+QhuU3qE/2TQMQmbVMqaQ6EWbMhi4ABWP+O4AM1NqPBuy0OrApV5LO6BrrgnhtAHS2NH6RrVk9OL181tTi8A==}
    dependencies:
      '@babel/runtime': 7.22.10
      '@changesets/types': 4.1.0
      '@manypkg/find-root': 1.1.0
      fs-extra: 8.1.0
      globby: 11.1.0
      read-yaml-file: 1.1.0
    dev: true

  /@nodelib/fs.scandir@2.1.5:
    resolution: {integrity: sha512-vq24Bq3ym5HEQm2NKCr3yXDwjc7vTsEThRDnkp2DK9p1uqLR+DHurm/NOTo0KG7HYHU7eppKZj3MyqYuMBf62g==}
    engines: {node: '>= 8'}
    dependencies:
      '@nodelib/fs.stat': 2.0.5
      run-parallel: 1.2.0
    dev: true

  /@nodelib/fs.stat@2.0.5:
    resolution: {integrity: sha512-RkhPPp2zrqDAQA/2jNhnztcPAlv64XdhIp7a7454A5ovI7Bukxgt7MX7udwAu3zg1DcpPU0rz3VV1SeaqvY4+A==}
    engines: {node: '>= 8'}
    dev: true

  /@nodelib/fs.walk@1.2.8:
    resolution: {integrity: sha512-oGB+UxlgWcgQkgwo8GcEGwemoTFt3FIO9ababBmaGwXIoBKZ+GTy0pP185beGg7Llih/NSHSV2XAs1lnznocSg==}
    engines: {node: '>= 8'}
    dependencies:
      '@nodelib/fs.scandir': 2.1.5
      fastq: 1.15.0
    dev: true

<<<<<<< HEAD
  /@polyipseity/obsidian-plugin-library@1.19.0(@capacitor/core@5.2.2)(@codemirror/state@6.2.1)(@codemirror/view@6.16.0)(esbuild@0.19.2)(typescript@5.2.2):
    resolution: {integrity: sha512-KpMCgQZoUNgVIWI8xprJxi+/lbziN1FhuxetLBh3K3KXx9b9i7UurM5gXZQUPFMChzsfEtUnOEgTigA2tM8xNg==}
=======
  /@polyipseity/obsidian-plugin-library@1.20.0(@capacitor/core@5.2.0)(@codemirror/state@6.0.0)(@codemirror/view@6.0.0)(esbuild@0.19.2)(typescript@5.2.2):
    resolution: {integrity: sha512-5xrjPqX0QHcegLMxwu14/LcF1LMnNq6FomcDBzAXm7xVcLKKC1tPKYVe7YKtssNu3A660fvIXaEoQeAAzDwI0A==}
>>>>>>> 1954fb1e
    peerDependencies:
      esbuild: '>=0.17.0'
    peerDependenciesMeta:
      esbuild:
        optional: true
    dependencies:
      '@capacitor/filesystem': 5.1.3(@capacitor/core@5.2.2)
      '@jridgewell/trace-mapping': 0.3.19
      async-lock: 1.4.0
      browser-util-inspect: 0.2.0
      convert-source-map: 2.0.0
      deep-equal: 2.2.2
      esbuild: 0.19.2
      file-saver: 2.0.5
      i18next: 23.5.1
      i18next-resources-to-backend: 1.1.4
      import-meta-resolve: 3.0.0
      lodash-es: 4.17.21
      lucide: 0.276.0
      lz-string: 1.5.0
      monkey-around: 2.3.0
      obsidian: 1.2.8(@codemirror/state@6.2.1)(@codemirror/view@6.16.0)
      p-lazy: 4.0.0
      semver: 7.5.4
      source-map: 0.7.4
      svelte: 3.59.2
      ts-deepmerge: 6.2.0
      ts-essentials: 9.4.0(typescript@5.2.2)
    transitivePeerDependencies:
      - '@capacitor/core'
      - '@codemirror/state'
      - '@codemirror/view'
      - typescript
    dev: false

  /@polyipseity/obsidian@1.2.8(@codemirror/state@6.2.1)(@codemirror/view@6.16.0):
    resolution: {integrity: sha512-rlXPpSAmZwxmcxsa163vl8eQMYq7gQwB+fx76NdvG3TC5ln7AG4uVRMfCyLfoePRYc8JxeJoUNujH0bgnePymA==}
    peerDependencies:
      '@codemirror/state': ^6.0.0
      '@codemirror/view': ^6.0.0
    dependencies:
      '@codemirror/state': 6.2.1
      '@codemirror/view': 6.16.0
      '@types/codemirror': 0.0.108
      moment: 2.29.4
    dev: true

  /@tsconfig/node16@16.1.1:
    resolution: {integrity: sha512-+pio93ejHN4nINX4pXqfnR/fPLRtJBaT4ORaa5RH0Oc1zoYmo2B2koG+M328CQhHKn1Wj6FcOxCDFXAot9NhvA==}
    dev: true

  /@tsconfig/recommended@1.0.2:
    resolution: {integrity: sha512-dbHBtbWBOjq0/otpopAE02NT2Cm05Qe2JsEKeCf/wjSYbI2hz8nCqnpnOJWHATgjDz4fd3dchs3Wy1gQGjfN6w==}
    dev: true

  /@tsconfig/strictest@2.0.2:
    resolution: {integrity: sha512-jt4jIsWKvUvuY6adJnQJlb/UR7DdjC8CjHI/OaSQruj2yX9/K6+KOvDt/vD6udqos/FUk5Op66CvYT7TBLYO5Q==}
    dev: true

  /@types/ansi-escape-sequences@4.0.0:
    resolution: {integrity: sha512-y9KJUf19SBowoaqhWdQNnErxFMNsKbuair2i3SGv5Su1ExLPAJz37iPXLHKIFQGYkHGxsSe45rNt8ZekXxJwUw==}
    dev: true

  /@types/async-lock@1.4.0:
    resolution: {integrity: sha512-2+rYSaWrpdbQG3SA0LmMT6YxWLrI81AqpMlSkw3QtFc2HGDufkweQSn30Eiev7x9LL0oyFrBqk1PXOnB9IEgKg==}
    dev: true

  /@types/browser-util-inspect@0.2.1:
    resolution: {integrity: sha512-elwTwQw+CCa+Ir3CUuLikop24S2fwQDIW1+2Vmyc4wj31OeNONdJtZeqP5LsBIZy4uB+N0WFycNoslkqBR1u9Q==}
    dev: true

  /@types/codemirror@0.0.108:
    resolution: {integrity: sha512-3FGFcus0P7C2UOGCNUVENqObEb4SFk+S8Dnxq7K6aIsLVs/vDtlangl3PEO0ykaKXyK56swVF6Nho7VsA44uhw==}
    dependencies:
      '@types/tern': 0.23.4

  /@types/estree@1.0.1:
    resolution: {integrity: sha512-LG4opVs2ANWZ1TJoKc937iMmNstM/d0ae1vNbnBvBhqCSezgVUOzcLCqbI5elV8Vy6WKwKjaqR+zO9VKirBBCA==}

  /@types/is-ci@3.0.0:
    resolution: {integrity: sha512-Q0Op0hdWbYd1iahB+IFNQcWXFq4O0Q5MwQP7uN0souuQ4rPg1vEYcnIOfr1gY+M+6rc8FGoRaBO1mOOvL29sEQ==}
    dependencies:
      ci-info: 3.8.0
    dev: true

  /@types/json-schema@7.0.12:
    resolution: {integrity: sha512-Hr5Jfhc9eYOQNPYO5WLDq/n4jqijdHNlDXjuAQkkt+mWdQR+XJToOHrsD4cPaMXpn6KO7y2+wM8AZEs8VpBLVA==}
    dev: true

  /@types/lodash-es@4.17.9:
    resolution: {integrity: sha512-ZTcmhiI3NNU7dEvWLZJkzG6ao49zOIjEgIE0RgV7wbPxU0f2xT3VSAHw2gmst8swH6V0YkLRGp4qPlX/6I90MQ==}
    dependencies:
      '@types/lodash': 4.14.196
    dev: true

  /@types/lodash@4.14.196:
    resolution: {integrity: sha512-22y3o88f4a94mKljsZcanlNWPzO0uBsBdzLAngf2tp533LzZcQzb6+eZPJ+vCTt+bqF2XnvT9gejTLsAcJAJyQ==}
    dev: true

  /@types/minimist@1.2.2:
    resolution: {integrity: sha512-jhuKLIRrhvCPLqwPcx6INqmKeiA5EWrsCOPhrlFSrbrmU4ZMPjj5Ul/oLCMDO98XRUIwVm78xICz4EPCektzeQ==}
    dev: true

  /@types/node@12.20.55:
    resolution: {integrity: sha512-J8xLz7q2OFulZ2cyGTLE1TbbZcjpno7FaN6zdJNrgAdrJ+DZzh/uFR6YrTb4C+nXakvud8Q4+rbhoIWlYQbUFQ==}
    dev: true

  /@types/node@20.6.0:
    resolution: {integrity: sha512-najjVq5KN2vsH2U/xyh2opaSEz6cZMR2SetLIlxlj08nOcmPOemJmUK2o4kUzfLqfrWE0PIrNeE16XhYDd3nqg==}
    dev: true

  /@types/normalize-package-data@2.4.1:
    resolution: {integrity: sha512-Gj7cI7z+98M282Tqmp2K5EIsoouUEzbBJhQQzDE3jSIRk6r9gsz0oUokqIUR4u1R3dMHo0pDHM7sNOHyhulypw==}
    dev: true

  /@types/semver@7.5.1:
    resolution: {integrity: sha512-cJRQXpObxfNKkFAZbJl2yjWtJCqELQIdShsogr1d2MilP8dKD9TE/nEKHkJgUNHdGKCQaf9HbIynuV2csLGVLg==}
    dev: true

  /@types/tern@0.23.4:
    resolution: {integrity: sha512-JAUw1iXGO1qaWwEOzxTKJZ/5JxVeON9kvGZ/osgZaJImBnyjyn0cjovPsf6FNLmyGY8Vw9DoXZCMlfMkMwHRWg==}
    dependencies:
      '@types/estree': 1.0.1

  /@typescript-eslint/eslint-plugin@6.7.0(@typescript-eslint/parser@6.7.0)(eslint@8.49.0)(typescript@5.2.2):
    resolution: {integrity: sha512-gUqtknHm0TDs1LhY12K2NA3Rmlmp88jK9Tx8vGZMfHeNMLE3GH2e9TRub+y+SOjuYgtOmok+wt1AyDPZqxbNag==}
    engines: {node: ^16.0.0 || >=18.0.0}
    peerDependencies:
      '@typescript-eslint/parser': ^6.0.0 || ^6.0.0-alpha
      eslint: ^7.0.0 || ^8.0.0
      typescript: '*'
    peerDependenciesMeta:
      typescript:
        optional: true
    dependencies:
      '@eslint-community/regexpp': 4.6.2
      '@typescript-eslint/parser': 6.7.0(eslint@8.49.0)(typescript@5.2.2)
      '@typescript-eslint/scope-manager': 6.7.0
      '@typescript-eslint/type-utils': 6.7.0(eslint@8.49.0)(typescript@5.2.2)
      '@typescript-eslint/utils': 6.7.0(eslint@8.49.0)(typescript@5.2.2)
      '@typescript-eslint/visitor-keys': 6.7.0
      debug: 4.3.4
      eslint: 8.49.0
      graphemer: 1.4.0
      ignore: 5.2.4
      natural-compare: 1.4.0
      semver: 7.5.4
      ts-api-utils: 1.0.1(typescript@5.2.2)
      typescript: 5.2.2
    transitivePeerDependencies:
      - supports-color
    dev: true

  /@typescript-eslint/parser@6.7.0(eslint@8.49.0)(typescript@5.2.2):
    resolution: {integrity: sha512-jZKYwqNpNm5kzPVP5z1JXAuxjtl2uG+5NpaMocFPTNC2EdYIgbXIPImObOkhbONxtFTTdoZstLZefbaK+wXZng==}
    engines: {node: ^16.0.0 || >=18.0.0}
    peerDependencies:
      eslint: ^7.0.0 || ^8.0.0
      typescript: '*'
    peerDependenciesMeta:
      typescript:
        optional: true
    dependencies:
      '@typescript-eslint/scope-manager': 6.7.0
      '@typescript-eslint/types': 6.7.0
      '@typescript-eslint/typescript-estree': 6.7.0(typescript@5.2.2)
      '@typescript-eslint/visitor-keys': 6.7.0
      debug: 4.3.4
      eslint: 8.49.0
      typescript: 5.2.2
    transitivePeerDependencies:
      - supports-color
    dev: true

  /@typescript-eslint/scope-manager@6.7.0:
    resolution: {integrity: sha512-lAT1Uau20lQyjoLUQ5FUMSX/dS07qux9rYd5FGzKz/Kf8W8ccuvMyldb8hadHdK/qOI7aikvQWqulnEq2nCEYA==}
    engines: {node: ^16.0.0 || >=18.0.0}
    dependencies:
      '@typescript-eslint/types': 6.7.0
      '@typescript-eslint/visitor-keys': 6.7.0
    dev: true

  /@typescript-eslint/type-utils@6.7.0(eslint@8.49.0)(typescript@5.2.2):
    resolution: {integrity: sha512-f/QabJgDAlpSz3qduCyQT0Fw7hHpmhOzY/Rv6zO3yO+HVIdPfIWhrQoAyG+uZVtWAIS85zAyzgAFfyEr+MgBpg==}
    engines: {node: ^16.0.0 || >=18.0.0}
    peerDependencies:
      eslint: ^7.0.0 || ^8.0.0
      typescript: '*'
    peerDependenciesMeta:
      typescript:
        optional: true
    dependencies:
      '@typescript-eslint/typescript-estree': 6.7.0(typescript@5.2.2)
      '@typescript-eslint/utils': 6.7.0(eslint@8.49.0)(typescript@5.2.2)
      debug: 4.3.4
      eslint: 8.49.0
      ts-api-utils: 1.0.1(typescript@5.2.2)
      typescript: 5.2.2
    transitivePeerDependencies:
      - supports-color
    dev: true

  /@typescript-eslint/types@6.7.0:
    resolution: {integrity: sha512-ihPfvOp7pOcN/ysoj0RpBPOx3HQTJTrIN8UZK+WFd3/iDeFHHqeyYxa4hQk4rMhsz9H9mXpR61IzwlBVGXtl9Q==}
    engines: {node: ^16.0.0 || >=18.0.0}
    dev: true

  /@typescript-eslint/typescript-estree@6.7.0(typescript@5.2.2):
    resolution: {integrity: sha512-dPvkXj3n6e9yd/0LfojNU8VMUGHWiLuBZvbM6V6QYD+2qxqInE7J+J/ieY2iGwR9ivf/R/haWGkIj04WVUeiSQ==}
    engines: {node: ^16.0.0 || >=18.0.0}
    peerDependencies:
      typescript: '*'
    peerDependenciesMeta:
      typescript:
        optional: true
    dependencies:
      '@typescript-eslint/types': 6.7.0
      '@typescript-eslint/visitor-keys': 6.7.0
      debug: 4.3.4
      globby: 11.1.0
      is-glob: 4.0.3
      semver: 7.5.4
      ts-api-utils: 1.0.1(typescript@5.2.2)
      typescript: 5.2.2
    transitivePeerDependencies:
      - supports-color
    dev: true

  /@typescript-eslint/utils@6.7.0(eslint@8.49.0)(typescript@5.2.2):
    resolution: {integrity: sha512-MfCq3cM0vh2slSikQYqK2Gq52gvOhe57vD2RM3V4gQRZYX4rDPnKLu5p6cm89+LJiGlwEXU8hkYxhqqEC/V3qA==}
    engines: {node: ^16.0.0 || >=18.0.0}
    peerDependencies:
      eslint: ^7.0.0 || ^8.0.0
    dependencies:
      '@eslint-community/eslint-utils': 4.4.0(eslint@8.49.0)
      '@types/json-schema': 7.0.12
      '@types/semver': 7.5.1
      '@typescript-eslint/scope-manager': 6.7.0
      '@typescript-eslint/types': 6.7.0
      '@typescript-eslint/typescript-estree': 6.7.0(typescript@5.2.2)
      eslint: 8.49.0
      semver: 7.5.4
    transitivePeerDependencies:
      - supports-color
      - typescript
    dev: true

  /@typescript-eslint/visitor-keys@6.7.0:
    resolution: {integrity: sha512-/C1RVgKFDmGMcVGeD8HjKv2bd72oI1KxQDeY8uc66gw9R0OK0eMq48cA+jv9/2Ag6cdrsUGySm1yzYmfz0hxwQ==}
    engines: {node: ^16.0.0 || >=18.0.0}
    dependencies:
      '@typescript-eslint/types': 6.7.0
      eslint-visitor-keys: 3.4.3
    dev: true

  /acorn-jsx@5.3.2(acorn@8.10.0):
    resolution: {integrity: sha512-rq9s+JNhf0IChjtDXxllJ7g41oZk5SlXtp0LHwyA5cejwn7vKmKp4pPri6YEePv2PU65sAsegbXtIinmDFDXgQ==}
    peerDependencies:
      acorn: ^6.0.0 || ^7.0.0 || ^8.0.0
    dependencies:
      acorn: 8.10.0
    dev: true

  /acorn@8.10.0:
    resolution: {integrity: sha512-F0SAmZ8iUtS//m8DmCTA0jlh6TDKkHQyK6xc6V4KDTyZKA9dnvX9/3sRTVQrWm79glUAZbnmmNcdYwUIHWVybw==}
    engines: {node: '>=0.4.0'}
    hasBin: true

  /ajv@6.12.6:
    resolution: {integrity: sha512-j3fVLgvTo527anyYyJOGTYJbG+vnnQYvE0m5mmkc1TK+nxAppkCLMIL0aZ4dblVCNoGShhm+kzE4ZUykBoMg4g==}
    dependencies:
      fast-deep-equal: 3.1.3
      fast-json-stable-stringify: 2.1.0
      json-schema-traverse: 0.4.1
      uri-js: 4.4.1
    dev: true

  /ansi-colors@4.1.3:
    resolution: {integrity: sha512-/6w/C21Pm1A7aZitlI5Ni/2J6FFQN8i1Cvz3kHABAAbw93v/NlvKdVOqz7CCWz/3iv/JplRSEEZ83XION15ovw==}
    engines: {node: '>=6'}
    dev: true

  /ansi-escape-sequences@6.2.2:
    resolution: {integrity: sha512-mBPG9BZy4dMOJQ9BehU6ph8IKslvVppbqZ8APHnpfP+Hsx/hGow5PY46lSQL1vPPi1F5XTtO6p3GcH8O9c0cUg==}
    engines: {node: '>=12.17'}
    dependencies:
      array-back: 6.2.2
    dev: false

  /ansi-regex@5.0.1:
    resolution: {integrity: sha512-quJQXlTSUGL2LH9SUXo8VwsY4soanhgo6LNSm84E1LBcE8s3O0wpdiRzyR9z/ZZJMlMWv37qOOb9pdJlMUEKFQ==}
    engines: {node: '>=8'}
    dev: true

  /ansi-styles@3.2.1:
    resolution: {integrity: sha512-VT0ZI6kZRdTh8YyJw3SMbYm/u+NqfsAxEpWO0Pf9sq8/e94WxxOpPKx9FR1FlyCtOVDNOQ+8ntlqFxiRc+r5qA==}
    engines: {node: '>=4'}
    dependencies:
      color-convert: 1.9.3
    dev: true

  /ansi-styles@4.3.0:
    resolution: {integrity: sha512-zbB9rCJAT1rbjiVDb2hqKFHNYLxgtk8NURxZ3IZwD3F6NtxbXZQCnnSi1Lkx+IDohdPlFp222wVALIheZJQSEg==}
    engines: {node: '>=8'}
    dependencies:
      color-convert: 2.0.1
    dev: true

  /argparse@1.0.10:
    resolution: {integrity: sha512-o5Roy6tNG4SL/FOkCAN6RzjiakZS25RLYFrcMttJqbdd8BWrnA+fGz57iN5Pb06pvBGvl5gQ0B48dJlslXvoTg==}
    dependencies:
      sprintf-js: 1.0.3
    dev: true

  /argparse@2.0.1:
    resolution: {integrity: sha512-8+9WqebbFzpX9OR+Wa6O29asIogeRMzcGtAINdpMHHyAg10f05aSFVBbcEqGf/PXw1EjAZ+q2/bEBg3DvurK3Q==}
    dev: true

  /array-back@6.2.2:
    resolution: {integrity: sha512-gUAZ7HPyb4SJczXAMUXMGAvI976JoK3qEx9v1FTmeYuJj0IBiaKttG1ydtGKdkfqWkIkouke7nG8ufGy77+Cvw==}
    engines: {node: '>=12.17'}
    dev: false

  /array-buffer-byte-length@1.0.0:
    resolution: {integrity: sha512-LPuwb2P+NrQw3XhxGc36+XSvuBPopovXYTR9Ew++Du9Yb/bx5AzBfrIsBoj0EZUifjQU+sHL21sseZ3jerWO/A==}
    dependencies:
      call-bind: 1.0.2
      is-array-buffer: 3.0.2

  /array-includes@3.1.6:
    resolution: {integrity: sha512-sgTbLvL6cNnw24FnbaDyjmvddQ2ML8arZsgaJhoABMoplz/4QRhtrYS+alr1BUM1Bwp6dhx8vVCBSLG+StwOFw==}
    engines: {node: '>= 0.4'}
    dependencies:
      call-bind: 1.0.2
      define-properties: 1.2.0
      es-abstract: 1.22.1
      get-intrinsic: 1.2.1
      is-string: 1.0.7
    dev: true

  /array-union@2.1.0:
    resolution: {integrity: sha512-HGyxoOTYUyCM6stUe6EJgnd4EoewAI7zMdfqO+kGjnlZmBDz/cR5pf8r/cR4Wq60sL/p0IkcjUEEPwS3GFrIyw==}
    engines: {node: '>=8'}
    dev: true

  /array.prototype.findlastindex@1.2.2:
    resolution: {integrity: sha512-tb5thFFlUcp7NdNF6/MpDk/1r/4awWG1FIz3YqDf+/zJSTezBb+/5WViH41obXULHVpDzoiCLpJ/ZO9YbJMsdw==}
    engines: {node: '>= 0.4'}
    dependencies:
      call-bind: 1.0.2
      define-properties: 1.2.0
      es-abstract: 1.22.1
      es-shim-unscopables: 1.0.0
      get-intrinsic: 1.2.1
    dev: true

  /array.prototype.flat@1.3.1:
    resolution: {integrity: sha512-roTU0KWIOmJ4DRLmwKd19Otg0/mT3qPNt0Qb3GWW8iObuZXxrjB/pzn0R3hqpRSWg4HCwqx+0vwOnWnvlOyeIA==}
    engines: {node: '>= 0.4'}
    dependencies:
      call-bind: 1.0.2
      define-properties: 1.2.0
      es-abstract: 1.22.1
      es-shim-unscopables: 1.0.0
    dev: true

  /array.prototype.flatmap@1.3.1:
    resolution: {integrity: sha512-8UGn9O1FDVvMNB0UlLv4voxRMze7+FpHyF5mSMRjWHUMlpoDViniy05870VlxhfgTnLbpuwTzvD76MTtWxB/mQ==}
    engines: {node: '>= 0.4'}
    dependencies:
      call-bind: 1.0.2
      define-properties: 1.2.0
      es-abstract: 1.22.1
      es-shim-unscopables: 1.0.0
    dev: true

  /arraybuffer.prototype.slice@1.0.1:
    resolution: {integrity: sha512-09x0ZWFEjj4WD8PDbykUwo3t9arLn8NIzmmYEJFpYekOAQjpkGSyrQhNoRTcwwcFRu+ycWF78QZ63oWTqSjBcw==}
    engines: {node: '>= 0.4'}
    dependencies:
      array-buffer-byte-length: 1.0.0
      call-bind: 1.0.2
      define-properties: 1.2.0
      get-intrinsic: 1.2.1
      is-array-buffer: 3.0.2
      is-shared-array-buffer: 1.0.2
    dev: true

  /arrify@1.0.1:
    resolution: {integrity: sha512-3CYzex9M9FGQjCGMGyi6/31c8GJbgb0qGyrx5HWxPd0aCwh4cB2YjMb2Xf9UuoogrMrlO9cTqnB5rI5GHZTcUA==}
    engines: {node: '>=0.10.0'}
    dev: true

  /async-lock@1.4.0:
    resolution: {integrity: sha512-coglx5yIWuetakm3/1dsX9hxCNox22h7+V80RQOu2XUUMidtArxKoZoOtHUPuR84SycKTXzgGzAUR5hJxujyJQ==}
    dev: false

  /available-typed-arrays@1.0.5:
    resolution: {integrity: sha512-DMD0KiN46eipeziST1LPP/STfDU0sufISXmjSgvVsoU2tqxctQeASejWcfNtxYKqETM1UxQ8sp2OrSBWpHY6sw==}
    engines: {node: '>= 0.4'}

  /balanced-match@1.0.2:
    resolution: {integrity: sha512-3oSeUO0TMV67hN1AmbXsK4yaqU7tjiHlbxRDZOpH0KW9+CeX4bRAaX0Anxt0tx2MrpRpWwQaPwIlISEJhYU5Pw==}

  /better-path-resolve@1.0.0:
    resolution: {integrity: sha512-pbnl5XzGBdrFU/wT4jqmJVPn2B6UHPBOhzMQkY/SPUPB6QtUXtmBHBIwCbXJol93mOpGMnQyP/+BB19q04xj7g==}
    engines: {node: '>=4'}
    dependencies:
      is-windows: 1.0.2
    dev: true

  /brace-expansion@1.1.11:
    resolution: {integrity: sha512-iCuPHDFgrHX7H2vEI/5xpz07zSHB00TpugqhmYtVmMO6518mCuRMoOYFldEBl0g187ufozdaHgWKcYFb61qGiA==}
    dependencies:
      balanced-match: 1.0.2
      concat-map: 0.0.1

  /braces@3.0.2:
    resolution: {integrity: sha512-b8um+L1RzM3WDSzvhm6gIz1yfTbBt6YTlcEKAvsmqCZZFw46z626lVj9j1yEPW33H5H+lBQpZMP1k8l+78Ha0A==}
    engines: {node: '>=8'}
    dependencies:
      fill-range: 7.0.1
    dev: true

  /breakword@1.0.6:
    resolution: {integrity: sha512-yjxDAYyK/pBvws9H4xKYpLDpYKEH6CzrBPAuXq3x18I+c/2MkVtT3qAr7Oloi6Dss9qNhPVueAAVU1CSeNDIXw==}
    dependencies:
      wcwidth: 1.0.1
    dev: true

  /browser-util-inspect@0.2.0:
    resolution: {integrity: sha512-R7WvAj0p9FtwS2Jbtc1HUd1+YZdeb5EEqjBSbbOK3owJtW1viWyJDeTPy43QZ7bZ8POtb1yMv++h844486jMsQ==}
    dev: false

  /builtin-modules@3.3.0:
    resolution: {integrity: sha512-zhaCDicdLuWN5UbN5IMnFqNMhNfo919sH85y2/ea+5Yg9TsTkeZxpL+JLbp6cgYFS4sRLp3YV4S6yDuqVWHYOw==}
    engines: {node: '>=6'}
    dev: true

  /call-bind@1.0.2:
    resolution: {integrity: sha512-7O+FbCihrB5WGbFYesctwmTKae6rOiIzmz1icreWJ+0aA7LJfuqhEso2T9ncpcFtzMQtzXf2QGGueWJGTYsqrA==}
    dependencies:
      function-bind: 1.1.1
      get-intrinsic: 1.2.1

  /callsites@3.1.0:
    resolution: {integrity: sha512-P8BjAsXvZS+VIDUI11hHCQEv74YT67YUi5JJFNWIqL235sBmjX4+qx9Muvls5ivyNENctx46xQLQ3aTuE7ssaQ==}
    engines: {node: '>=6'}
    dev: true

  /camelcase-keys@6.2.2:
    resolution: {integrity: sha512-YrwaA0vEKazPBkn0ipTiMpSajYDSe+KjQfrjhcBMxJt/znbvlHd8Pw/Vamaz5EB4Wfhs3SUR3Z9mwRu/P3s3Yg==}
    engines: {node: '>=8'}
    dependencies:
      camelcase: 5.3.1
      map-obj: 4.3.0
      quick-lru: 4.0.1
    dev: true

  /camelcase@5.3.1:
    resolution: {integrity: sha512-L28STB170nwWS63UjtlEOE3dldQApaJXZkOI1uMFfzf3rRuPegHaHesyee+YxQ+W6SvRDQV6UrdOdRiR153wJg==}
    engines: {node: '>=6'}
    dev: true

  /chalk@2.4.2:
    resolution: {integrity: sha512-Mti+f9lpJNcwF4tWV8/OrTTtF1gZi+f8FqlyAdouralcFWFQWF2+NgCHShjkCb+IFBLq9buZwE1xckQU4peSuQ==}
    engines: {node: '>=4'}
    dependencies:
      ansi-styles: 3.2.1
      escape-string-regexp: 1.0.5
      supports-color: 5.5.0
    dev: true

  /chalk@4.1.2:
    resolution: {integrity: sha512-oKnbhFyRIXpUuez8iBMmyEa4nbj4IOQyuhc/wy9kY7/WVPcwIO9VA668Pu8RkO7+0G76SLROeyw9CpQ061i4mA==}
    engines: {node: '>=10'}
    dependencies:
      ansi-styles: 4.3.0
      supports-color: 7.2.0
    dev: true

  /chardet@0.7.0:
    resolution: {integrity: sha512-mT8iDcrh03qDGRRmoA2hmBJnxpllMR+0/0qlzjqZES6NdiWDcZkCNAk4rPFZ9Q85r27unkiNNg8ZOiwZXBHwcA==}
    dev: true

  /ci-info@3.8.0:
    resolution: {integrity: sha512-eXTggHWSooYhq49F2opQhuHWgzucfF2YgODK4e1566GQs5BIfP30B0oenwBJHfWxAs2fyPB1s7Mg949zLf61Yw==}
    engines: {node: '>=8'}
    dev: true

  /cliui@6.0.0:
    resolution: {integrity: sha512-t6wbgtoCXvAzst7QgXxJYqPt0usEfbgQdftEPbLL/cvv6HPE5VgvqCuAIDR0NgU52ds6rFwqrgakNLrHEjCbrQ==}
    dependencies:
      string-width: 4.2.3
      strip-ansi: 6.0.1
      wrap-ansi: 6.2.0
    dev: true

  /cliui@8.0.1:
    resolution: {integrity: sha512-BSeNnyus75C4//NQ9gQt1/csTXyo/8Sb+afLAkzAptFuMsod9HFokGNudZpi/oQV73hnVK+sR+5PVRMd+Dr7YQ==}
    engines: {node: '>=12'}
    dependencies:
      string-width: 4.2.3
      strip-ansi: 6.0.1
      wrap-ansi: 7.0.0
    dev: true

  /clone@1.0.4:
    resolution: {integrity: sha512-JQHZ2QMW6l3aH/j6xCqQThY/9OH4D/9ls34cgkUBiEeocRTU04tHfKPBsUK1PqZCUQM7GiA0IIXJSuXHI64Kbg==}
    engines: {node: '>=0.8'}
    dev: true

  /color-convert@1.9.3:
    resolution: {integrity: sha512-QfAUtd+vFdAtFQcC8CCyYt1fYWxSqAiK2cSD6zDB8N3cpsEBAvRxp9zOGg6G/SHHJYAT88/az/IuDGALsNVbGg==}
    dependencies:
      color-name: 1.1.3
    dev: true

  /color-convert@2.0.1:
    resolution: {integrity: sha512-RRECPsj7iu/xb5oKYcsFHSppFNnsj/52OVTRKb4zP5onXwVF3zVmmToNcOfGC+CRDpfK/U584fMg38ZHCaElKQ==}
    engines: {node: '>=7.0.0'}
    dependencies:
      color-name: 1.1.4
    dev: true

  /color-name@1.1.3:
    resolution: {integrity: sha512-72fSenhMw2HZMTVHeCA9KCmpEIbzWiQsjN+BHcBbS9vr1mtt+vJjPdksIBNUmKAW8TFUDPJK5SUU3QhE9NEXDw==}
    dev: true

  /color-name@1.1.4:
    resolution: {integrity: sha512-dOy+3AuW3a2wNbZHIuMZpTcgjGuLU/uBL/ubcZF9OXbDo8ff4O8yVp5Bf0efS8uEoYo5q4Fx7dY9OgQGXgAsQA==}
    dev: true

  /concat-map@0.0.1:
    resolution: {integrity: sha512-/Srv4dswyQNBfohGpz9o6Yb3Gz3SrUDqBH5rTuhGR7ahtlbYKnVxw2bCFMRljaA7EXHaXZ8wsHdodFvbkhKmqg==}

  /convert-source-map@2.0.0:
    resolution: {integrity: sha512-Kvp459HrV2FEJ1CAsi1Ku+MY3kasH19TFykTz2xWmMeq6bk2NU3XXvfJ+Q61m0xktWwt+1HSYf3JZsTms3aRJg==}
    dev: false

  /core-js@3.32.0:
    resolution: {integrity: sha512-rd4rYZNlF3WuoYuRIDEmbR/ga9CeuWX9U05umAvgrrZoHY4Z++cp/xwPQMvUpBB4Ag6J8KfD80G0zwCyaSxDww==}
    requiresBuild: true
    dev: true

  /cross-spawn@5.1.0:
    resolution: {integrity: sha512-pTgQJ5KC0d2hcY8eyL1IzlBPYjTkyH72XRZPnLyKus2mBfNjQs3klqbJU2VILqZryAZUt9JOb3h/mWMy23/f5A==}
    dependencies:
      lru-cache: 4.1.5
      shebang-command: 1.2.0
      which: 1.3.1
    dev: true

  /cross-spawn@7.0.3:
    resolution: {integrity: sha512-iRDPJKUPVEND7dHPO8rkbOnPpyDygcDFtWjpeWNCgy8WP2rXcxXL8TskReQl6OrB2G7+UJrags1q15Fudc7G6w==}
    engines: {node: '>= 8'}
    dependencies:
      path-key: 3.1.1
      shebang-command: 2.0.0
      which: 2.0.2
    dev: true

  /csv-generate@3.4.3:
    resolution: {integrity: sha512-w/T+rqR0vwvHqWs/1ZyMDWtHHSJaN06klRqJXBEpDJaM/+dZkso0OKh1VcuuYvK3XM53KysVNq8Ko/epCK8wOw==}
    dev: true

  /csv-parse@4.16.3:
    resolution: {integrity: sha512-cO1I/zmz4w2dcKHVvpCr7JVRu8/FymG5OEpmvsZYlccYolPBLoVGKUHgNoc4ZGkFeFlWGEDmMyBM+TTqRdW/wg==}
    dev: true

  /csv-stringify@5.6.5:
    resolution: {integrity: sha512-PjiQ659aQ+fUTQqSrd1XEDnOr52jh30RBurfzkscaE2tPaFsDH5wOAHJiw8XAHphRknCwMUE9KRayc4K/NbO8A==}
    dev: true

  /csv@5.5.3:
    resolution: {integrity: sha512-QTaY0XjjhTQOdguARF0lGKm5/mEq9PD9/VhZZegHDIBq2tQwgNpHc3dneD4mGo2iJs+fTKv5Bp0fZ+BRuY3Z0g==}
    engines: {node: '>= 0.1.90'}
    dependencies:
      csv-generate: 3.4.3
      csv-parse: 4.16.3
      csv-stringify: 5.6.5
      stream-transform: 2.1.3
    dev: true

  /debug@3.2.7:
    resolution: {integrity: sha512-CFjzYYAi4ThfiQvizrFQevTTXHtnCqWfe7x1AhgEscTz6ZbLbfoLRLPugTQyBth6f8ZERVUSyWHFD/7Wu4t1XQ==}
    peerDependencies:
      supports-color: '*'
    peerDependenciesMeta:
      supports-color:
        optional: true
    dependencies:
      ms: 2.1.3
    dev: true

  /debug@4.3.4:
    resolution: {integrity: sha512-PRWFHuSU3eDtQJPvnNY7Jcket1j0t5OuOsFzPPzsekD52Zl8qUfFIPEiswXqIvHWGVHOgX+7G/vCNNhehwxfkQ==}
    engines: {node: '>=6.0'}
    peerDependencies:
      supports-color: '*'
    peerDependenciesMeta:
      supports-color:
        optional: true
    dependencies:
      ms: 2.1.2
    dev: true

  /decamelize-keys@1.1.1:
    resolution: {integrity: sha512-WiPxgEirIV0/eIOMcnFBA3/IJZAZqKnwAwWyvvdi4lsr1WCN22nhdf/3db3DoZcUjTV2SqfzIwNyp6y2xs3nmg==}
    engines: {node: '>=0.10.0'}
    dependencies:
      decamelize: 1.2.0
      map-obj: 1.0.1
    dev: true

  /decamelize@1.2.0:
    resolution: {integrity: sha512-z2S+W9X73hAUUki+N+9Za2lBlun89zigOyGrsax+KUQ6wKW4ZoWpEYBkGhQjwAjjDCkWxhY0VKEhk8wzY7F5cA==}
    engines: {node: '>=0.10.0'}
    dev: true

  /deep-equal@2.2.2:
    resolution: {integrity: sha512-xjVyBf0w5vH0I42jdAZzOKVldmPgSulmiyPRywoyq7HXC9qdgo17kxJE+rdnif5Tz6+pIrpJI8dCpMNLIGkUiA==}
    dependencies:
      array-buffer-byte-length: 1.0.0
      call-bind: 1.0.2
      es-get-iterator: 1.1.3
      get-intrinsic: 1.2.1
      is-arguments: 1.1.1
      is-array-buffer: 3.0.2
      is-date-object: 1.0.5
      is-regex: 1.1.4
      is-shared-array-buffer: 1.0.2
      isarray: 2.0.5
      object-is: 1.1.5
      object-keys: 1.1.1
      object.assign: 4.1.4
      regexp.prototype.flags: 1.5.0
      side-channel: 1.0.4
      which-boxed-primitive: 1.0.2
      which-collection: 1.0.1
      which-typed-array: 1.1.11
    dev: false

  /deep-is@0.1.4:
    resolution: {integrity: sha512-oIPzksmTg4/MriiaYGO+okXDT7ztn/w3Eptv/+gSIdMdKsJo0u4CfYNFJPy+4SKMuCqGw2wxnA+URMg3t8a/bQ==}
    dev: true

  /defaults@1.0.4:
    resolution: {integrity: sha512-eFuaLoy/Rxalv2kr+lqMlUnrDWV+3j4pljOIJgLIhI058IQfWJ7vXhyEIHu+HtC738klGALYxOKDO0bQP3tg8A==}
    dependencies:
      clone: 1.0.4
    dev: true

  /define-properties@1.2.0:
    resolution: {integrity: sha512-xvqAVKGfT1+UAvPwKTVw/njhdQ8ZhXK4lI0bCIuCMrp2up9nPnaDftrLtmpTazqd1o+UY4zgzU+avtMbDP+ldA==}
    engines: {node: '>= 0.4'}
    dependencies:
      has-property-descriptors: 1.0.0
      object-keys: 1.1.1

  /detect-indent@6.1.0:
    resolution: {integrity: sha512-reYkTUJAZb9gUuZ2RvVCNhVHdg62RHnJ7WJl8ftMi4diZ6NWlciOzQN88pUhSELEwflJht4oQDv0F0BMlwaYtA==}
    engines: {node: '>=8'}
    dev: true

  /dir-glob@3.0.1:
    resolution: {integrity: sha512-WkrWp9GR4KXfKGYzOLmTuGVi1UWFfws377n9cc55/tb6DuqyF6pcQ5AbiHEshaDpY9v6oaSr2XCDidGmMwdzIA==}
    engines: {node: '>=8'}
    dependencies:
      path-type: 4.0.0
    dev: true

  /doctrine@2.1.0:
    resolution: {integrity: sha512-35mSku4ZXK0vfCuHEDAwt55dg2jNajHZ1odvF+8SSr82EsZY4QmXfuWso8oEd8zRhVObSN18aM0CjSdoBX7zIw==}
    engines: {node: '>=0.10.0'}
    dependencies:
      esutils: 2.0.3
    dev: true

  /doctrine@3.0.0:
    resolution: {integrity: sha512-yS+Q5i3hBf7GBkd4KG8a7eBNNWNGLTaEwwYWUijIYM7zrlYDM0BFXHjjPWlWZ1Rg7UaddZeIDmi9jF3HmqiQ2w==}
    engines: {node: '>=6.0.0'}
    dependencies:
      esutils: 2.0.3
    dev: true

  /emoji-regex@8.0.0:
    resolution: {integrity: sha512-MSjYzcWNOA0ewAHpz0MxpYFvwg6yjy1NG3xteoqz644VCo/RPgnr1/GGt+ic3iJTzQ8Eu3TdM14SawnVUmGE6A==}
    dev: true

  /enhanced-resolve@5.15.0:
    resolution: {integrity: sha512-LXYT42KJ7lpIKECr2mAXIaMldcNCh/7E0KBKOu4KSfkHmP+mZmSs+8V5gBAqisWBy0OO4W5Oyys0GO1Y8KtdKg==}
    engines: {node: '>=10.13.0'}
    dependencies:
      graceful-fs: 4.2.11
      tapable: 2.2.1
    dev: true

  /enquirer@2.4.1:
    resolution: {integrity: sha512-rRqJg/6gd538VHvR3PSrdRBb/1Vy2YfzHqzvbhGIQpDRKIa4FgV/54b5Q1xYSxOOwKvjXweS26E0Q+nAMwp2pQ==}
    engines: {node: '>=8.6'}
    dependencies:
      ansi-colors: 4.1.3
      strip-ansi: 6.0.1
    dev: true

  /error-ex@1.3.2:
    resolution: {integrity: sha512-7dFHNmqeFSEt2ZBsCriorKnn3Z2pj+fd9kmI6QoWw4//DL+icEBfc0U7qJCisqrTsKTjw4fNFy2pW9OqStD84g==}
    dependencies:
      is-arrayish: 0.2.1
    dev: true

  /es-abstract@1.22.1:
    resolution: {integrity: sha512-ioRRcXMO6OFyRpyzV3kE1IIBd4WG5/kltnzdxSCqoP8CMGs/Li+M1uF5o7lOkZVFjDs+NLesthnF66Pg/0q0Lw==}
    engines: {node: '>= 0.4'}
    dependencies:
      array-buffer-byte-length: 1.0.0
      arraybuffer.prototype.slice: 1.0.1
      available-typed-arrays: 1.0.5
      call-bind: 1.0.2
      es-set-tostringtag: 2.0.1
      es-to-primitive: 1.2.1
      function.prototype.name: 1.1.5
      get-intrinsic: 1.2.1
      get-symbol-description: 1.0.0
      globalthis: 1.0.3
      gopd: 1.0.1
      has: 1.0.3
      has-property-descriptors: 1.0.0
      has-proto: 1.0.1
      has-symbols: 1.0.3
      internal-slot: 1.0.5
      is-array-buffer: 3.0.2
      is-callable: 1.2.7
      is-negative-zero: 2.0.2
      is-regex: 1.1.4
      is-shared-array-buffer: 1.0.2
      is-string: 1.0.7
      is-typed-array: 1.1.12
      is-weakref: 1.0.2
      object-inspect: 1.12.3
      object-keys: 1.1.1
      object.assign: 4.1.4
      regexp.prototype.flags: 1.5.0
      safe-array-concat: 1.0.0
      safe-regex-test: 1.0.0
      string.prototype.trim: 1.2.7
      string.prototype.trimend: 1.0.6
      string.prototype.trimstart: 1.0.6
      typed-array-buffer: 1.0.0
      typed-array-byte-length: 1.0.0
      typed-array-byte-offset: 1.0.0
      typed-array-length: 1.0.4
      unbox-primitive: 1.0.2
      which-typed-array: 1.1.11
    dev: true

  /es-get-iterator@1.1.3:
    resolution: {integrity: sha512-sPZmqHBe6JIiTfN5q2pEi//TwxmAFHwj/XEuYjTuse78i8KxaqMTTzxPoFKuzRpDpTJ+0NAbpfenkmH2rePtuw==}
    dependencies:
      call-bind: 1.0.2
      get-intrinsic: 1.2.1
      has-symbols: 1.0.3
      is-arguments: 1.1.1
      is-map: 2.0.2
      is-set: 2.0.2
      is-string: 1.0.7
      isarray: 2.0.5
      stop-iteration-iterator: 1.0.0
    dev: false

  /es-set-tostringtag@2.0.1:
    resolution: {integrity: sha512-g3OMbtlwY3QewlqAiMLI47KywjWZoEytKr8pf6iTC8uJq5bIAH52Z9pnQ8pVL6whrCto53JZDuUIsifGeLorTg==}
    engines: {node: '>= 0.4'}
    dependencies:
      get-intrinsic: 1.2.1
      has: 1.0.3
      has-tostringtag: 1.0.0
    dev: true

  /es-shim-unscopables@1.0.0:
    resolution: {integrity: sha512-Jm6GPcCdC30eMLbZ2x8z2WuRwAws3zTBBKuusffYVUrNj/GVSUAZ+xKMaUpfNDR5IbyNA5LJbaecoUVbmUcB1w==}
    dependencies:
      has: 1.0.3
    dev: true

  /es-to-primitive@1.2.1:
    resolution: {integrity: sha512-QCOllgZJtaUo9miYBcLChTUaHNjJF3PYs1VidD7AwiEj1kYxKeQTctLAezAOH5ZKRH0g2IgPn6KwB4IT8iRpvA==}
    engines: {node: '>= 0.4'}
    dependencies:
      is-callable: 1.2.7
      is-date-object: 1.0.5
      is-symbol: 1.0.4
    dev: true

  /esbuild-compress@2.0.0(esbuild@0.19.2):
    resolution: {integrity: sha512-eB/sMg06/CeINIhuWKD9qTwbUTjglUASmPaoC9s1+udunTZCVlUbMq0fs/Qt2/ejDkNGv38NJqLrLE2z0F1ypQ==}
    peerDependencies:
      esbuild: '>=0.17.0'
    dependencies:
      esbuild: 0.19.2
      import-meta-resolve: 3.0.0
      lodash-es: 4.17.21
      lz-string: 1.5.0
      p-lazy: 4.0.0
    dev: true

  /esbuild-plugin-globals@0.2.0:
    resolution: {integrity: sha512-y+6utQVWrETQWs0J8EGLV5gEOP59mmjX+fKWoQHn4TYwFMaj0FxQYflc566tHuokBCzl+uNW2iIlM1o1jfNy6w==}
    engines: {node: '>=7'}
    dev: true

  /esbuild-plugin-text-replace@1.3.0:
    resolution: {integrity: sha512-RWB/bbdP0xDHBOtA0st4CAE6UZtky76aCB7Shw5r350JY403lfvrj2UMkInUB346tMtFWXKWXNf4gqNM+WbXag==}
    engines: {node: '>=10.1.0'}
    dependencies:
      ts-replace-all: 1.0.0
    dev: true

  /esbuild@0.19.2:
    resolution: {integrity: sha512-G6hPax8UbFakEj3hWO0Vs52LQ8k3lnBhxZWomUJDxfz3rZTLqF5k/FCzuNdLx2RbpBiQQF9H9onlDDH1lZsnjg==}
    engines: {node: '>=12'}
    hasBin: true
    requiresBuild: true
    optionalDependencies:
      '@esbuild/android-arm': 0.19.2
      '@esbuild/android-arm64': 0.19.2
      '@esbuild/android-x64': 0.19.2
      '@esbuild/darwin-arm64': 0.19.2
      '@esbuild/darwin-x64': 0.19.2
      '@esbuild/freebsd-arm64': 0.19.2
      '@esbuild/freebsd-x64': 0.19.2
      '@esbuild/linux-arm': 0.19.2
      '@esbuild/linux-arm64': 0.19.2
      '@esbuild/linux-ia32': 0.19.2
      '@esbuild/linux-loong64': 0.19.2
      '@esbuild/linux-mips64el': 0.19.2
      '@esbuild/linux-ppc64': 0.19.2
      '@esbuild/linux-riscv64': 0.19.2
      '@esbuild/linux-s390x': 0.19.2
      '@esbuild/linux-x64': 0.19.2
      '@esbuild/netbsd-x64': 0.19.2
      '@esbuild/openbsd-x64': 0.19.2
      '@esbuild/sunos-x64': 0.19.2
      '@esbuild/win32-arm64': 0.19.2
      '@esbuild/win32-ia32': 0.19.2
      '@esbuild/win32-x64': 0.19.2

  /escalade@3.1.1:
    resolution: {integrity: sha512-k0er2gUkLf8O0zKJiAhmkTnJlTvINGv7ygDNPbeIsX/TJjGJZHuh9B2UxbsaEkmlEo9MfhrSzmhIlhRlI2GXnw==}
    engines: {node: '>=6'}
    dev: true

  /escape-string-regexp@1.0.5:
    resolution: {integrity: sha512-vbRorB5FUQWvla16U8R/qgaFIya2qGzwDrNmCZuYKrbdSUMG6I1ZCGQRefkRVhuOkIGVne7BQ35DSfo1qvJqFg==}
    engines: {node: '>=0.8.0'}
    dev: true

  /escape-string-regexp@4.0.0:
    resolution: {integrity: sha512-TtpcNJ3XAzx3Gq8sWRzJaVajRs0uVxA2YAkdb1jm2YkPz4G6egUFAyA3n5vtEIZefPk5Wa4UXbKuS5fKkJWdgA==}
    engines: {node: '>=10'}
    dev: true

  /eslint-import-resolver-node@0.3.9:
    resolution: {integrity: sha512-WFj2isz22JahUv+B788TlO3N6zL3nNJGU8CcZbPZvVEkBPaJdCV4vy5wyghty5ROFbCRnm132v8BScu5/1BQ8g==}
    dependencies:
      debug: 3.2.7
      is-core-module: 2.13.0
      resolve: 1.22.4
    transitivePeerDependencies:
      - supports-color
    dev: true

  /eslint-import-resolver-typescript@3.6.0(@typescript-eslint/parser@6.7.0)(eslint-plugin-import@2.28.1)(eslint@8.49.0):
    resolution: {integrity: sha512-QTHR9ddNnn35RTxlaEnx2gCxqFlF2SEN0SE2d17SqwyM7YOSI2GHWRYp5BiRkObTUNYPupC/3Fq2a0PpT+EKpg==}
    engines: {node: ^14.18.0 || >=16.0.0}
    peerDependencies:
      eslint: '*'
      eslint-plugin-import: '*'
    dependencies:
      debug: 4.3.4
      enhanced-resolve: 5.15.0
      eslint: 8.49.0
      eslint-module-utils: 2.8.0(@typescript-eslint/parser@6.7.0)(eslint-import-resolver-node@0.3.9)(eslint-import-resolver-typescript@3.6.0)(eslint@8.49.0)
      eslint-plugin-import: 2.28.1(@typescript-eslint/parser@6.7.0)(eslint-import-resolver-typescript@3.6.0)(eslint@8.49.0)
      fast-glob: 3.3.1
      get-tsconfig: 4.6.2
      is-core-module: 2.13.0
      is-glob: 4.0.3
    transitivePeerDependencies:
      - '@typescript-eslint/parser'
      - eslint-import-resolver-node
      - eslint-import-resolver-webpack
      - supports-color
    dev: true

  /eslint-module-utils@2.8.0(@typescript-eslint/parser@6.7.0)(eslint-import-resolver-node@0.3.9)(eslint-import-resolver-typescript@3.6.0)(eslint@8.49.0):
    resolution: {integrity: sha512-aWajIYfsqCKRDgUfjEXNN/JlrzauMuSEy5sbd7WXbtW3EH6A6MpwEh42c7qD+MqQo9QMJ6fWLAeIJynx0g6OAw==}
    engines: {node: '>=4'}
    peerDependencies:
      '@typescript-eslint/parser': '*'
      eslint: '*'
      eslint-import-resolver-node: '*'
      eslint-import-resolver-typescript: '*'
      eslint-import-resolver-webpack: '*'
    peerDependenciesMeta:
      '@typescript-eslint/parser':
        optional: true
      eslint:
        optional: true
      eslint-import-resolver-node:
        optional: true
      eslint-import-resolver-typescript:
        optional: true
      eslint-import-resolver-webpack:
        optional: true
    dependencies:
      '@typescript-eslint/parser': 6.7.0(eslint@8.49.0)(typescript@5.2.2)
      debug: 3.2.7
      eslint: 8.49.0
      eslint-import-resolver-node: 0.3.9
      eslint-import-resolver-typescript: 3.6.0(@typescript-eslint/parser@6.7.0)(eslint-plugin-import@2.28.1)(eslint@8.49.0)
    transitivePeerDependencies:
      - supports-color
    dev: true

  /eslint-plugin-import@2.28.1(@typescript-eslint/parser@6.7.0)(eslint-import-resolver-typescript@3.6.0)(eslint@8.49.0):
    resolution: {integrity: sha512-9I9hFlITvOV55alzoKBI+K9q74kv0iKMeY6av5+umsNwayt59fz692daGyjR+oStBQgx6nwR9rXldDev3Clw+A==}
    engines: {node: '>=4'}
    peerDependencies:
      '@typescript-eslint/parser': '*'
      eslint: ^2 || ^3 || ^4 || ^5 || ^6 || ^7.2.0 || ^8
    peerDependenciesMeta:
      '@typescript-eslint/parser':
        optional: true
    dependencies:
      '@typescript-eslint/parser': 6.7.0(eslint@8.49.0)(typescript@5.2.2)
      array-includes: 3.1.6
      array.prototype.findlastindex: 1.2.2
      array.prototype.flat: 1.3.1
      array.prototype.flatmap: 1.3.1
      debug: 3.2.7
      doctrine: 2.1.0
      eslint: 8.49.0
      eslint-import-resolver-node: 0.3.9
      eslint-module-utils: 2.8.0(@typescript-eslint/parser@6.7.0)(eslint-import-resolver-node@0.3.9)(eslint-import-resolver-typescript@3.6.0)(eslint@8.49.0)
      has: 1.0.3
      is-core-module: 2.13.0
      is-glob: 4.0.3
      minimatch: 3.1.2
      object.fromentries: 2.0.6
      object.groupby: 1.0.0
      object.values: 1.1.6
      semver: 6.3.1
      tsconfig-paths: 4.2.0
    transitivePeerDependencies:
      - eslint-import-resolver-typescript
      - eslint-import-resolver-webpack
      - supports-color
    dev: true

  /eslint-scope@7.2.2:
    resolution: {integrity: sha512-dOt21O7lTMhDM+X9mB4GX+DZrZtCUJPL/wlcTqxyrx5IvO0IYtILdtrQGQp+8n5S0gwSVmOf9NQrjMOgfQZlIg==}
    engines: {node: ^12.22.0 || ^14.17.0 || >=16.0.0}
    dependencies:
      esrecurse: 4.3.0
      estraverse: 5.3.0
    dev: true

  /eslint-visitor-keys@3.4.3:
    resolution: {integrity: sha512-wpc+LXeiyiisxPlEkUzU6svyS1frIO3Mgxj1fdy7Pm8Ygzguax2N3Fa/D/ag1WqbOprdI+uY6wMUl8/a2G+iag==}
    engines: {node: ^12.22.0 || ^14.17.0 || >=16.0.0}
    dev: true

  /eslint@8.49.0:
    resolution: {integrity: sha512-jw03ENfm6VJI0jA9U+8H5zfl5b+FvuU3YYvZRdZHOlU2ggJkxrlkJH4HcDrZpj6YwD8kuYqvQM8LyesoazrSOQ==}
    engines: {node: ^12.22.0 || ^14.17.0 || >=16.0.0}
    hasBin: true
    dependencies:
      '@eslint-community/eslint-utils': 4.4.0(eslint@8.49.0)
      '@eslint-community/regexpp': 4.6.2
      '@eslint/eslintrc': 2.1.2
      '@eslint/js': 8.49.0
      '@humanwhocodes/config-array': 0.11.11
      '@humanwhocodes/module-importer': 1.0.1
      '@nodelib/fs.walk': 1.2.8
      ajv: 6.12.6
      chalk: 4.1.2
      cross-spawn: 7.0.3
      debug: 4.3.4
      doctrine: 3.0.0
      escape-string-regexp: 4.0.0
      eslint-scope: 7.2.2
      eslint-visitor-keys: 3.4.3
      espree: 9.6.1
      esquery: 1.5.0
      esutils: 2.0.3
      fast-deep-equal: 3.1.3
      file-entry-cache: 6.0.1
      find-up: 5.0.0
      glob-parent: 6.0.2
      globals: 13.20.0
      graphemer: 1.4.0
      ignore: 5.2.4
      imurmurhash: 0.1.4
      is-glob: 4.0.3
      is-path-inside: 3.0.3
      js-yaml: 4.1.0
      json-stable-stringify-without-jsonify: 1.0.1
      levn: 0.4.1
      lodash.merge: 4.6.2
      minimatch: 3.1.2
      natural-compare: 1.4.0
      optionator: 0.9.3
      strip-ansi: 6.0.1
      text-table: 0.2.0
    transitivePeerDependencies:
      - supports-color
    dev: true

  /espree@9.6.1:
    resolution: {integrity: sha512-oruZaFkjorTpF32kDSI5/75ViwGeZginGGy2NoOSg3Q9bnwlnmDm4HLnkl0RE3n+njDXR037aY1+x58Z/zFdwQ==}
    engines: {node: ^12.22.0 || ^14.17.0 || >=16.0.0}
    dependencies:
      acorn: 8.10.0
      acorn-jsx: 5.3.2(acorn@8.10.0)
      eslint-visitor-keys: 3.4.3
    dev: true

  /esprima@4.0.1:
    resolution: {integrity: sha512-eGuFFw7Upda+g4p+QHvnW0RyTX/SVeJBDM/gCtMARO0cLuT2HcEKnTPvhjV6aGeqrCB/sbNop0Kszm0jsaWU4A==}
    engines: {node: '>=4'}
    hasBin: true
    dev: true

  /esquery@1.5.0:
    resolution: {integrity: sha512-YQLXUplAwJgCydQ78IMJywZCceoqk1oH01OERdSAJc/7U2AylwjhSCLDEtqwg811idIS/9fIU5GjG73IgjKMVg==}
    engines: {node: '>=0.10'}
    dependencies:
      estraverse: 5.3.0
    dev: true

  /esrecurse@4.3.0:
    resolution: {integrity: sha512-KmfKL3b6G+RXvP8N1vr3Tq1kL/oCFgn2NYXEtqP8/L3pKapUA4G8cFVaoF3SU323CD4XypR/ffioHmkti6/Tag==}
    engines: {node: '>=4.0'}
    dependencies:
      estraverse: 5.3.0
    dev: true

  /estraverse@5.3.0:
    resolution: {integrity: sha512-MMdARuVEQziNTeJD8DgMqmhwR11BRQ/cBP+pLtYdSTnf3MIO8fFeiINEbX36ZdNlfU/7A9f3gUw49B3oQsvwBA==}
    engines: {node: '>=4.0'}
    dev: true

  /esutils@2.0.3:
    resolution: {integrity: sha512-kVscqXk4OCp68SZ0dkgEKVi6/8ij300KBWTJq32P/dYeWTSwK41WyTxalN1eRmA5Z9UU/LX9D7FWSmV9SAYx6g==}
    engines: {node: '>=0.10.0'}
    dev: true

  /extendable-error@0.1.7:
    resolution: {integrity: sha512-UOiS2in6/Q0FK0R0q6UY9vYpQ21mr/Qn1KOnte7vsACuNJf514WvCCUHSRCPcgjPT2bAhNIJdlE6bVap1GKmeg==}
    dev: true

  /external-editor@3.1.0:
    resolution: {integrity: sha512-hMQ4CX1p1izmuLYyZqLMO/qGNw10wSv9QDCPfzXfyFrOaCSSoRfqE1Kf1s5an66J5JZC62NewG+mK49jOCtQew==}
    engines: {node: '>=4'}
    dependencies:
      chardet: 0.7.0
      iconv-lite: 0.4.24
      tmp: 0.0.33
    dev: true

  /fast-deep-equal@3.1.3:
    resolution: {integrity: sha512-f3qQ9oQy9j2AhBe/H9VC91wLmKBCCU/gDOnKNAYG5hswO7BLKj09Hc5HYNz9cGI++xlpDCIgDaitVs03ATR84Q==}
    dev: true

  /fast-glob@3.3.1:
    resolution: {integrity: sha512-kNFPyjhh5cKjrUltxs+wFx+ZkbRaxxmZ+X0ZU31SOsxCEtP9VPgtq2teZw1DebupL5GmDaNQ6yKMMVcM41iqDg==}
    engines: {node: '>=8.6.0'}
    dependencies:
      '@nodelib/fs.stat': 2.0.5
      '@nodelib/fs.walk': 1.2.8
      glob-parent: 5.1.2
      merge2: 1.4.1
      micromatch: 4.0.5
    dev: true

  /fast-json-stable-stringify@2.1.0:
    resolution: {integrity: sha512-lhd/wF+Lk98HZoTCtlVraHtfh5XYijIjalXck7saUtuanSDyLMxnHhSXEDJqHxD7msR8D0uCmqlkwjCV8xvwHw==}
    dev: true

  /fast-levenshtein@2.0.6:
    resolution: {integrity: sha512-DCXu6Ifhqcks7TZKY3Hxp3y6qphY5SJZmrWMDrKcERSOXWQdMhU9Ig/PYrzyw/ul9jOIyh0N4M0tbC5hodg8dw==}
    dev: true

  /fastq@1.15.0:
    resolution: {integrity: sha512-wBrocU2LCXXa+lWBt8RoIRD89Fi8OdABODa/kEnyeyjS5aZO5/GNvI5sEINADqP/h8M29UHTHUb53sUu5Ihqdw==}
    dependencies:
      reusify: 1.0.4
    dev: true

  /file-entry-cache@6.0.1:
    resolution: {integrity: sha512-7Gps/XWymbLk2QLYK4NzpMOrYjMhdIxXuIvy2QBsLE6ljuodKvdkWs/cpyJJ3CVIVpH0Oi1Hvg1ovbMzLdFBBg==}
    engines: {node: ^10.12.0 || >=12.0.0}
    dependencies:
      flat-cache: 3.0.4
    dev: true

  /file-saver@2.0.5:
    resolution: {integrity: sha512-P9bmyZ3h/PRG+Nzga+rbdI4OEpNDzAVyy74uVO9ATgzLK6VtAsYybF/+TOCvrc0MO793d6+42lLyZTw7/ArVzA==}
    dev: false

  /fill-range@7.0.1:
    resolution: {integrity: sha512-qOo9F+dMUmC2Lcb4BbVvnKJxTPjCm+RRpe4gDuGrzkL7mEVl/djYSu2OdQ2Pa302N4oqkSg9ir6jaLWJ2USVpQ==}
    engines: {node: '>=8'}
    dependencies:
      to-regex-range: 5.0.1
    dev: true

  /find-up@4.1.0:
    resolution: {integrity: sha512-PpOwAdQ/YlXQ2vj8a3h8IipDuYRi3wceVQQGYWxNINccq40Anw7BlsEXCMbt1Zt+OLA6Fq9suIpIWD0OsnISlw==}
    engines: {node: '>=8'}
    dependencies:
      locate-path: 5.0.0
      path-exists: 4.0.0
    dev: true

  /find-up@5.0.0:
    resolution: {integrity: sha512-78/PXT1wlLLDgTzDs7sjq9hzz0vXD+zn+7wypEe4fXQxCmdmqfGsEPQxmiCSQI3ajFV91bVSsvNtrJRiW6nGng==}
    engines: {node: '>=10'}
    dependencies:
      locate-path: 6.0.0
      path-exists: 4.0.0
    dev: true

  /find-yarn-workspace-root2@1.2.16:
    resolution: {integrity: sha512-hr6hb1w8ePMpPVUK39S4RlwJzi+xPLuVuG8XlwXU3KD5Yn3qgBWVfy3AzNlDhWvE1EORCE65/Qm26rFQt3VLVA==}
    dependencies:
      micromatch: 4.0.5
      pkg-dir: 4.2.0
    dev: true

  /flat-cache@3.0.4:
    resolution: {integrity: sha512-dm9s5Pw7Jc0GvMYbshN6zchCA9RgQlzzEZX3vylR9IqFfS8XciblUXOKfW6SiuJ0e13eDYZoZV5wdrev7P3Nwg==}
    engines: {node: ^10.12.0 || >=12.0.0}
    dependencies:
      flatted: 3.2.7
      rimraf: 3.0.2
    dev: true

  /flatted@3.2.7:
    resolution: {integrity: sha512-5nqDSxl8nn5BSNxyR3n4I6eDmbolI6WT+QqR547RwxQapgjQBmtktdP+HTBb/a/zLsbzERTONyUB5pefh5TtjQ==}
    dev: true

  /font-finder@1.1.0:
    resolution: {integrity: sha512-wpCL2uIbi6GurJbU7ZlQ3nGd61Ho+dSU6U83/xJT5UPFfN35EeCW/rOtS+5k+IuEZu2SYmHzDIPL9eA5tSYRAw==}
    engines: {node: '>8.0.0'}
    dependencies:
      get-system-fonts: 2.0.2
      promise-stream-reader: 1.0.1
    dev: false

  /font-ligatures@1.4.1:
    resolution: {integrity: sha512-7W6zlfyhvCqShZ5ReUWqmSd9vBaUudW0Hxis+tqUjtHhsPU+L3Grf8mcZAtCiXHTzorhwdRTId2WeH/88gdFkw==}
    engines: {node: '>8.0.0'}
    dependencies:
      font-finder: 1.1.0
      lru-cache: 6.0.0
      opentype.js: 0.8.0
    dev: false

  /for-each@0.3.3:
    resolution: {integrity: sha512-jqYfLp7mo9vIyQf8ykW2v7A+2N4QjeCeI5+Dz9XraiO1ign81wjiH7Fb9vSOWvQfNtmSa4H2RoQTrrXivdUZmw==}
    dependencies:
      is-callable: 1.2.7

  /fs-extra@7.0.1:
    resolution: {integrity: sha512-YJDaCJZEnBmcbw13fvdAM9AwNOJwOzrE4pqMqBq5nFiEqXUqHwlK4B+3pUw6JNvfSPtX05xFHtYy/1ni01eGCw==}
    engines: {node: '>=6 <7 || >=8'}
    dependencies:
      graceful-fs: 4.2.11
      jsonfile: 4.0.0
      universalify: 0.1.2
    dev: true

  /fs-extra@8.1.0:
    resolution: {integrity: sha512-yhlQgA6mnOJUKOsRUFsgJdQCvkKhcz8tlZG5HBQfReYZy46OwLcY+Zia0mtdHsOo9y/hP+CxMN0TU9QxoOtG4g==}
    engines: {node: '>=6 <7 || >=8'}
    dependencies:
      graceful-fs: 4.2.11
      jsonfile: 4.0.0
      universalify: 0.1.2
    dev: true

  /fs.realpath@1.0.0:
    resolution: {integrity: sha512-OO0pH2lK6a0hZnAdau5ItzHPI6pUlvI7jMVnxUQRtw4owF2wk8lOSabtGDCTP4Ggrg2MbGnWO9X8K1t4+fGMDw==}

  /function-bind@1.1.1:
    resolution: {integrity: sha512-yIovAzMX49sF8Yl58fSCWJ5svSLuaibPxXQJFLmBObTuCr0Mf1KiPopGM9NiFjiYBCbfaa2Fh6breQ6ANVTI0A==}

  /function.prototype.name@1.1.5:
    resolution: {integrity: sha512-uN7m/BzVKQnCUF/iW8jYea67v++2u7m5UgENbHRtdDVclOUP+FMPlCNdmk0h/ysGyo2tavMJEDqJAkJdRa1vMA==}
    engines: {node: '>= 0.4'}
    dependencies:
      call-bind: 1.0.2
      define-properties: 1.2.0
      es-abstract: 1.22.1
      functions-have-names: 1.2.3
    dev: true

  /functions-have-names@1.2.3:
    resolution: {integrity: sha512-xckBUXyTIqT97tq2x2AMb+g163b5JFysYk0x4qxNFwbfQkmNZoiRHb6sPzI9/QV33WeuvVYBUIiD4NzNIyqaRQ==}

  /get-caller-file@2.0.5:
    resolution: {integrity: sha512-DyFP3BM/3YHTQOCUL/w0OZHR0lpKeGrxotcHWcqNEdnltqFwXVfhEBQ94eIo34AfQpo0rGki4cyIiftY06h2Fg==}
    engines: {node: 6.* || 8.* || >= 10.*}
    dev: true

  /get-intrinsic@1.2.1:
    resolution: {integrity: sha512-2DcsyfABl+gVHEfCOaTrWgyt+tb6MSEGmKq+kI5HwLbIYgjgmMcV8KQ41uaKz1xxUcn9tJtgFbQUEVcEbd0FYw==}
    dependencies:
      function-bind: 1.1.1
      has: 1.0.3
      has-proto: 1.0.1
      has-symbols: 1.0.3

  /get-symbol-description@1.0.0:
    resolution: {integrity: sha512-2EmdH1YvIQiZpltCNgkuiUnyukzxM/R6NDJX31Ke3BG1Nq5b0S2PhX59UKi9vZpPDQVdqn+1IcaAwnzTT5vCjw==}
    engines: {node: '>= 0.4'}
    dependencies:
      call-bind: 1.0.2
      get-intrinsic: 1.2.1
    dev: true

  /get-system-fonts@2.0.2:
    resolution: {integrity: sha512-zzlgaYnHMIEgHRrfC7x0Qp0Ylhw/sHpM6MHXeVBTYIsvGf5GpbnClB+Q6rAPdn+0gd2oZZIo6Tj3EaWrt4VhDQ==}
    engines: {node: '>8.0.0'}
    dev: false

  /get-tsconfig@4.6.2:
    resolution: {integrity: sha512-E5XrT4CbbXcXWy+1jChlZmrmCwd5KGx502kDCXJJ7y898TtWW9FwoG5HfOLVRKmlmDGkWN2HM9Ho+/Y8F0sJDg==}
    dependencies:
      resolve-pkg-maps: 1.0.0
    dev: true

  /glob-parent@5.1.2:
    resolution: {integrity: sha512-AOIgSQCepiJYwP3ARnGx+5VnTu2HBYdzbGP45eLw1vr3zB3vZLeyed1sC9hnbcOc9/SrMyM5RPQrkGz4aS9Zow==}
    engines: {node: '>= 6'}
    dependencies:
      is-glob: 4.0.3
    dev: true

  /glob-parent@6.0.2:
    resolution: {integrity: sha512-XxwI8EOhVQgWp6iDL+3b0r86f4d6AX6zSU55HfB4ydCEuXLXc5FcYeOu+nnGftS4TEju/11rt4KJPTMgbfmv4A==}
    engines: {node: '>=10.13.0'}
    dependencies:
      is-glob: 4.0.3
    dev: true

  /glob@7.2.3:
    resolution: {integrity: sha512-nFR0zLpU2YCaRxwoCJvL6UvCH2JFyFVIvwTLsIf21AuHlMskA1hhTdk+LlYJtOlYt9v6dvszD2BGRqBL+iQK9Q==}
    dependencies:
      fs.realpath: 1.0.0
      inflight: 1.0.6
      inherits: 2.0.4
      minimatch: 3.1.2
      once: 1.4.0
      path-is-absolute: 1.0.1

  /globals@13.20.0:
    resolution: {integrity: sha512-Qg5QtVkCy/kv3FUSlu4ukeZDVf9ee0iXLAUYX13gbR17bnejFTzr4iS9bY7kwCf1NztRNm1t91fjOiyx4CSwPQ==}
    engines: {node: '>=8'}
    dependencies:
      type-fest: 0.20.2
    dev: true

  /globalthis@1.0.3:
    resolution: {integrity: sha512-sFdI5LyBiNTHjRd7cGPWapiHWMOXKyuBNX/cWJ3NfzrZQVa8GI/8cofCl74AOVqq9W5kNmguTIzJ/1s2gyI9wA==}
    engines: {node: '>= 0.4'}
    dependencies:
      define-properties: 1.2.0
    dev: true

  /globby@11.1.0:
    resolution: {integrity: sha512-jhIXaOzy1sb8IyocaruWSn1TjmnBVs8Ayhcy83rmxNJ8q2uWKCAj3CnJY+KpGSXCueAPc0i05kVvVKtP1t9S3g==}
    engines: {node: '>=10'}
    dependencies:
      array-union: 2.1.0
      dir-glob: 3.0.1
      fast-glob: 3.3.1
      ignore: 5.2.4
      merge2: 1.4.1
      slash: 3.0.0
    dev: true

  /gopd@1.0.1:
    resolution: {integrity: sha512-d65bNlIadxvpb/A2abVdlqKqV563juRnZ1Wtk6s1sIR8uNsXR70xqIzVqxVf1eTqDunwT2MkczEeaezCKTZhwA==}
    dependencies:
      get-intrinsic: 1.2.1

  /graceful-fs@4.2.11:
    resolution: {integrity: sha512-RbJ5/jmFcNNCcDV5o9eTnBLJ/HszWV0P73bc+Ff4nS/rJj+YaS6IGyiOL0VoBYX+l1Wrl3k63h/KrH+nhJ0XvQ==}
    dev: true

  /grapheme-splitter@1.0.4:
    resolution: {integrity: sha512-bzh50DW9kTPM00T8y4o8vQg89Di9oLJVLW/KaOGIXJWP/iqCN6WKYkbNOF04vFLJhwcpYUh9ydh/+5vpOqV4YQ==}
    dev: true

  /graphemer@1.4.0:
    resolution: {integrity: sha512-EtKwoO6kxCL9WO5xipiHTZlSzBm7WLT627TqC/uVRd0HKmq8NXyebnNYxDoBi7wt8eTWrUrKXCOVaFq9x1kgag==}
    dev: true

  /hard-rejection@2.1.0:
    resolution: {integrity: sha512-VIZB+ibDhx7ObhAe7OVtoEbuP4h/MuOTHJ+J8h/eBXotJYl0fBgR72xDFCKgIh22OJZIOVNxBMWuhAr10r8HdA==}
    engines: {node: '>=6'}
    dev: true

  /has-bigints@1.0.2:
    resolution: {integrity: sha512-tSvCKtBr9lkF0Ex0aQiP9N+OpV4zi2r/Nee5VkRDbaqv35RLYMzbwQfFSZZH0kR+Rd6302UJZ2p/bJCEoR3VoQ==}

  /has-flag@3.0.0:
    resolution: {integrity: sha512-sKJf1+ceQBr4SMkvQnBDNDtf4TXpVhVGateu0t918bl30FnbE2m4vNLX+VWe/dpjlb+HugGYzW7uQXH98HPEYw==}
    engines: {node: '>=4'}
    dev: true

  /has-flag@4.0.0:
    resolution: {integrity: sha512-EykJT/Q1KjTWctppgIAgfSO0tKVuZUjhgMr17kqTumMl6Afv3EISleU7qZUzoXDFTAHTDC4NOoG/ZxU3EvlMPQ==}
    engines: {node: '>=8'}
    dev: true

  /has-property-descriptors@1.0.0:
    resolution: {integrity: sha512-62DVLZGoiEBDHQyqG4w9xCuZ7eJEwNmJRWw2VY84Oedb7WFcA27fiEVe8oUQx9hAUJ4ekurquucTGwsyO1XGdQ==}
    dependencies:
      get-intrinsic: 1.2.1

  /has-proto@1.0.1:
    resolution: {integrity: sha512-7qE+iP+O+bgF9clE5+UoBFzE65mlBiVj3tKCrlNQ0Ogwm0BjpT/gK4SlLYDMybDh5I3TCTKnPPa0oMG7JDYrhg==}
    engines: {node: '>= 0.4'}

  /has-symbols@1.0.3:
    resolution: {integrity: sha512-l3LCuF6MgDNwTDKkdYGEihYjt5pRPbEg46rtlmnSPlUbgmB8LOIrKJbYYFBSbnPaJexMKtiPO8hmeRjRz2Td+A==}
    engines: {node: '>= 0.4'}

  /has-tostringtag@1.0.0:
    resolution: {integrity: sha512-kFjcSNhnlGV1kyoGk7OXKSawH5JOb/LzUc5w9B02hOTO0dfFRjbHQKvg1d6cf3HbeUmtU9VbbV3qzZ2Teh97WQ==}
    engines: {node: '>= 0.4'}
    dependencies:
      has-symbols: 1.0.3

  /has@1.0.3:
    resolution: {integrity: sha512-f2dvO0VU6Oej7RkWJGrehjbzMAjFp5/VKPp5tTpWIV4JHHZK1/BxbFRtf/siA2SWTe09caDmVtYYzWEIbBS4zw==}
    engines: {node: '>= 0.4.0'}
    dependencies:
      function-bind: 1.1.1

  /hosted-git-info@2.8.9:
    resolution: {integrity: sha512-mxIDAb9Lsm6DoOJ7xH+5+X4y1LU/4Hi50L9C5sIswK3JzULS4bwk1FvjdBgvYR4bzT4tuUQiC15FE2f5HbLvYw==}
    dev: true

  /human-id@1.0.2:
    resolution: {integrity: sha512-UNopramDEhHJD+VR+ehk8rOslwSfByxPIZyJRfV739NDhN5LF1fa1MqnzKm2lGTQRjNrjK19Q5fhkgIfjlVUKw==}
    dev: true

  /i18next-resources-to-backend@1.1.4:
    resolution: {integrity: sha512-hMyr9AOmIea17AOaVe1srNxK/l3mbk81P7Uf3fdcjlw3ehZy3UNTd0OP3EEi6yu4J02kf9jzhCcjokz6AFlEOg==}
    dependencies:
      '@babel/runtime': 7.22.10
    dev: false

  /i18next@23.5.1:
    resolution: {integrity: sha512-JelYzcaCoFDaa+Ysbfz2JsGAKkrHiMG6S61+HLBUEIPaF40WMwW9hCPymlQGrP+wWawKxKPuSuD71WZscCsWHg==}
    dependencies:
      '@babel/runtime': 7.22.10
    dev: false

  /iconv-lite@0.4.24:
    resolution: {integrity: sha512-v3MXnZAcvnywkTUEZomIActle7RXXeedOR31wwl7VlyoXO4Qi9arvSenNQWne1TcRwhCL1HwLI21bEqdpj8/rA==}
    engines: {node: '>=0.10.0'}
    dependencies:
      safer-buffer: 2.1.2
    dev: true

  /ignore@5.2.4:
    resolution: {integrity: sha512-MAb38BcSbH0eHNBxn7ql2NH/kX33OkB3lZ1BNdh7ENeRChHTYsTvWrMubiIAMNS2llXEEgZ1MUOBtXChP3kaFQ==}
    engines: {node: '>= 4'}
    dev: true

  /immutable@4.3.4:
    resolution: {integrity: sha512-fsXeu4J4i6WNWSikpI88v/PcVflZz+6kMhUfIwc5SY+poQRPnaf5V7qds6SUyUN3cVxEzuCab7QIoLOQ+DQ1wA==}
    dev: false

  /import-fresh@3.3.0:
    resolution: {integrity: sha512-veYYhQa+D1QBKznvhUHxb8faxlrwUnxseDAbAp457E0wLNio2bOSKnjYDhMj+YiAq61xrMGhQk9iXVk5FzgQMw==}
    engines: {node: '>=6'}
    dependencies:
      parent-module: 1.0.1
      resolve-from: 4.0.0
    dev: true

  /import-meta-resolve@3.0.0:
    resolution: {integrity: sha512-4IwhLhNNA8yy445rPjD/lWh++7hMDOml2eHtd58eG7h+qK3EryMuuRbsHGPikCoAgIkkDnckKfWSk2iDla/ejg==}

  /imurmurhash@0.1.4:
    resolution: {integrity: sha512-JmXMZ6wuvDmLiHEml9ykzqO6lwFbof0GG4IkcGaENdCRDDmMVnny7s5HsIgHCbaq0w2MyPhDqkhTUgS2LU2PHA==}
    engines: {node: '>=0.8.19'}
    dev: true

  /indent-string@4.0.0:
    resolution: {integrity: sha512-EdDDZu4A2OyIK7Lr/2zG+w5jmbuk1DVBnEwREQvBzspBJkCEbRa8GxU1lghYcaGJCnRWibjDXlq779X1/y5xwg==}
    engines: {node: '>=8'}
    dev: true

  /inflight@1.0.6:
    resolution: {integrity: sha512-k92I/b08q4wvFscXCLvqfsHCrjrF7yiXsQuIVvVE7N82W3+aqpzuUdBbfhWcy/FZR3/4IgflMgKLOsvPDrGCJA==}
    dependencies:
      once: 1.4.0
      wrappy: 1.0.2

  /inherits@2.0.4:
    resolution: {integrity: sha512-k/vGaX4/Yla3WzyMCvTQOXYeIHvqOKtnqBduzTHpzpQZzAskKMhZ2K+EnBiSM9zGSoIFeMpXKxa4dYeZIQqewQ==}

  /internal-slot@1.0.5:
    resolution: {integrity: sha512-Y+R5hJrzs52QCG2laLn4udYVnxsfny9CpOhNhUvk/SSSVyF6T27FzRbF0sroPidSu3X8oEAkOn2K804mjpt6UQ==}
    engines: {node: '>= 0.4'}
    dependencies:
      get-intrinsic: 1.2.1
      has: 1.0.3
      side-channel: 1.0.4

  /is-arguments@1.1.1:
    resolution: {integrity: sha512-8Q7EARjzEnKpt/PCD7e1cgUS0a6X8u5tdSiMqXhojOdoV9TsMsiO+9VLC5vAmO8N7/GmXn7yjR8qnA6bVAEzfA==}
    engines: {node: '>= 0.4'}
    dependencies:
      call-bind: 1.0.2
      has-tostringtag: 1.0.0
    dev: false

  /is-array-buffer@3.0.2:
    resolution: {integrity: sha512-y+FyyR/w8vfIRq4eQcM1EYgSTnmHXPqaF+IgzgraytCFq5Xh8lllDVmAZolPJiZttZLeFSINPYMaEJ7/vWUa1w==}
    dependencies:
      call-bind: 1.0.2
      get-intrinsic: 1.2.1
      is-typed-array: 1.1.12

  /is-arrayish@0.2.1:
    resolution: {integrity: sha512-zz06S8t0ozoDXMG+ube26zeCTNXcKIPJZJi8hBrF4idCLms4CG9QtK7qBl1boi5ODzFpjswb5JPmHCbMpjaYzg==}
    dev: true

  /is-bigint@1.0.4:
    resolution: {integrity: sha512-zB9CruMamjym81i2JZ3UMn54PKGsQzsJeo6xvN3HJJ4CAsQNB6iRutp2To77OfCNuoxspsIhzaPoO1zyCEhFOg==}
    dependencies:
      has-bigints: 1.0.2

  /is-boolean-object@1.1.2:
    resolution: {integrity: sha512-gDYaKHJmnj4aWxyj6YHyXVpdQawtVLHU5cb+eztPGczf6cjuTdwve5ZIEfgXqH4e57An1D1AKf8CZ3kYrQRqYA==}
    engines: {node: '>= 0.4'}
    dependencies:
      call-bind: 1.0.2
      has-tostringtag: 1.0.0

  /is-callable@1.2.7:
    resolution: {integrity: sha512-1BC0BVFhS/p0qtw6enp8e+8OD0UrK0oFLztSjNzhcKA3WDuJxxAPXzPuPtKkjEY9UUoEWlX/8fgKeu2S8i9JTA==}
    engines: {node: '>= 0.4'}

  /is-ci@3.0.1:
    resolution: {integrity: sha512-ZYvCgrefwqoQ6yTyYUbQu64HsITZ3NfKX1lzaEYdkTDcfKzzCI/wthRRYKkdjHKFVgNiXKAKm65Zo1pk2as/QQ==}
    hasBin: true
    dependencies:
      ci-info: 3.8.0
    dev: true

  /is-core-module@2.13.0:
    resolution: {integrity: sha512-Z7dk6Qo8pOCp3l4tsX2C5ZVas4V+UxwQodwZhLopL91TX8UyyHEXafPcyoeeWuLrwzHcr3igO78wNLwHJHsMCQ==}
    dependencies:
      has: 1.0.3
    dev: true

  /is-date-object@1.0.5:
    resolution: {integrity: sha512-9YQaSxsAiSwcvS33MBk3wTCVnWK+HhF8VZR2jRxehM16QcVOdHqPn4VPHmRK4lSr38n9JriurInLcP90xsYNfQ==}
    engines: {node: '>= 0.4'}
    dependencies:
      has-tostringtag: 1.0.0

  /is-extglob@2.1.1:
    resolution: {integrity: sha512-SbKbANkN603Vi4jEZv49LeVJMn4yGwsbzZworEoyEiutsN3nJYdbO36zfhGJ6QEDpOZIFkDtnq5JRxmvl3jsoQ==}
    engines: {node: '>=0.10.0'}
    dev: true

  /is-fullwidth-code-point@3.0.0:
    resolution: {integrity: sha512-zymm5+u+sCsSWyD9qNaejV3DFvhCKclKdizYaJUuHA83RLjb7nSuGnddCHGv0hk+KY7BMAlsWeK4Ueg6EV6XQg==}
    engines: {node: '>=8'}
    dev: true

  /is-glob@4.0.3:
    resolution: {integrity: sha512-xelSayHH36ZgE7ZWhli7pW34hNbNl8Ojv5KVmkJD4hBdD3th8Tfk9vYasLM+mXWOZhFkgZfxhLSnrwRr4elSSg==}
    engines: {node: '>=0.10.0'}
    dependencies:
      is-extglob: 2.1.1
    dev: true

  /is-map@2.0.2:
    resolution: {integrity: sha512-cOZFQQozTha1f4MxLFzlgKYPTyj26picdZTx82hbc/Xf4K/tZOOXSCkMvU4pKioRXGDLJRn0GM7Upe7kR721yg==}
    dev: false

  /is-negative-zero@2.0.2:
    resolution: {integrity: sha512-dqJvarLawXsFbNDeJW7zAz8ItJ9cd28YufuuFzh0G8pNHjJMnY08Dv7sYX2uF5UpQOwieAeOExEYAWWfu7ZZUA==}
    engines: {node: '>= 0.4'}
    dev: true

  /is-number-object@1.0.7:
    resolution: {integrity: sha512-k1U0IRzLMo7ZlYIfzRu23Oh6MiIFasgpb9X76eqfFZAqwH44UI4KTBvBYIZ1dSL9ZzChTB9ShHfLkR4pdW5krQ==}
    engines: {node: '>= 0.4'}
    dependencies:
      has-tostringtag: 1.0.0

  /is-number@7.0.0:
    resolution: {integrity: sha512-41Cifkg6e8TylSpdtTpeLVMqvSBEVzTttHvERD741+pnZ8ANv0004MRL43QKPDlK9cGvNp6NZWZUBlbGXYxxng==}
    engines: {node: '>=0.12.0'}
    dev: true

  /is-path-inside@3.0.3:
    resolution: {integrity: sha512-Fd4gABb+ycGAmKou8eMftCupSir5lRxqf4aD/vd0cD2qc4HL07OjCeuHMr8Ro4CoMaeCKDB0/ECBOVWjTwUvPQ==}
    engines: {node: '>=8'}
    dev: true

  /is-plain-obj@1.1.0:
    resolution: {integrity: sha512-yvkRyxmFKEOQ4pNXCmJG5AEQNlXJS5LaONXo5/cLdTZdWvsZ1ioJEonLGAosKlMWE8lwUy/bJzMjcw8az73+Fg==}
    engines: {node: '>=0.10.0'}
    dev: true

  /is-regex@1.1.4:
    resolution: {integrity: sha512-kvRdxDsxZjhzUX07ZnLydzS1TU/TJlTUHHY4YLL87e37oUA49DfkLqgy+VjFocowy29cKvcSiu+kIv728jTTVg==}
    engines: {node: '>= 0.4'}
    dependencies:
      call-bind: 1.0.2
      has-tostringtag: 1.0.0

  /is-set@2.0.2:
    resolution: {integrity: sha512-+2cnTEZeY5z/iXGbLhPrOAaK/Mau5k5eXq9j14CpRTftq0pAJu2MwVRSZhyZWBzx3o6X795Lz6Bpb6R0GKf37g==}
    dev: false

  /is-shared-array-buffer@1.0.2:
    resolution: {integrity: sha512-sqN2UDu1/0y6uvXyStCOzyhAjCSlHceFoMKJW8W9EU9cvic/QdsZ0kEU93HEy3IUEFZIiH/3w+AH/UQbPHNdhA==}
    dependencies:
      call-bind: 1.0.2

  /is-string@1.0.7:
    resolution: {integrity: sha512-tE2UXzivje6ofPW7l23cjDOMa09gb7xlAqG6jG5ej6uPV32TlWP3NKPigtaGeHNu9fohccRYvIiZMfOOnOYUtg==}
    engines: {node: '>= 0.4'}
    dependencies:
      has-tostringtag: 1.0.0

  /is-subdir@1.2.0:
    resolution: {integrity: sha512-2AT6j+gXe/1ueqbW6fLZJiIw3F8iXGJtt0yDrZaBhAZEG1raiTxKWU+IPqMCzQAXOUCKdA4UDMgacKH25XG2Cw==}
    engines: {node: '>=4'}
    dependencies:
      better-path-resolve: 1.0.0
    dev: true

  /is-symbol@1.0.4:
    resolution: {integrity: sha512-C/CPBqKWnvdcxqIARxyOh4v1UUEOCHpgDa0WYgpKDFMszcrPcffg5uhwSgPCLD2WWxmq6isisz87tzT01tuGhg==}
    engines: {node: '>= 0.4'}
    dependencies:
      has-symbols: 1.0.3

  /is-typed-array@1.1.12:
    resolution: {integrity: sha512-Z14TF2JNG8Lss5/HMqt0//T9JeHXttXy5pH/DBU4vi98ozO2btxzq9MwYDZYnKwU8nRsz/+GVFVRDq3DkVuSPg==}
    engines: {node: '>= 0.4'}
    dependencies:
      which-typed-array: 1.1.11

  /is-weakmap@2.0.1:
    resolution: {integrity: sha512-NSBR4kH5oVj1Uwvv970ruUkCV7O1mzgVFO4/rev2cLRda9Tm9HrL70ZPut4rOHgY0FNrUu9BCbXA2sdQ+x0chA==}
    dev: false

  /is-weakref@1.0.2:
    resolution: {integrity: sha512-qctsuLZmIQ0+vSSMfoVvyFe2+GSEvnmZ2ezTup1SBse9+twCCeial6EEi3Nc2KFcf6+qz2FBPnjXsk8xhKSaPQ==}
    dependencies:
      call-bind: 1.0.2
    dev: true

  /is-weakset@2.0.2:
    resolution: {integrity: sha512-t2yVvttHkQktwnNNmBQ98AhENLdPUTDTE21uPqAQ0ARwQfGeQKRVS0NNurH7bTf7RrvcVn1OOge45CnBeHCSmg==}
    dependencies:
      call-bind: 1.0.2
      get-intrinsic: 1.2.1
    dev: false

  /is-windows@1.0.2:
    resolution: {integrity: sha512-eXK1UInq2bPmjyX6e3VHIzMLobc4J94i4AWn+Hpq3OU5KkrRC96OAcR3PRJ/pGu6m8TRnBHP9dkXQVsT/COVIA==}
    engines: {node: '>=0.10.0'}
    dev: true

  /isarray@2.0.5:
    resolution: {integrity: sha512-xHjhDr3cNBK0BzdUJSPXZntQUx/mwMS5Rw4A7lPJ90XGAO6ISP/ePDNuo0vhqOZU+UD5JoodwCAAoZQd3FeAKw==}

  /isexe@2.0.0:
    resolution: {integrity: sha512-RHxMLp9lnKHGHRng9QFhRCMbYAcVpn69smSGcq3f36xjgVVWThj4qqLbTLlq7Ssj8B+fIQ1EuCEGI2lKsyQeIw==}
    dev: true

  /js-tokens@4.0.0:
    resolution: {integrity: sha512-RdJUflcE3cUzKiMqQgsCu06FPu9UdIJO0beYbPhHN4k6apgJtifcoCtT9bcxOpYBtpD2kCM6Sbzg4CausW/PKQ==}
    dev: true

  /js-yaml@3.14.1:
    resolution: {integrity: sha512-okMH7OXXJ7YrN9Ok3/SXrnu4iX9yOk+25nqX4imS2npuvTYDmo/QEZoqwZkYaIDk3jVvBOTOIEgEhaLOynBS9g==}
    hasBin: true
    dependencies:
      argparse: 1.0.10
      esprima: 4.0.1
    dev: true

  /js-yaml@4.1.0:
    resolution: {integrity: sha512-wpxZs9NoxZaJESJGIZTyDEaYpl0FKSA+FB9aJiyemKhMwkxQg63h4T1KJgUGHpTqPDNRcmmYLugrRjJlBtWvRA==}
    hasBin: true
    dependencies:
      argparse: 2.0.1
    dev: true

  /json-parse-even-better-errors@2.3.1:
    resolution: {integrity: sha512-xyFwyhro/JEof6Ghe2iz2NcXoj2sloNsWr/XsERDK/oiPCfaNhl5ONfp+jQdAZRQQ0IJWNzH9zIZF7li91kh2w==}
    dev: true

  /json-schema-traverse@0.4.1:
    resolution: {integrity: sha512-xbbCH5dCYU5T8LcEhhuh7HJ88HXuW3qsI3Y0zOZFKfZEHcpWiHU/Jxzk629Brsab/mMiHQti9wMP+845RPe3Vg==}
    dev: true

  /json-stable-stringify-without-jsonify@1.0.1:
    resolution: {integrity: sha512-Bdboy+l7tA3OGW6FjyFHWkP5LuByj1Tk33Ljyq0axyzdk9//JSi2u3fP1QSmd1KNwq6VOKYGlAu87CisVir6Pw==}
    dev: true

  /json5@2.2.3:
    resolution: {integrity: sha512-XmOWe7eyHYH14cLdVPoyg+GOH3rYX++KpzrylJwSW98t3Nk+U8XOl8FWKOgwtzdb8lXGf6zYwDUzeHMWfxasyg==}
    engines: {node: '>=6'}
    hasBin: true
    dev: true

  /jsonfile@4.0.0:
    resolution: {integrity: sha512-m6F1R3z8jjlf2imQHS2Qez5sjKWQzbuuhuJ/FKYFRZvPE3PuHcSMVZzfsLhGVOkfd20obL5SWEBew5ShlquNxg==}
    optionalDependencies:
      graceful-fs: 4.2.11
    dev: true

  /kind-of@6.0.3:
    resolution: {integrity: sha512-dcS1ul+9tmeD95T+x28/ehLgd9mENa3LsvDTtzm3vyBEO7RPptvAD+t44WVXaUjTBRcrpFeFlC8WCruUR456hw==}
    engines: {node: '>=0.10.0'}
    dev: true

  /kleur@4.1.5:
    resolution: {integrity: sha512-o+NO+8WrRiQEE4/7nwRJhN1HWpVmJm511pBHUxPLtp0BUISzlBplORYSmTclCnJvQq2tKu/sgl3xVpkc7ZWuQQ==}
    engines: {node: '>=6'}
    dev: true

  /levn@0.4.1:
    resolution: {integrity: sha512-+bT2uH4E5LGE7h/n3evcS/sQlJXCpIp6ym8OWJ5eV6+67Dsql/LaaT7qJBAt2rzfoa/5QBGBhxDix1dMt2kQKQ==}
    engines: {node: '>= 0.8.0'}
    dependencies:
      prelude-ls: 1.2.1
      type-check: 0.4.0
    dev: true

  /lines-and-columns@1.2.4:
    resolution: {integrity: sha512-7ylylesZQ/PV29jhEDl3Ufjo6ZX7gCqJr5F7PKrqc93v7fzSymt1BpwEU8nAUXs8qzzvqhbjhK5QZg6Mt/HkBg==}
    dev: true

  /load-yaml-file@0.2.0:
    resolution: {integrity: sha512-OfCBkGEw4nN6JLtgRidPX6QxjBQGQf72q3si2uvqyFEMbycSFFHwAZeXx6cJgFM9wmLrf9zBwCP3Ivqa+LLZPw==}
    engines: {node: '>=6'}
    dependencies:
      graceful-fs: 4.2.11
      js-yaml: 3.14.1
      pify: 4.0.1
      strip-bom: 3.0.0
    dev: true

  /locate-path@5.0.0:
    resolution: {integrity: sha512-t7hw9pI+WvuwNJXwk5zVHpyhIqzg2qTlklJOf0mVxGSbe3Fp2VieZcduNYjaLDoy6p9uGpQEGWG87WpMKlNq8g==}
    engines: {node: '>=8'}
    dependencies:
      p-locate: 4.1.0
    dev: true

  /locate-path@6.0.0:
    resolution: {integrity: sha512-iPZK6eYjbxRu3uB4/WZ3EsEIMJFMqAoopl3R+zuq0UjcAm/MO6KCweDgPfP3elTztoKP3KtnVHxTn2NHBSDVUw==}
    engines: {node: '>=10'}
    dependencies:
      p-locate: 5.0.0
    dev: true

  /lodash-es@4.17.21:
    resolution: {integrity: sha512-mKnC+QJ9pWVzv+C4/U3rRsHapFfHvQFoFB92e52xeyGMcX6/OlIl78je1u8vePzYZSkkogMPJ2yjxxsb89cxyw==}

  /lodash.merge@4.6.2:
    resolution: {integrity: sha512-0KpjqXRVvrYyCsX1swR/XTK0va6VQkQM6MNo7PqW77ByjAhoARA8EfrP1N4+KlKj8YS0ZUCtRT/YUuhyYDujIQ==}
    dev: true

  /lodash.startcase@4.4.0:
    resolution: {integrity: sha512-+WKqsK294HMSc2jEbNgpHpd0JfIBhp7rEV4aqXWqFr6AlXov+SlcgB1Fv01y2kGe3Gc8nMW7VA0SrGuSkRfIEg==}
    dev: true

  /lru-cache@4.1.5:
    resolution: {integrity: sha512-sWZlbEP2OsHNkXrMl5GYk/jKk70MBng6UU4YI/qGDYbgf6YbP4EvmqISbXCoJiRKs+1bSpFHVgQxvJ17F2li5g==}
    dependencies:
      pseudomap: 1.0.2
      yallist: 2.1.2
    dev: true

  /lru-cache@6.0.0:
    resolution: {integrity: sha512-Jo6dJ04CmSjuznwJSS3pUeWmd/H0ffTlkXXgwZi+eq1UCmqQwCh+eLsYOYCwY991i2Fah4h1BEMCx4qThGbsiA==}
    engines: {node: '>=10'}
    dependencies:
      yallist: 4.0.0

  /lucide@0.276.0:
    resolution: {integrity: sha512-3Igkc+LjRX8lrzD0Eg79yvXexNuHibX0fPuPSoroQH1D4yKZj57Xxe1fZ8EFIoN564zQR80kee/tMmArXMhXuA==}
    dev: false

  /lz-string@1.5.0:
    resolution: {integrity: sha512-h5bgJWpxJNswbU7qCrV0tIKQCaS3blPDrqKWx+QxzuzL1zGUzij9XCWLrSLsJPu5t+eWA/ycetzYAO5IOMcWAQ==}
    hasBin: true

  /map-obj@1.0.1:
    resolution: {integrity: sha512-7N/q3lyZ+LVCp7PzuxrJr4KMbBE2hW7BT7YNia330OFxIf4d3r5zVpicP2650l7CPN6RM9zOJRl3NGpqSiw3Eg==}
    engines: {node: '>=0.10.0'}
    dev: true

  /map-obj@4.3.0:
    resolution: {integrity: sha512-hdN1wVrZbb29eBGiGjJbeP8JbKjq1urkHJ/LIP/NY48MZ1QVXUsQBV1G1zvYFHn1XE06cwjBsOI2K3Ulnj1YXQ==}
    engines: {node: '>=8'}
    dev: true

  /meow@6.1.1:
    resolution: {integrity: sha512-3YffViIt2QWgTy6Pale5QpopX/IvU3LPL03jOTqp6pGj3VjesdO/U8CuHMKpnQr4shCNCM5fd5XFFvIIl6JBHg==}
    engines: {node: '>=8'}
    dependencies:
      '@types/minimist': 1.2.2
      camelcase-keys: 6.2.2
      decamelize-keys: 1.1.1
      hard-rejection: 2.1.0
      minimist-options: 4.1.0
      normalize-package-data: 2.5.0
      read-pkg-up: 7.0.1
      redent: 3.0.0
      trim-newlines: 3.0.1
      type-fest: 0.13.1
      yargs-parser: 18.1.3
    dev: true

  /merge2@1.4.1:
    resolution: {integrity: sha512-8q7VEgMJW4J8tcfVPy8g09NcQwZdbwFEqhe/WZkoIzjn/3TGDwtOCYtXGxA3O8tPzpczCCDgv+P2P5y00ZJOOg==}
    engines: {node: '>= 8'}
    dev: true

  /micromatch@4.0.5:
    resolution: {integrity: sha512-DMy+ERcEW2q8Z2Po+WNXuw3c5YaUSFjAO5GsJqfEl7UjvtIuFKO6ZrKvcItdy98dwFI2N1tg3zNIdKaQT+aNdA==}
    engines: {node: '>=8.6'}
    dependencies:
      braces: 3.0.2
      picomatch: 2.3.1
    dev: true

  /min-indent@1.0.1:
    resolution: {integrity: sha512-I9jwMn07Sy/IwOj3zVkVik2JTvgpaykDZEigL6Rx6N9LbMywwUSMtxET+7lVoDLLd3O3IXwJwvuuns8UB/HeAg==}
    engines: {node: '>=4'}
    dev: true

  /minimatch@3.1.2:
    resolution: {integrity: sha512-J7p63hRiAjw1NDEww1W7i37+ByIrOWO5XQQAzZ3VOcL0PNybwpfmV/N05zFAzwQ9USyEcX6t3UO+K5aqBQOIHw==}
    dependencies:
      brace-expansion: 1.1.11

  /minimist-options@4.1.0:
    resolution: {integrity: sha512-Q4r8ghd80yhO/0j1O3B2BjweX3fiHg9cdOwjJd2J76Q135c+NDxGCqdYKQ1SKBuFfgWbAUzBfvYjPUEeNgqN1A==}
    engines: {node: '>= 6'}
    dependencies:
      arrify: 1.0.1
      is-plain-obj: 1.1.0
      kind-of: 6.0.3
    dev: true

  /minimist@1.2.8:
    resolution: {integrity: sha512-2yyAR8qBkN3YuheJanUpWC5U3bb5osDywNB8RzDVlDwDHbocAJveqqj1u8+SVD7jkWT4yvsHCpWqqWqAxb0zCA==}
    dev: true

  /mixme@0.5.9:
    resolution: {integrity: sha512-VC5fg6ySUscaWUpI4gxCBTQMH2RdUpNrk+MsbpCYtIvf9SBJdiUey4qE7BXviJsJR4nDQxCZ+3yaYNW3guz/Pw==}
    engines: {node: '>= 8.0.0'}
    dev: true

  /moment@2.29.4:
    resolution: {integrity: sha512-5LC9SOxjSc2HF6vO2CyuTDNivEdoz2IvyJJGj6X8DJ0eFyfszE0QiEd+iXmBvUP3WHxSjFH/vIsA0EN00cgr8w==}

  /monkey-around@2.3.0:
    resolution: {integrity: sha512-QWcCUWjqE/MCk9cXlSKZ1Qc486LD439xw/Ak8Nt6l2PuL9+yrc9TJakt7OHDuOqPRYY4nTWBAEFKn32PE/SfXA==}
    dev: false

  /ms@2.1.2:
    resolution: {integrity: sha512-sGkPx+VjMtmA6MX27oA4FBFELFCZZ4S4XqeGOXCv68tT+jb3vk/RyaKWP0PTKyWtmLSM0b+adUTEvbs1PEaH2w==}
    dev: true

  /ms@2.1.3:
    resolution: {integrity: sha512-6FlzubTLZG3J2a/NVCAleEhjzq5oxgHyaCU9yYXvcLsvoVaHJq/s5xXI6/XXP6tz7R9xAOtHnSO/tXtF3WRTlA==}
    dev: true

  /natural-compare@1.4.0:
    resolution: {integrity: sha512-OWND8ei3VtNC9h7V60qff3SVobHr996CTwgxubgyQYEpg290h9J0buyECNNJexkFm5sOajh5G116RYA1c8ZMSw==}
    dev: true

  /normalize-package-data@2.5.0:
    resolution: {integrity: sha512-/5CMN3T0R4XTj4DcGaexo+roZSdSFW/0AOOTROrjxzCG1wrWXEsGbRKevjlIL+ZDE4sZlJr5ED4YW0yqmkK+eA==}
    dependencies:
      hosted-git-info: 2.8.9
      resolve: 1.22.4
      semver: 5.7.2
      validate-npm-package-license: 3.0.4
    dev: true

  /object-inspect@1.12.3:
    resolution: {integrity: sha512-geUvdk7c+eizMNUDkRpW1wJwgfOiOeHbxBR/hLXK1aT6zmVSO0jsQcs7fj6MGw89jC/cjGfLcNOrtMYtGqm81g==}

  /object-is@1.1.5:
    resolution: {integrity: sha512-3cyDsyHgtmi7I7DfSSI2LDp6SK2lwvtbg0p0R1e0RvTqF5ceGx+K2dfSjm1bKDMVCFEDAQvy+o8c6a7VujOddw==}
    engines: {node: '>= 0.4'}
    dependencies:
      call-bind: 1.0.2
      define-properties: 1.2.0
    dev: false

  /object-keys@1.1.1:
    resolution: {integrity: sha512-NuAESUOUMrlIXOfHKzD6bpPu3tYt3xvjNdRIQ+FeT0lNb4K8WR70CaDxhuNguS2XG+GjkyMwOzsN5ZktImfhLA==}
    engines: {node: '>= 0.4'}

  /object.assign@4.1.4:
    resolution: {integrity: sha512-1mxKf0e58bvyjSCtKYY4sRe9itRk3PJpquJOjeIkz885CczcI4IvJJDLPS72oowuSh+pBxUFROpX+TU++hxhZQ==}
    engines: {node: '>= 0.4'}
    dependencies:
      call-bind: 1.0.2
      define-properties: 1.2.0
      has-symbols: 1.0.3
      object-keys: 1.1.1

  /object.fromentries@2.0.6:
    resolution: {integrity: sha512-VciD13dswC4j1Xt5394WR4MzmAQmlgN72phd/riNp9vtD7tp4QQWJ0R4wvclXcafgcYK8veHRed2W6XeGBvcfg==}
    engines: {node: '>= 0.4'}
    dependencies:
      call-bind: 1.0.2
      define-properties: 1.2.0
      es-abstract: 1.22.1
    dev: true

  /object.groupby@1.0.0:
    resolution: {integrity: sha512-70MWG6NfRH9GnbZOikuhPPYzpUpof9iW2J9E4dW7FXTqPNb6rllE6u39SKwwiNh8lCwX3DDb5OgcKGiEBrTTyw==}
    dependencies:
      call-bind: 1.0.2
      define-properties: 1.2.0
      es-abstract: 1.22.1
      get-intrinsic: 1.2.1
    dev: true

  /object.values@1.1.6:
    resolution: {integrity: sha512-FVVTkD1vENCsAcwNs9k6jea2uHC/X0+JcjG8YA60FN5CMaJmG95wT9jek/xX9nornqGRrBkKtzuAu2wuHpKqvw==}
    engines: {node: '>= 0.4'}
    dependencies:
      call-bind: 1.0.2
      define-properties: 1.2.0
      es-abstract: 1.22.1
    dev: true

  /obsidian@1.2.8(@codemirror/state@6.2.1)(@codemirror/view@6.16.0):
    resolution: {integrity: sha512-HrC+feA8o0tXspj4lEAqxb1btwLwHD2oHXSwbbN+CdRHURqbCkuIDLld+nkuyJ1w1c9uvVDRVk8BoeOnWheOrQ==}
    peerDependencies:
      '@codemirror/state': ^6.0.0
      '@codemirror/view': ^6.0.0
    dependencies:
      '@codemirror/state': 6.2.1
      '@codemirror/view': 6.16.0
      '@types/codemirror': 0.0.108
      moment: 2.29.4
    dev: false

  /once@1.4.0:
    resolution: {integrity: sha512-lNaJgI+2Q5URQBkccEKHTQOPaXdUxnZZElQTZY0MFUAuaEqe1E+Nyvgdz/aIyNi6Z9MzO5dv1H8n58/GELp3+w==}
    dependencies:
      wrappy: 1.0.2

  /opentype.js@0.8.0:
    resolution: {integrity: sha512-FQHR4oGP+a0m/f6yHoRpBOIbn/5ZWxKd4D/djHVJu8+KpBTYrJda0b7mLcgDEMWXE9xBCJm+qb0yv6FcvPjukg==}
    hasBin: true
    dependencies:
      tiny-inflate: 1.0.3
    dev: false

  /optionator@0.9.3:
    resolution: {integrity: sha512-JjCoypp+jKn1ttEFExxhetCKeJt9zhAgAve5FXHixTvFDW/5aEktX9bufBKLRRMdU7bNtpLfcGu94B3cdEJgjg==}
    engines: {node: '>= 0.8.0'}
    dependencies:
      '@aashutoshrathi/word-wrap': 1.2.6
      deep-is: 0.1.4
      fast-levenshtein: 2.0.6
      levn: 0.4.1
      prelude-ls: 1.2.1
      type-check: 0.4.0
    dev: true

  /os-tmpdir@1.0.2:
    resolution: {integrity: sha512-D2FR03Vir7FIu45XBY20mTb+/ZSWB00sjU9jdQXt83gDrI4Ztz5Fs7/yy74g2N5SVQY4xY1qDr4rNddwYRVX0g==}
    engines: {node: '>=0.10.0'}
    dev: true

  /outdent@0.5.0:
    resolution: {integrity: sha512-/jHxFIzoMXdqPzTaCpFzAAWhpkSjZPF4Vsn6jAfNpmbH/ymsmd7Qc6VE9BGn0L6YMj6uwpQLxCECpus4ukKS9Q==}
    dev: true

  /p-filter@2.1.0:
    resolution: {integrity: sha512-ZBxxZ5sL2HghephhpGAQdoskxplTwr7ICaehZwLIlfL6acuVgZPm8yBNuRAFBGEqtD/hmUeq9eqLg2ys9Xr/yw==}
    engines: {node: '>=8'}
    dependencies:
      p-map: 2.1.0
    dev: true

  /p-lazy@4.0.0:
    resolution: {integrity: sha512-8lIogVWwqBkiBy4FpylVHLalB9dZ25B2zBdY4OGGknDPWB7ehf2jyxmbh8z3MZsfbERLNU266h9Yx3cxHn3lFg==}
    engines: {node: '>=12'}

  /p-limit@2.3.0:
    resolution: {integrity: sha512-//88mFWSJx8lxCzwdAABTJL2MyWB12+eIY7MDL2SqLmAkeKU9qxRvWuSyTjm3FUmpBEMuFfckAIqEaVGUDxb6w==}
    engines: {node: '>=6'}
    dependencies:
      p-try: 2.2.0
    dev: true

  /p-limit@3.1.0:
    resolution: {integrity: sha512-TYOanM3wGwNGsZN2cVTYPArw454xnXj5qmWF1bEoAc4+cU/ol7GVh7odevjp1FNHduHc3KZMcFduxU5Xc6uJRQ==}
    engines: {node: '>=10'}
    dependencies:
      yocto-queue: 0.1.0
    dev: true

  /p-locate@4.1.0:
    resolution: {integrity: sha512-R79ZZ/0wAxKGu3oYMlz8jy/kbhsNrS7SKZ7PxEHBgJ5+F2mtFW2fK2cOtBh1cHYkQsbzFV7I+EoRKe6Yt0oK7A==}
    engines: {node: '>=8'}
    dependencies:
      p-limit: 2.3.0
    dev: true

  /p-locate@5.0.0:
    resolution: {integrity: sha512-LaNjtRWUBY++zB5nE/NwcaoMylSPk+S+ZHNB1TzdbMJMny6dynpAGt7X/tl/QYq3TIeE6nxHppbo2LGymrG5Pw==}
    engines: {node: '>=10'}
    dependencies:
      p-limit: 3.1.0
    dev: true

  /p-map@2.1.0:
    resolution: {integrity: sha512-y3b8Kpd8OAN444hxfBbFfj1FY/RjtTd8tzYwhUqNYXx0fXx2iX4maP4Qr6qhIKbQXI02wTLAda4fYUbDagTUFw==}
    engines: {node: '>=6'}
    dev: true

  /p-try@2.2.0:
    resolution: {integrity: sha512-R4nPAVTAU0B9D35/Gk3uJf/7XYbQcyohSKdvAxIRSNghFl4e71hVoGnBNQz9cWaXxO2I10KTC+3jMdvvoKw6dQ==}
    engines: {node: '>=6'}
    dev: true

  /parent-module@1.0.1:
    resolution: {integrity: sha512-GQ2EWRpQV8/o+Aw8YqtfZZPfNRWZYkbidE9k5rpl/hC3vtHHBfGm2Ifi6qWV+coDGkrUKZAxE3Lot5kcsRlh+g==}
    engines: {node: '>=6'}
    dependencies:
      callsites: 3.1.0
    dev: true

  /parse-json@5.2.0:
    resolution: {integrity: sha512-ayCKvm/phCGxOkYRSCM82iDwct8/EonSEgCSxWxD7ve6jHggsFl4fZVQBPRNgQoKiuV/odhFrGzQXZwbifC8Rg==}
    engines: {node: '>=8'}
    dependencies:
      '@babel/code-frame': 7.22.10
      error-ex: 1.3.2
      json-parse-even-better-errors: 2.3.1
      lines-and-columns: 1.2.4
    dev: true

  /path-exists@4.0.0:
    resolution: {integrity: sha512-ak9Qy5Q7jYb2Wwcey5Fpvg2KoAc/ZIhLSLOSBmRmygPsGwkVVt0fZa0qrtMz+m6tJTAHfZQ8FnmB4MG4LWy7/w==}
    engines: {node: '>=8'}
    dev: true

  /path-is-absolute@1.0.1:
    resolution: {integrity: sha512-AVbw3UJ2e9bq64vSaS9Am0fje1Pa8pbGqTTsmXfaIiMpnr5DlDhfJOuLj9Sf95ZPVDAUerDfEk88MPmPe7UCQg==}
    engines: {node: '>=0.10.0'}

  /path-key@3.1.1:
    resolution: {integrity: sha512-ojmeN0qd+y0jszEtoY48r0Peq5dwMEkIlCOu6Q5f41lfkswXuKtYrhgoTpLnyIcHm24Uhqx+5Tqm2InSwLhE6Q==}
    engines: {node: '>=8'}
    dev: true

  /path-parse@1.0.7:
    resolution: {integrity: sha512-LDJzPVEEEPR+y48z93A0Ed0yXb8pAByGWo/k5YYdYgpY2/2EsOsksJrq7lOHxryrVOn1ejG6oAp8ahvOIQD8sw==}
    dev: true

  /path-type@4.0.0:
    resolution: {integrity: sha512-gDKb8aZMDeD/tZWs9P6+q0J9Mwkdl6xMV8TjnGP3qJVJ06bdMgkbBlLU8IdfOsIsFz2BW1rNVT3XuNEl8zPAvw==}
    engines: {node: '>=8'}
    dev: true

  /picomatch@2.3.1:
    resolution: {integrity: sha512-JU3teHTNjmE2VCGFzuY8EXzCDVwEqB2a8fsIvwaStHhAWJEeVd1o1QD80CU6+ZdEXXSLbSsuLwJjkCBWqRQUVA==}
    engines: {node: '>=8.6'}
    dev: true

  /pify@4.0.1:
    resolution: {integrity: sha512-uB80kBFb/tfd68bVleG9T5GGsGPjJrLAUpR5PZIrhBnIaRTQRjqdJSsIKkOP6OAIFbj7GOrcudc5pNjZ+geV2g==}
    engines: {node: '>=6'}
    dev: true

  /pkg-dir@4.2.0:
    resolution: {integrity: sha512-HRDzbaKjC+AOWVXxAU/x54COGeIv9eb+6CkDSQoNTt4XyWoIJvuPsXizxu/Fr23EiekbtZwmh1IcIG/l/a10GQ==}
    engines: {node: '>=8'}
    dependencies:
      find-up: 4.1.0
    dev: true

  /preferred-pm@3.0.3:
    resolution: {integrity: sha512-+wZgbxNES/KlJs9q40F/1sfOd/j7f1O9JaHcW5Dsn3aUUOZg3L2bjpVUcKV2jvtElYfoTuQiNeMfQJ4kwUAhCQ==}
    engines: {node: '>=10'}
    dependencies:
      find-up: 5.0.0
      find-yarn-workspace-root2: 1.2.16
      path-exists: 4.0.0
      which-pm: 2.0.0
    dev: true

  /prelude-ls@1.2.1:
    resolution: {integrity: sha512-vkcDPrRZo1QZLbn5RLGPpg/WmIQ65qoWWhcGKf/b5eplkkarX0m9z8ppCat4mlOqUsWpyNuYgO3VRyrYHSzX5g==}
    engines: {node: '>= 0.8.0'}
    dev: true

  /prettier@2.8.8:
    resolution: {integrity: sha512-tdN8qQGvNjw4CHbY+XXk0JgCXn9QiF21a55rBe5LJAU+kDyC4WQn4+awm2Xfk2lQMk5fKup9XgzTZtGkjBdP9Q==}
    engines: {node: '>=10.13.0'}
    hasBin: true
    dev: true

  /promise-stream-reader@1.0.1:
    resolution: {integrity: sha512-Tnxit5trUjBAqqZCGWwjyxhmgMN4hGrtpW3Oc/tRI4bpm/O2+ej72BB08l6JBnGQgVDGCLvHFGjGgQS6vzhwXg==}
    engines: {node: '>8.0.0'}
    dev: false

  /pseudomap@1.0.2:
    resolution: {integrity: sha512-b/YwNhb8lk1Zz2+bXXpS/LK9OisiZZ1SNsSLxN1x2OXVEhW2Ckr/7mWE5vrC1ZTiJlD9g19jWszTmJsB+oEpFQ==}
    dev: true

  /punycode@2.3.0:
    resolution: {integrity: sha512-rRV+zQD8tVFys26lAGR9WUuS4iUAngJScM+ZRSKtvl5tKeZ2t5bvdNFdNHBW9FWR4guGHlgmsZ1G7BSm2wTbuA==}
    engines: {node: '>=6'}
    dev: true

  /queue-microtask@1.2.3:
    resolution: {integrity: sha512-NuaNSa6flKT5JaSYQzJok04JzTL1CA6aGhv5rfLW3PgqA+M2ChpZQnAC8h8i4ZFkBS8X5RqkDBHA7r4hej3K9A==}
    dev: true

  /quick-lru@4.0.1:
    resolution: {integrity: sha512-ARhCpm70fzdcvNQfPoy49IaanKkTlRWF2JMzqhcJbhSFRZv7nPTvZJdcY7301IPmvW+/p0RgIWnQDLJxifsQ7g==}
    engines: {node: '>=8'}
    dev: true

  /read-pkg-up@7.0.1:
    resolution: {integrity: sha512-zK0TB7Xd6JpCLmlLmufqykGE+/TlOePD6qKClNW7hHDKFh/J7/7gCWGR7joEQEW1bKq3a3yUZSObOoWLFQ4ohg==}
    engines: {node: '>=8'}
    dependencies:
      find-up: 4.1.0
      read-pkg: 5.2.0
      type-fest: 0.8.1
    dev: true

  /read-pkg@5.2.0:
    resolution: {integrity: sha512-Ug69mNOpfvKDAc2Q8DRpMjjzdtrnv9HcSMX+4VsZxD1aZ6ZzrIE7rlzXBtWTyhULSMKg076AW6WR5iZpD0JiOg==}
    engines: {node: '>=8'}
    dependencies:
      '@types/normalize-package-data': 2.4.1
      normalize-package-data: 2.5.0
      parse-json: 5.2.0
      type-fest: 0.6.0
    dev: true

  /read-yaml-file@1.1.0:
    resolution: {integrity: sha512-VIMnQi/Z4HT2Fxuwg5KrY174U1VdUIASQVWXXyqtNRtxSr9IYkn1rsI6Tb6HsrHCmB7gVpNwX6JxPTHcH6IoTA==}
    engines: {node: '>=6'}
    dependencies:
      graceful-fs: 4.2.11
      js-yaml: 3.14.1
      pify: 4.0.1
      strip-bom: 3.0.0
    dev: true

  /redent@3.0.0:
    resolution: {integrity: sha512-6tDA8g98We0zd0GvVeMT9arEOnTw9qM03L9cJXaCjrip1OO764RDBLBfrB4cwzNGDj5OA5ioymC9GkizgWJDUg==}
    engines: {node: '>=8'}
    dependencies:
      indent-string: 4.0.0
      strip-indent: 3.0.0
    dev: true

  /regenerator-runtime@0.14.0:
    resolution: {integrity: sha512-srw17NI0TUWHuGa5CFGGmhfNIeja30WMBfbslPNhf6JrqQlLN5gcrvig1oqPxiVaXb0oW0XRKtH6Nngs5lKCIA==}

  /regexp.prototype.flags@1.5.0:
    resolution: {integrity: sha512-0SutC3pNudRKgquxGoRGIz946MZVHqbNfPjBdxeOhBrdgDKlRoXmYLQN9xRbrR09ZXWeGAdPuif7egofn6v5LA==}
    engines: {node: '>= 0.4'}
    dependencies:
      call-bind: 1.0.2
      define-properties: 1.2.0
      functions-have-names: 1.2.3

  /require-directory@2.1.1:
    resolution: {integrity: sha512-fGxEI7+wsG9xrvdjsrlmL22OMTTiHRwAMroiEeMgq8gzoLC/PQr7RsRDSTLUg/bZAZtF+TVIkHc6/4RIKrui+Q==}
    engines: {node: '>=0.10.0'}
    dev: true

  /require-main-filename@2.0.0:
    resolution: {integrity: sha512-NKN5kMDylKuldxYLSUfrbo5Tuzh4hd+2E8NPPX02mZtn1VuREQToYe/ZdlJy+J3uCpfaiGF05e7B8W0iXbQHmg==}
    dev: true

  /resolve-from@4.0.0:
    resolution: {integrity: sha512-pb/MYmXstAkysRFx8piNI1tGFNQIFA3vkE3Gq4EuA1dF6gHp/+vgZqsCGJapvy8N3Q+4o7FwvquPJcnZ7RYy4g==}
    engines: {node: '>=4'}
    dev: true

  /resolve-from@5.0.0:
    resolution: {integrity: sha512-qYg9KP24dD5qka9J47d0aVky0N+b4fTU89LN9iDnjB5waksiC49rvMB0PrUJQGoTmH50XPiqOvAjDfaijGxYZw==}
    engines: {node: '>=8'}
    dev: true

  /resolve-pkg-maps@1.0.0:
    resolution: {integrity: sha512-seS2Tj26TBVOC2NIc2rOe2y2ZO7efxITtLZcGSOnHHNOQ7CkiUBfw0Iw2ck6xkIhPwLhKNLS8BO+hEpngQlqzw==}
    dev: true

  /resolve@1.22.4:
    resolution: {integrity: sha512-PXNdCiPqDqeUou+w1C2eTQbNfxKSuMxqTCuvlmmMsk1NWHL5fRrhY6Pl0qEYYc6+QqGClco1Qj8XnjPego4wfg==}
    hasBin: true
    dependencies:
      is-core-module: 2.13.0
      path-parse: 1.0.7
      supports-preserve-symlinks-flag: 1.0.0
    dev: true

  /reusify@1.0.4:
    resolution: {integrity: sha512-U9nH88a3fc/ekCF1l0/UP1IosiuIjyTh7hBvXVMHYgVcfGvt897Xguj2UOLDeI5BG2m7/uwyaLVT6fbtCwTyzw==}
    engines: {iojs: '>=1.0.0', node: '>=0.10.0'}
    dev: true

  /rimraf@3.0.2:
    resolution: {integrity: sha512-JZkJMZkAGFFPP2YqXZXPbMlMBgsxzE8ILs4lMIX/2o0L9UBw9O/Y3o6wFw/i9YLapcUJWwqbi3kdxIPdC62TIA==}
    hasBin: true
    dependencies:
      glob: 7.2.3

  /run-parallel@1.2.0:
    resolution: {integrity: sha512-5l4VyZR86LZ/lDxZTR6jqL8AFE2S0IFLMP26AbjsLVADxHdhB/c0GUsH+y39UfCi3dzz8OlQuPmnaJOMoDHQBA==}
    dependencies:
      queue-microtask: 1.2.3
    dev: true

  /safe-array-concat@1.0.0:
    resolution: {integrity: sha512-9dVEFruWIsnie89yym+xWTAYASdpw3CJV7Li/6zBewGf9z2i1j31rP6jnY0pHEO4QZh6N0K11bFjWmdR8UGdPQ==}
    engines: {node: '>=0.4'}
    dependencies:
      call-bind: 1.0.2
      get-intrinsic: 1.2.1
      has-symbols: 1.0.3
      isarray: 2.0.5
    dev: true

  /safe-regex-test@1.0.0:
    resolution: {integrity: sha512-JBUUzyOgEwXQY1NuPtvcj/qcBDbDmEvWufhlnXZIm75DEHp+afM1r1ujJpJsV/gSM4t59tpDyPi1sd6ZaPFfsA==}
    dependencies:
      call-bind: 1.0.2
      get-intrinsic: 1.2.1
      is-regex: 1.1.4
    dev: true

  /safer-buffer@2.1.2:
    resolution: {integrity: sha512-YZo3K82SD7Riyi0E1EQPojLz7kpepnSQI9IyPbHHg1XXXevb5dJI7tpyN2ADxGcQbHG7vcyRHk0cbwqcQriUtg==}
    dev: true

  /semver@5.7.2:
    resolution: {integrity: sha512-cBznnQ9KjJqU67B52RMC65CMarK2600WFnbkcaiwWq3xy/5haFJlshgnpjovMVJ+Hff49d8GEn0b87C5pDQ10g==}
    hasBin: true
    dev: true

  /semver@6.3.1:
    resolution: {integrity: sha512-BR7VvDCVHO+q2xBEWskxS6DJE1qRnb7DxzUrogb71CWoSficBxYsiAGd+Kl0mmq/MprG9yArRkyrQxTO6XjMzA==}
    hasBin: true
    dev: true

  /semver@7.5.4:
    resolution: {integrity: sha512-1bCSESV6Pv+i21Hvpxp3Dx+pSD8lIPt8uVjRrxAUt/nbswYc+tK6Y2btiULjd4+fnq15PX+nqQDC7Oft7WkwcA==}
    engines: {node: '>=10'}
    hasBin: true
    dependencies:
      lru-cache: 6.0.0

  /set-blocking@2.0.0:
    resolution: {integrity: sha512-KiKBS8AnWGEyLzofFfmvKwpdPzqiy16LvQfK3yv/fVH7Bj13/wl3JSR1J+rfgRE9q7xUJK4qvgS8raSOeLUehw==}
    dev: true

  /shebang-command@1.2.0:
    resolution: {integrity: sha512-EV3L1+UQWGor21OmnvojK36mhg+TyIKDh3iFBKBohr5xeXIhNBcx8oWdgkTEEQ+BEFFYdLRuqMfd5L84N1V5Vg==}
    engines: {node: '>=0.10.0'}
    dependencies:
      shebang-regex: 1.0.0
    dev: true

  /shebang-command@2.0.0:
    resolution: {integrity: sha512-kHxr2zZpYtdmrN1qDjrrX/Z1rR1kG8Dx+gkpK1G4eXmvXswmcE1hTWBWYUzlraYw1/yZp6YuDY77YtvbN0dmDA==}
    engines: {node: '>=8'}
    dependencies:
      shebang-regex: 3.0.0
    dev: true

  /shebang-regex@1.0.0:
    resolution: {integrity: sha512-wpoSFAxys6b2a2wHZ1XpDSgD7N9iVjg29Ph9uV/uaP9Ex/KXlkTZTeddxDPSYQpgvzKLGJke2UU0AzoGCjNIvQ==}
    engines: {node: '>=0.10.0'}
    dev: true

  /shebang-regex@3.0.0:
    resolution: {integrity: sha512-7++dFhtcx3353uBaq8DDR4NuxBetBzC7ZQOhmTQInHEd6bSrXdiEyzCvG07Z44UYdLShWUyXt5M/yhz8ekcb1A==}
    engines: {node: '>=8'}
    dev: true

  /side-channel@1.0.4:
    resolution: {integrity: sha512-q5XPytqFEIKHkGdiMIrY10mvLRvnQh42/+GoBlFW3b2LXLE2xxJpZFdm94we0BaoV3RwJyGqg5wS7epxTv0Zvw==}
    dependencies:
      call-bind: 1.0.2
      get-intrinsic: 1.2.1
      object-inspect: 1.12.3

  /signal-exit@3.0.7:
    resolution: {integrity: sha512-wnD2ZE+l+SPC/uoS0vXeE9L1+0wuaMqKlfz9AMUo38JsyLSBWSFcHR1Rri62LZc12vLr1gb3jl7iwQhgwpAbGQ==}
    dev: true

  /simple-icons@9.14.0:
    resolution: {integrity: sha512-8nBO/v1y2p4uQX0lpqrBqBAhbx0GlLVYUb904vrsLxLylYkFQMrlPjTYSFI7d9TaY5kUpoDlqC+/9ojyKDZI9g==}
    engines: {node: '>=0.12.18'}
    dev: false

  /slash@3.0.0:
    resolution: {integrity: sha512-g9Q1haeby36OSStwb4ntCGGGaKsaVSjQ68fBxoQcutl5fS1vuY18H3wSt3jFyFtrkx+Kz0V1G85A4MyAdDMi2Q==}
    engines: {node: '>=8'}
    dev: true

  /smartwrap@2.0.2:
    resolution: {integrity: sha512-vCsKNQxb7PnCNd2wY1WClWifAc2lwqsG8OaswpJkVJsvMGcnEntdTCDajZCkk93Ay1U3t/9puJmb525Rg5MZBA==}
    engines: {node: '>=6'}
    hasBin: true
    dependencies:
      array.prototype.flat: 1.3.1
      breakword: 1.0.6
      grapheme-splitter: 1.0.4
      strip-ansi: 6.0.1
      wcwidth: 1.0.1
      yargs: 15.4.1
    dev: true

  /source-map@0.7.4:
    resolution: {integrity: sha512-l3BikUxvPOcn5E74dZiq5BGsTb5yEwhaTSzccU6t4sDOH8NWJCstKO5QT2CvtFoK6F0saL7p9xHAqHOlCPJygA==}
    engines: {node: '>= 8'}
    dev: false

  /spawndamnit@2.0.0:
    resolution: {integrity: sha512-j4JKEcncSjFlqIwU5L/rp2N5SIPsdxaRsIv678+TZxZ0SRDJTm8JrxJMjE/XuiEZNEir3S8l0Fa3Ke339WI4qA==}
    dependencies:
      cross-spawn: 5.1.0
      signal-exit: 3.0.7
    dev: true

  /spdx-correct@3.2.0:
    resolution: {integrity: sha512-kN9dJbvnySHULIluDHy32WHRUu3Og7B9sbY7tsFLctQkIqnMh3hErYgdMjTYuqmcXX+lK5T1lnUt3G7zNswmZA==}
    dependencies:
      spdx-expression-parse: 3.0.1
      spdx-license-ids: 3.0.13
    dev: true

  /spdx-exceptions@2.3.0:
    resolution: {integrity: sha512-/tTrYOC7PPI1nUAgx34hUpqXuyJG+DTHJTnIULG4rDygi4xu/tfgmq1e1cIRwRzwZgo4NLySi+ricLkZkw4i5A==}
    dev: true

  /spdx-expression-parse@3.0.1:
    resolution: {integrity: sha512-cbqHunsQWnJNE6KhVSMsMeH5H/L9EpymbzqTQ3uLwNCLZ1Q481oWaofqH7nO6V07xlXwY6PhQdQ2IedWx/ZK4Q==}
    dependencies:
      spdx-exceptions: 2.3.0
      spdx-license-ids: 3.0.13
    dev: true

  /spdx-license-ids@3.0.13:
    resolution: {integrity: sha512-XkD+zwiqXHikFZm4AX/7JSCXA98U5Db4AFd5XUg/+9UNtnH75+Z9KxtpYiJZx36mUDVOwH83pl7yvCer6ewM3w==}
    dev: true

  /sprintf-js@1.0.3:
    resolution: {integrity: sha512-D9cPgkvLlV3t3IzL0D0YLvGA9Ahk4PcvVwUbN0dSGr1aP0Nrt4AEnTUbuGvquEC0mA64Gqt1fzirlRs5ibXx8g==}
    dev: true

  /stop-iteration-iterator@1.0.0:
    resolution: {integrity: sha512-iCGQj+0l0HOdZ2AEeBADlsRC+vsnDsZsbdSiH1yNSjcfKM7fdpCMfqAL/dwF5BLiw/XhRft/Wax6zQbhq2BcjQ==}
    engines: {node: '>= 0.4'}
    dependencies:
      internal-slot: 1.0.5
    dev: false

  /stream-transform@2.1.3:
    resolution: {integrity: sha512-9GHUiM5hMiCi6Y03jD2ARC1ettBXkQBoQAe7nJsPknnI0ow10aXjTnew8QtYQmLjzn974BnmWEAJgCY6ZP1DeQ==}
    dependencies:
      mixme: 0.5.9
    dev: true

  /string-width@4.2.3:
    resolution: {integrity: sha512-wKyQRQpjJ0sIp62ErSZdGsjMJWsap5oRNihHhu6G7JVO/9jIB6UyevL+tXuOqrng8j/cxKTWyWUwvSTriiZz/g==}
    engines: {node: '>=8'}
    dependencies:
      emoji-regex: 8.0.0
      is-fullwidth-code-point: 3.0.0
      strip-ansi: 6.0.1
    dev: true

  /string.prototype.trim@1.2.7:
    resolution: {integrity: sha512-p6TmeT1T3411M8Cgg9wBTMRtY2q9+PNy9EV1i2lIXUN/btt763oIfxwN3RR8VU6wHX8j/1CFy0L+YuThm6bgOg==}
    engines: {node: '>= 0.4'}
    dependencies:
      call-bind: 1.0.2
      define-properties: 1.2.0
      es-abstract: 1.22.1
    dev: true

  /string.prototype.trimend@1.0.6:
    resolution: {integrity: sha512-JySq+4mrPf9EsDBEDYMOb/lM7XQLulwg5R/m1r0PXEFqrV0qHvl58sdTilSXtKOflCsK2E8jxf+GKC0T07RWwQ==}
    dependencies:
      call-bind: 1.0.2
      define-properties: 1.2.0
      es-abstract: 1.22.1
    dev: true

  /string.prototype.trimstart@1.0.6:
    resolution: {integrity: sha512-omqjMDaY92pbn5HOX7f9IccLA+U1tA9GvtU4JrodiXFfYB7jPzzHpRzpglLAjtUV6bB557zwClJezTqnAiYnQA==}
    dependencies:
      call-bind: 1.0.2
      define-properties: 1.2.0
      es-abstract: 1.22.1
    dev: true

  /strip-ansi@6.0.1:
    resolution: {integrity: sha512-Y38VPSHcqkFrCpFnQ9vuSXmquuv5oXOKpGeT6aGrr3o3Gc9AlVa6JBfUSOCnbxGGZF+/0ooI7KrPuUSztUdU5A==}
    engines: {node: '>=8'}
    dependencies:
      ansi-regex: 5.0.1
    dev: true

  /strip-bom@3.0.0:
    resolution: {integrity: sha512-vavAMRXOgBVNF6nyEEmL3DBK19iRpDcoIwW+swQ+CbGiu7lju6t+JklA1MHweoWtadgt4ISVUsXLyDq34ddcwA==}
    engines: {node: '>=4'}
    dev: true

  /strip-indent@3.0.0:
    resolution: {integrity: sha512-laJTa3Jb+VQpaC6DseHhF7dXVqHTfJPCRDaEbid/drOhgitgYku/letMUqOXFoWV0zIIUbjpdH2t+tYj4bQMRQ==}
    engines: {node: '>=8'}
    dependencies:
      min-indent: 1.0.1
    dev: true

  /strip-json-comments@3.1.1:
    resolution: {integrity: sha512-6fPc+R4ihwqP6N/aIv2f1gMH8lOVtWQHoqC4yK6oSDVVocumAsfCqjkXnqiYMhmMwS/mEHLp7Vehlt3ql6lEig==}
    engines: {node: '>=8'}
    dev: true

  /style-mod@4.0.3:
    resolution: {integrity: sha512-78Jv8kYJdjbvRwwijtCevYADfsI0lGzYJe4mMFdceO8l75DFFDoqBhR1jVDicDRRaX4//g1u9wKeo+ztc2h1Rw==}

  /supports-color@5.5.0:
    resolution: {integrity: sha512-QjVjwdXIt408MIiAqCX4oUKsgU2EqAGzs2Ppkm4aQYbjm+ZEWEcW4SfFNTr4uMNZma0ey4f5lgLrkB0aX0QMow==}
    engines: {node: '>=4'}
    dependencies:
      has-flag: 3.0.0
    dev: true

  /supports-color@7.2.0:
    resolution: {integrity: sha512-qpCAvRl9stuOHveKsn7HncJRvv501qIacKzQlO/+Lwxc9+0q2wLyv4Dfvt80/DPn2pqOBsJdDiogXGR9+OvwRw==}
    engines: {node: '>=8'}
    dependencies:
      has-flag: 4.0.0
    dev: true

  /supports-preserve-symlinks-flag@1.0.0:
    resolution: {integrity: sha512-ot0WnXS9fgdkgIcePe6RHNk1WA8+muPa6cSjeR3V8K27q9BB1rTE3R1p7Hv0z1ZyAc8s6Vvv8DIyWf681MAt0w==}
    engines: {node: '>= 0.4'}
    dev: true

  /svelte@3.59.2:
    resolution: {integrity: sha512-vzSyuGr3eEoAtT/A6bmajosJZIUWySzY2CzB3w2pgPvnkUjGqlDnsNnA0PMO+mMAhuyMul6C2uuZzY6ELSkzyA==}
    engines: {node: '>= 8'}
    dev: false

  /tapable@2.2.1:
    resolution: {integrity: sha512-GNzQvQTOIP6RyTfE2Qxb8ZVlNmw0n88vp1szwWRimP02mnTsx3Wtn5qRdqY9w2XduFNUgvOwhNnQsjwCp+kqaQ==}
    engines: {node: '>=6'}
    dev: true

  /term-size@2.2.1:
    resolution: {integrity: sha512-wK0Ri4fOGjv/XPy8SBHZChl8CM7uMc5VML7SqiQ0zG7+J5Vr+RMQDoHa2CNT6KHUnTGIXH34UDMkPzAUyapBZg==}
    engines: {node: '>=8'}
    dev: true

  /text-table@0.2.0:
    resolution: {integrity: sha512-N+8UisAXDGk8PFXP4HAzVR9nbfmVJ3zYLAWiTIoqC5v5isinhr+r5uaO8+7r3BMfuNIufIsA7RdpVgacC2cSpw==}
    dev: true

  /tiny-inflate@1.0.3:
    resolution: {integrity: sha512-pkY1fj1cKHb2seWDy0B16HeWyczlJA9/WW3u3c4z/NiWDsO3DOU5D7nhTLE9CF0yXv/QZFY7sEJmj24dK+Rrqw==}
    dev: false

  /tmp-promise@3.0.3:
    resolution: {integrity: sha512-RwM7MoPojPxsOBYnyd2hy0bxtIlVrihNs9pj5SUvY8Zz1sQcQG2tG1hSr8PDxfgEB8RNKDhqbIlroIarSNDNsQ==}
    dependencies:
      tmp: 0.2.1
    dev: false

  /tmp@0.0.33:
    resolution: {integrity: sha512-jRCJlojKnZ3addtTOjdIqoRuPEKBvNXcGYqzO6zWZX8KfKEpnGY5jfggJQ3EjKuu8D4bJRr0y+cYJFmYbImXGw==}
    engines: {node: '>=0.6.0'}
    dependencies:
      os-tmpdir: 1.0.2
    dev: true

  /tmp@0.2.1:
    resolution: {integrity: sha512-76SUhtfqR2Ijn+xllcI5P1oyannHNHByD80W1q447gU3mp9G9PSpGdWmjUOHRDPiHYacIk66W7ubDTuPF3BEtQ==}
    engines: {node: '>=8.17.0'}
    dependencies:
      rimraf: 3.0.2
    dev: false

  /to-regex-range@5.0.1:
    resolution: {integrity: sha512-65P7iz6X5yEr1cwcgvQxbbIw7Uk3gOy5dIdtZ4rDveLqhrdJP+Li/Hx6tyK0NEb+2GCyneCMJiGqrADCSNk8sQ==}
    engines: {node: '>=8.0'}
    dependencies:
      is-number: 7.0.0
    dev: true

  /trim-newlines@3.0.1:
    resolution: {integrity: sha512-c1PTsA3tYrIsLGkJkzHF+w9F2EyxfXGo4UyJc4pFL++FMjnq0HJS69T3M7d//gKrFKwy429bouPescbjecU+Zw==}
    engines: {node: '>=8'}
    dev: true

  /ts-api-utils@1.0.1(typescript@5.2.2):
    resolution: {integrity: sha512-lC/RGlPmwdrIBFTX59wwNzqh7aR2otPNPR/5brHZm/XKFYKsfqxihXUe9pU3JI+3vGkl+vyCoNNnPhJn3aLK1A==}
    engines: {node: '>=16.13.0'}
    peerDependencies:
      typescript: '>=4.2.0'
    dependencies:
      typescript: 5.2.2
    dev: true

  /ts-deepmerge@6.2.0:
    resolution: {integrity: sha512-2qxI/FZVDPbzh63GwWIZYE7daWKtwXZYuyc8YNq0iTmMUwn4mL0jRLsp6hfFlgbdRSR4x2ppe+E86FnvEpN7Nw==}
    engines: {node: '>=14.13.1'}
    dev: false

  /ts-essentials@9.4.0(typescript@5.2.2):
    resolution: {integrity: sha512-s4BzWZmTh926caZO7XF7MMbwCn1BioT3s3r9hT8ARnwW//30OD0XioEsMyq3ORAHP/deN4Zkst2ZvxXmL+tG6g==}
    peerDependencies:
      typescript: '>=4.1.0'
    peerDependenciesMeta:
      typescript:
        optional: true
    dependencies:
      typescript: 5.2.2
    dev: false

  /ts-replace-all@1.0.0:
    resolution: {integrity: sha512-6uBtdkw3jHXkPtx/e9xB/5vcngMm17CyJYsS2YZeQ+9FdRnt6Ev5g931Sg2p+dxbtMGoCm13m3ax/obicTZIkQ==}
    dependencies:
      core-js: 3.32.0
    dev: true

  /tsconfig-paths@4.2.0:
    resolution: {integrity: sha512-NoZ4roiN7LnbKn9QqE1amc9DJfzvZXxF4xDavcOWt1BPkdx+m+0gJuPM+S0vCe7zTJMYUP0R8pO2XMr+Y8oLIg==}
    engines: {node: '>=6'}
    dependencies:
      json5: 2.2.3
      minimist: 1.2.8
      strip-bom: 3.0.0
    dev: true

  /tslib@2.6.2:
    resolution: {integrity: sha512-AEYxH93jGFPn/a2iVAwW87VuUIkR1FVUKB77NwMF7nBTDkDrrT/Hpt/IrCJ0QXhW27jTBDcf5ZY7w6RiqTMw2Q==}

  /tty-table@4.2.1:
    resolution: {integrity: sha512-xz0uKo+KakCQ+Dxj1D/tKn2FSyreSYWzdkL/BYhgN6oMW808g8QRMuh1atAV9fjTPbWBjfbkKQpI/5rEcnAc7g==}
    engines: {node: '>=8.0.0'}
    hasBin: true
    dependencies:
      chalk: 4.1.2
      csv: 5.5.3
      kleur: 4.1.5
      smartwrap: 2.0.2
      strip-ansi: 6.0.1
      wcwidth: 1.0.1
      yargs: 17.7.2
    dev: true

  /type-check@0.4.0:
    resolution: {integrity: sha512-XleUoc9uwGXqjWwXaUTZAmzMcFZ5858QA2vvx1Ur5xIcixXIP+8LnFDgRplU30us6teqdlskFfu+ae4K79Ooew==}
    engines: {node: '>= 0.8.0'}
    dependencies:
      prelude-ls: 1.2.1
    dev: true

  /type-fest@0.13.1:
    resolution: {integrity: sha512-34R7HTnG0XIJcBSn5XhDd7nNFPRcXYRZrBB2O2jdKqYODldSzBAqzsWoZYYvduky73toYS/ESqxPvkDf/F0XMg==}
    engines: {node: '>=10'}
    dev: true

  /type-fest@0.20.2:
    resolution: {integrity: sha512-Ne+eE4r0/iWnpAxD852z3A+N0Bt5RN//NjJwRd2VFHEmrywxf5vsZlh4R6lixl6B+wz/8d+maTSAkN1FIkI3LQ==}
    engines: {node: '>=10'}
    dev: true

  /type-fest@0.6.0:
    resolution: {integrity: sha512-q+MB8nYR1KDLrgr4G5yemftpMC7/QLqVndBmEEdqzmNj5dcFOO4Oo8qlwZE3ULT3+Zim1F8Kq4cBnikNhlCMlg==}
    engines: {node: '>=8'}
    dev: true

  /type-fest@0.8.1:
    resolution: {integrity: sha512-4dbzIzqvjtgiM5rw1k5rEHtBANKmdudhGyBEajN01fEyhaAIhsoKNy6y7+IN93IfpFtwY9iqi7kD+xwKhQsNJA==}
    engines: {node: '>=8'}
    dev: true

  /typed-array-buffer@1.0.0:
    resolution: {integrity: sha512-Y8KTSIglk9OZEr8zywiIHG/kmQ7KWyjseXs1CbSo8vC42w7hg2HgYTxSWwP0+is7bWDc1H+Fo026CpHFwm8tkw==}
    engines: {node: '>= 0.4'}
    dependencies:
      call-bind: 1.0.2
      get-intrinsic: 1.2.1
      is-typed-array: 1.1.12
    dev: true

  /typed-array-byte-length@1.0.0:
    resolution: {integrity: sha512-Or/+kvLxNpeQ9DtSydonMxCx+9ZXOswtwJn17SNLvhptaXYDJvkFFP5zbfU/uLmvnBJlI4yrnXRxpdWH/M5tNA==}
    engines: {node: '>= 0.4'}
    dependencies:
      call-bind: 1.0.2
      for-each: 0.3.3
      has-proto: 1.0.1
      is-typed-array: 1.1.12
    dev: true

  /typed-array-byte-offset@1.0.0:
    resolution: {integrity: sha512-RD97prjEt9EL8YgAgpOkf3O4IF9lhJFr9g0htQkm0rchFp/Vx7LW5Q8fSXXub7BXAODyUQohRMyOc3faCPd0hg==}
    engines: {node: '>= 0.4'}
    dependencies:
      available-typed-arrays: 1.0.5
      call-bind: 1.0.2
      for-each: 0.3.3
      has-proto: 1.0.1
      is-typed-array: 1.1.12
    dev: true

  /typed-array-length@1.0.4:
    resolution: {integrity: sha512-KjZypGq+I/H7HI5HlOoGHkWUUGq+Q0TPhQurLbyrVrvnKTBgzLhIJ7j6J/XTQOi0d1RjyZ0wdas8bKs2p0x3Ng==}
    dependencies:
      call-bind: 1.0.2
      for-each: 0.3.3
      is-typed-array: 1.1.12
    dev: true

  /typescript@5.2.2:
    resolution: {integrity: sha512-mI4WrpHsbCIcwT9cF4FZvr80QUeKvsUsUvKDoR+X/7XHQH98xYD8YHZg7ANtz2GtZt/CBq2QJ0thkGJMHfqc1w==}
    engines: {node: '>=14.17'}
    hasBin: true

  /unbox-primitive@1.0.2:
    resolution: {integrity: sha512-61pPlCD9h51VoreyJ0BReideM3MDKMKnh6+V9L08331ipq6Q8OFXZYiqP6n/tbHx4s5I9uRhcye6BrbkizkBDw==}
    dependencies:
      call-bind: 1.0.2
      has-bigints: 1.0.2
      has-symbols: 1.0.3
      which-boxed-primitive: 1.0.2
    dev: true

  /universalify@0.1.2:
    resolution: {integrity: sha512-rBJeI5CXAlmy1pV+617WB9J63U6XcazHHF2f2dbJix4XzpUF0RS3Zbj0FGIOCAva5P/d/GBOYaACQ1w+0azUkg==}
    engines: {node: '>= 4.0.0'}
    dev: true

  /uri-js@4.4.1:
    resolution: {integrity: sha512-7rKUyy33Q1yc98pQ1DAmLtwX109F7TIfWlW1Ydo8Wl1ii1SeHieeh0HHfPeL2fMXK6z0s8ecKs9frCuLJvndBg==}
    dependencies:
      punycode: 2.3.0
    dev: true

  /validate-npm-package-license@3.0.4:
    resolution: {integrity: sha512-DpKm2Ui/xN7/HQKCtpZxoRWBhZ9Z0kqtygG8XCgNQ8ZlDnxuQmWhj566j8fN4Cu3/JmbhsDo7fcAJq4s9h27Ew==}
    dependencies:
      spdx-correct: 3.2.0
      spdx-expression-parse: 3.0.1
    dev: true

  /w3c-keyname@2.2.8:
    resolution: {integrity: sha512-dpojBhNsCNN7T82Tm7k26A6G9ML3NkhDsnw9n/eoxSRlVBB4CEtIQ/KTCLI2Fwf3ataSXRhYFkQi3SlnFwPvPQ==}

  /wcwidth@1.0.1:
    resolution: {integrity: sha512-XHPEwS0q6TaxcvG85+8EYkbiCux2XtWG2mkc47Ng2A77BQu9+DqIOJldST4HgPkuea7dvKSj5VgX3P1d4rW8Tg==}
    dependencies:
      defaults: 1.0.4
    dev: true

  /which-boxed-primitive@1.0.2:
    resolution: {integrity: sha512-bwZdv0AKLpplFY2KZRX6TvyuN7ojjr7lwkg6ml0roIy9YeuSr7JS372qlNW18UQYzgYK9ziGcerWqZOmEn9VNg==}
    dependencies:
      is-bigint: 1.0.4
      is-boolean-object: 1.1.2
      is-number-object: 1.0.7
      is-string: 1.0.7
      is-symbol: 1.0.4

  /which-collection@1.0.1:
    resolution: {integrity: sha512-W8xeTUwaln8i3K/cY1nGXzdnVZlidBcagyNFtBdD5kxnb4TvGKR7FfSIS3mYpwWS1QUCutfKz8IY8RjftB0+1A==}
    dependencies:
      is-map: 2.0.2
      is-set: 2.0.2
      is-weakmap: 2.0.1
      is-weakset: 2.0.2
    dev: false

  /which-module@2.0.1:
    resolution: {integrity: sha512-iBdZ57RDvnOR9AGBhML2vFZf7h8vmBjhoaZqODJBFWHVtKkDmKuHai3cx5PgVMrX5YDNp27AofYbAwctSS+vhQ==}
    dev: true

  /which-pm@2.0.0:
    resolution: {integrity: sha512-Lhs9Pmyph0p5n5Z3mVnN0yWcbQYUAD7rbQUiMsQxOJ3T57k7RFe35SUwWMf7dsbDZks1uOmw4AecB/JMDj3v/w==}
    engines: {node: '>=8.15'}
    dependencies:
      load-yaml-file: 0.2.0
      path-exists: 4.0.0
    dev: true

  /which-typed-array@1.1.11:
    resolution: {integrity: sha512-qe9UWWpkeG5yzZ0tNYxDmd7vo58HDBc39mZ0xWWpolAGADdFOzkfamWLDxkOWcvHQKVmdTyQdLD4NOfjLWTKew==}
    engines: {node: '>= 0.4'}
    dependencies:
      available-typed-arrays: 1.0.5
      call-bind: 1.0.2
      for-each: 0.3.3
      gopd: 1.0.1
      has-tostringtag: 1.0.0

  /which@1.3.1:
    resolution: {integrity: sha512-HxJdYWq1MTIQbJ3nw0cqssHoTNU267KlrDuGZ1WYlxDStUtKUhOaJmh112/TZmHxxUfuJqPXSOm7tDyas0OSIQ==}
    hasBin: true
    dependencies:
      isexe: 2.0.0
    dev: true

  /which@2.0.2:
    resolution: {integrity: sha512-BLI3Tl1TW3Pvl70l3yq3Y64i+awpwXqsGBYWkkqMtnbXgrMD+yj7rhW0kuEDxzJaYXGjEW5ogapKNMEKNMjibA==}
    engines: {node: '>= 8'}
    hasBin: true
    dependencies:
      isexe: 2.0.0
    dev: true

  /wrap-ansi@6.2.0:
    resolution: {integrity: sha512-r6lPcBGxZXlIcymEu7InxDMhdW0KDxpLgoFLcguasxCaJ/SOIZwINatK9KY/tf+ZrlywOKU0UDj3ATXUBfxJXA==}
    engines: {node: '>=8'}
    dependencies:
      ansi-styles: 4.3.0
      string-width: 4.2.3
      strip-ansi: 6.0.1
    dev: true

  /wrap-ansi@7.0.0:
    resolution: {integrity: sha512-YVGIj2kamLSTxw6NsZjoBxfSwsn0ycdesmc4p+Q21c5zPuZ1pl+NfxVdxPtdHvmNVOQ6XSYG4AUtyt/Fi7D16Q==}
    engines: {node: '>=10'}
    dependencies:
      ansi-styles: 4.3.0
      string-width: 4.2.3
      strip-ansi: 6.0.1
    dev: true

  /wrappy@1.0.2:
    resolution: {integrity: sha512-l4Sp/DRseor9wL6EvV2+TuQn63dMkPjZ/sp9XkghTEbV9KlPS1xUsZ3u7/IQO4wxtcFB4bgpQPRcR3QCvezPcQ==}

  /xterm-addon-canvas@0.5.0(xterm@5.3.0):
    resolution: {integrity: sha512-QOo/eZCMrCleAgMimfdbaZCgmQRWOml63Ued6RwQ+UTPvQj3Av9QKx3xksmyYrDGRO/AVRXa9oNuzlYvLdmoLQ==}
    peerDependencies:
      xterm: ^5.0.0
    dependencies:
      xterm: 5.3.0
    dev: false

  /xterm-addon-fit@0.8.0(xterm@5.3.0):
    resolution: {integrity: sha512-yj3Np7XlvxxhYF/EJ7p3KHaMt6OdwQ+HDu573Vx1lRXsVxOcnVJs51RgjZOouIZOczTsskaS+CpXspK81/DLqw==}
    peerDependencies:
      xterm: ^5.0.0
    dependencies:
      xterm: 5.3.0
    dev: false

  /xterm-addon-ligatures@0.7.0(xterm@5.3.0):
    resolution: {integrity: sha512-5HXKCN5vB8KkqLIloItZkYAwMWF4Y2yOQsc4oFUXOjV3GnZskZpH0W+8rJH+80wxLNym7OMpdmg3a/Vd/+owDg==}
    engines: {node: '>8.0.0'}
    peerDependencies:
      xterm: ^5.0.0
    dependencies:
      font-finder: 1.1.0
      font-ligatures: 1.4.1
      xterm: 5.3.0
    dev: false

  /xterm-addon-search@0.13.0(xterm@5.3.0):
    resolution: {integrity: sha512-sDUwG4CnqxUjSEFh676DlS3gsh3XYCzAvBPSvJ5OPgF3MRL3iHLPfsb06doRicLC2xXNpeG2cWk8x1qpESWJMA==}
    peerDependencies:
      xterm: ^5.0.0
    dependencies:
      xterm: 5.3.0
    dev: false

  /xterm-addon-serialize@0.11.0(xterm@5.3.0):
    resolution: {integrity: sha512-2CNDnmLdLkNWfsxNFkGsI5FE9W/BbsMzeOrbu59yNqH9L6k1gmL+Ab6VXxEp2NQUJSzaiqi6t0nFR5k5EDkVIg==}
    peerDependencies:
      xterm: ^5.0.0
    dependencies:
      xterm: 5.3.0
    dev: false

  /xterm-addon-unicode11@0.6.0(xterm@5.3.0):
    resolution: {integrity: sha512-5pkb8YoS/deRtNqQRw8t640mu+Ga8B2MG3RXGQu0bwgcfr8XiXIRI880TWM49ICAHhTmnOLPzIIBIjEnCq7k2A==}
    peerDependencies:
      xterm: ^5.0.0
    dependencies:
      xterm: 5.3.0
    dev: false

  /xterm-addon-web-links@0.9.0(xterm@5.3.0):
    resolution: {integrity: sha512-LIzi4jBbPlrKMZF3ihoyqayWyTXAwGfu4yprz1aK2p71e9UKXN6RRzVONR0L+Zd+Ik5tPVI9bwp9e8fDTQh49Q==}
    peerDependencies:
      xterm: ^5.0.0
    dependencies:
      xterm: 5.3.0
    dev: false

  /xterm-addon-webgl@0.16.0(xterm@5.3.0):
    resolution: {integrity: sha512-E8cq1AiqNOv0M/FghPT+zPAEnvIQRDbAbkb04rRYSxUym69elPWVJ4sv22FCLBqM/3LcrmBLl/pELnBebVFKgA==}
    peerDependencies:
      xterm: ^5.0.0
    dependencies:
      xterm: 5.3.0
    dev: false

  /xterm@5.3.0:
    resolution: {integrity: sha512-8QqjlekLUFTrU6x7xck1MsPzPA571K5zNqWm0M0oroYEWVOptZ0+ubQSkQ3uxIEhcIHRujJy6emDWX4A7qyFzg==}
    dev: false

  /y18n@4.0.3:
    resolution: {integrity: sha512-JKhqTOwSrqNA1NY5lSztJ1GrBiUodLMmIZuLiDaMRJ+itFd+ABVE8XBjOvIWL+rSqNDC74LCSFmlb/U4UZ4hJQ==}
    dev: true

  /y18n@5.0.8:
    resolution: {integrity: sha512-0pfFzegeDWJHJIAmTLRP2DwHjdF5s7jo9tuztdQxAhINCdvS+3nGINqPd00AphqJR/0LhANUS6/+7SCb98YOfA==}
    engines: {node: '>=10'}
    dev: true

  /yallist@2.1.2:
    resolution: {integrity: sha512-ncTzHV7NvsQZkYe1DW7cbDLm0YpzHmZF5r/iyP3ZnQtMiJ+pjzisCiMNI+Sj+xQF5pXhSHxSB3uDbsBTzY/c2A==}
    dev: true

  /yallist@4.0.0:
    resolution: {integrity: sha512-3wdGidZyq5PB084XLES5TpOSRA3wjXAlIWMhum2kRcv/41Sn2emQ0dycQW4uZXLejwKvg6EsvbdlVL+FYEct7A==}

  /yargs-parser@18.1.3:
    resolution: {integrity: sha512-o50j0JeToy/4K6OZcaQmW6lyXXKhq7csREXcDwk2omFPJEwUNOVtJKvmDr9EI1fAJZUyZcRF7kxGBWmRXudrCQ==}
    engines: {node: '>=6'}
    dependencies:
      camelcase: 5.3.1
      decamelize: 1.2.0
    dev: true

  /yargs-parser@21.1.1:
    resolution: {integrity: sha512-tVpsJW7DdjecAiFpbIB1e3qxIQsE6NoPc5/eTdrbbIC4h0LVsWhnoa3g+m2HclBIujHzsxZ4VJVA+GUuc2/LBw==}
    engines: {node: '>=12'}
    dev: true

  /yargs@15.4.1:
    resolution: {integrity: sha512-aePbxDmcYW++PaqBsJ+HYUFwCdv4LVvdnhBy78E57PIor8/OVvhMrADFFEDh8DHDFRv/O9i3lPhsENjO7QX0+A==}
    engines: {node: '>=8'}
    dependencies:
      cliui: 6.0.0
      decamelize: 1.2.0
      find-up: 4.1.0
      get-caller-file: 2.0.5
      require-directory: 2.1.1
      require-main-filename: 2.0.0
      set-blocking: 2.0.0
      string-width: 4.2.3
      which-module: 2.0.1
      y18n: 4.0.3
      yargs-parser: 18.1.3
    dev: true

  /yargs@17.7.2:
    resolution: {integrity: sha512-7dSzzRQ++CKnNI/krKnYRV7JKKPUXMEh61soaHKg9mrWEhzFWhFnxPxGl+69cD1Ou63C13NUPCnmIcrvqCuM6w==}
    engines: {node: '>=12'}
    dependencies:
      cliui: 8.0.1
      escalade: 3.1.1
      get-caller-file: 2.0.5
      require-directory: 2.1.1
      string-width: 4.2.3
      y18n: 5.0.8
      yargs-parser: 21.1.1
    dev: true

  /yocto-queue@0.1.0:
    resolution: {integrity: sha512-rVksvsnNCdJ/ohGc6xgPwyN8eheCxsiLM8mxuE/t/mOVqJewPuO1miLpTHQiRgTKCLexL4MeAFVagts7HmNZ2Q==}
    engines: {node: '>=10'}
    dev: true<|MERGE_RESOLUTION|>--- conflicted
+++ resolved
@@ -12,9 +12,8 @@
   .:
     dependencies:
       '@polyipseity/obsidian-plugin-library':
-<<<<<<< HEAD
-        specifier: ^1.19.0
-        version: 1.19.0(@capacitor/core@5.2.2)(@codemirror/state@6.2.1)(@codemirror/view@6.16.0)(esbuild@0.19.2)(typescript@5.2.2)
+        specifier: ^1.20.0
+        version: 1.20.0(@capacitor/core@5.2.2)(@codemirror/state@6.2.1)(@codemirror/view@6.16.0)(esbuild@0.19.2)(typescript@5.2.2)
       acorn:
         specifier: ^8.10.0
         version: 8.10.0
@@ -27,10 +26,6 @@
       browser-util-inspect:
         specifier: ^0.2.0
         version: 0.2.0
-=======
-        specifier: ^1.20.0
-        version: 1.20.0(@capacitor/core@5.2.0)(@codemirror/state@6.0.0)(@codemirror/view@6.0.0)(esbuild@0.19.2)(typescript@5.2.2)
->>>>>>> 1954fb1e
       i18next:
         specifier: ^23.5.1
         version: 23.5.1
@@ -698,13 +693,8 @@
       fastq: 1.15.0
     dev: true
 
-<<<<<<< HEAD
-  /@polyipseity/obsidian-plugin-library@1.19.0(@capacitor/core@5.2.2)(@codemirror/state@6.2.1)(@codemirror/view@6.16.0)(esbuild@0.19.2)(typescript@5.2.2):
-    resolution: {integrity: sha512-KpMCgQZoUNgVIWI8xprJxi+/lbziN1FhuxetLBh3K3KXx9b9i7UurM5gXZQUPFMChzsfEtUnOEgTigA2tM8xNg==}
-=======
-  /@polyipseity/obsidian-plugin-library@1.20.0(@capacitor/core@5.2.0)(@codemirror/state@6.0.0)(@codemirror/view@6.0.0)(esbuild@0.19.2)(typescript@5.2.2):
+  /@polyipseity/obsidian-plugin-library@1.20.0(@capacitor/core@5.2.2)(@codemirror/state@6.2.1)(@codemirror/view@6.16.0)(esbuild@0.19.2)(typescript@5.2.2):
     resolution: {integrity: sha512-5xrjPqX0QHcegLMxwu14/LcF1LMnNq6FomcDBzAXm7xVcLKKC1tPKYVe7YKtssNu3A660fvIXaEoQeAAzDwI0A==}
->>>>>>> 1954fb1e
     peerDependencies:
       esbuild: '>=0.17.0'
     peerDependenciesMeta:
