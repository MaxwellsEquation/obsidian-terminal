lockfileVersion: '9.0'

settings:
  autoInstallPeers: true
  excludeLinksFromLockfile: false

importers:

  .:
    dependencies:
      '@polyipseity/obsidian-plugin-library':
        specifier: ^1.28.0
        version: 1.28.0(@codemirror/state@6.5.2)(@codemirror/view@6.37.1)(esbuild@0.25.5)(typescript@5.8.3)
      espree:
        specifier: ^10.4.0
        version: 10.4.0
      i18next:
        specifier: ^25.2.1
        version: 25.2.1(typescript@5.8.3)
      lodash-es:
        specifier: ^4.17.21
        version: 4.17.21
      obsidian:
        specifier: ~1.4.11
        version: 1.4.11(@codemirror/state@6.5.2)(@codemirror/view@6.37.1)
      semver:
        specifier: ^7.7.2
        version: 7.7.2
      ts-essentials:
        specifier: ^10.1.0
        version: 10.1.0(typescript@5.8.3)
    devDependencies:
      '@changesets/cli':
        specifier: ^2.29.4
        version: 2.29.4
      '@eslint/compat':
        specifier: ^1.3.0
        version: 1.3.0(eslint@9.28.0)
      '@eslint/eslintrc':
        specifier: ^3.3.1
        version: 3.3.1
      '@eslint/js':
<<<<<<< HEAD
        specifier: ^9.23.0
        version: 9.23.0
      '@polyipseity/obsidian':
        specifier: ~1.4.11
        version: 1.4.11(@codemirror/state@6.0.0)(@codemirror/view@6.0.0)
=======
        specifier: ^9.28.0
        version: 9.28.0
>>>>>>> fc75a6a2
      '@tsconfig/node16':
        specifier: ^16.1.4
        version: 16.1.4
      '@tsconfig/recommended':
        specifier: ^1.0.8
        version: 1.0.8
      '@tsconfig/strictest':
        specifier: ^2.0.5
        version: 2.0.5
      '@types/lodash-es':
        specifier: ^4.17.12
        version: 4.17.12
      '@types/node':
        specifier: ^24.0.1
        version: 24.0.1
      '@types/semver':
        specifier: ^7.7.0
        version: 7.7.0
      '@typescript-eslint/eslint-plugin':
        specifier: ^8.34.0
        version: 8.34.0(@typescript-eslint/parser@8.34.0(eslint@9.28.0)(typescript@5.8.3))(eslint@9.28.0)(typescript@5.8.3)
      '@typescript-eslint/parser':
        specifier: ^8.34.0
        version: 8.34.0(eslint@9.28.0)(typescript@5.8.3)
      builtin-modules:
        specifier: ^5.0.0
        version: 5.0.0
      esbuild:
        specifier: ^0.25.5
        version: 0.25.5
      esbuild-compress:
        specifier: ^2.0.2
        version: 2.0.2(esbuild@0.25.5)
      esbuild-plugin-globals:
        specifier: ^0.2.0
        version: 0.2.0
      esbuild-plugin-text-replace:
        specifier: ^1.3.0
        version: 1.3.0
      eslint:
        specifier: ^9.28.0
        version: 9.28.0
      eslint-import-resolver-typescript:
        specifier: ^4.4.3
        version: 4.4.3(eslint-plugin-import@2.31.0)(eslint@9.28.0)
      eslint-plugin-import:
        specifier: ^2.31.0
        version: 2.31.0(@typescript-eslint/parser@8.34.0(eslint@9.28.0)(typescript@5.8.3))(eslint-import-resolver-typescript@4.4.3)(eslint@9.28.0)
      eslint-plugin-markdownlint:
        specifier: ^0.9.0
        version: 0.9.0(eslint@9.28.0)
      globals:
        specifier: ^16.2.0
        version: 16.2.0
      p-lazy:
        specifier: ^5.0.0
        version: 5.0.0
      tslib:
        specifier: ^2.8.1
        version: 2.8.1
      typescript:
        specifier: ^5.8.3
        version: 5.8.3

packages:

  '@ampproject/remapping@2.3.0':
    resolution: {integrity: sha512-30iZtAPgz+LTIYoeivqYo853f02jBYSd5uGnGpkFV0M3xOt9aN73erkgYAmZU43x4VfqcnLxW9Kpg3R5LC4YYw==}
    engines: {node: '>=6.0.0'}

  '@babel/runtime@7.27.6':
    resolution: {integrity: sha512-vbavdySgbTTrmFE+EsiqUTzlOr5bzlnJtUv9PynGCAKvfQqjIXbvFdumPM/GxMDfyuGMJaJAU6TO4zc1Jf1i8Q==}
    engines: {node: '>=6.9.0'}

  '@capacitor/core@7.3.0':
    resolution: {integrity: sha512-t/DdTyBchQ2eAZuCmAARlqQsrEm0WyeNwh5zeRuv+cR6gnAsw+86/EWvJ/em5dTnZyaqEy8vlmOMdWarrUbnuQ==}

  '@capacitor/filesystem@7.1.1':
    resolution: {integrity: sha512-xAQvurZlfKOO7I8d98GFRymS/Dd25sw0L1weF4dKR59nXloWEeagoFv+xtaNlDfolJHo4/uKVvxsLzM0xSmiUQ==}
    peerDependencies:
      '@capacitor/core': '>=7.0.0'

  '@capacitor/synapse@1.0.2':
    resolution: {integrity: sha512-ynq39s4D2rhk+aVLWKfKfMCz9SHPKijL9tq8aFL5dG7ik7/+PvBHmg9cPHbqdvFEUSMmaGzL6cIjzkOruW7vGA==}

  '@changesets/apply-release-plan@7.0.12':
    resolution: {integrity: sha512-EaET7As5CeuhTzvXTQCRZeBUcisoYPDDcXvgTE/2jmmypKp0RC7LxKj/yzqeh/1qFTZI7oDGFcL1PHRuQuketQ==}

  '@changesets/assemble-release-plan@6.0.8':
    resolution: {integrity: sha512-y8+8LvZCkKJdbUlpXFuqcavpzJR80PN0OIfn8HZdwK7Sh6MgLXm4hKY5vu6/NDoKp8lAlM4ERZCqRMLxP4m+MQ==}

  '@changesets/changelog-git@0.2.1':
    resolution: {integrity: sha512-x/xEleCFLH28c3bQeQIyeZf8lFXyDFVn1SgcBiR2Tw/r4IAWlk1fzxCEZ6NxQAjF2Nwtczoen3OA2qR+UawQ8Q==}

  '@changesets/cli@2.29.4':
    resolution: {integrity: sha512-VW30x9oiFp/un/80+5jLeWgEU6Btj8IqOgI+X/zAYu4usVOWXjPIK5jSSlt5jsCU7/6Z7AxEkarxBxGUqkAmNg==}
    hasBin: true

  '@changesets/config@3.1.1':
    resolution: {integrity: sha512-bd+3Ap2TKXxljCggI0mKPfzCQKeV/TU4yO2h2C6vAihIo8tzseAn2e7klSuiyYYXvgu53zMN1OeYMIQkaQoWnA==}

  '@changesets/errors@0.2.0':
    resolution: {integrity: sha512-6BLOQUscTpZeGljvyQXlWOItQyU71kCdGz7Pi8H8zdw6BI0g3m43iL4xKUVPWtG+qrrL9DTjpdn8eYuCQSRpow==}

  '@changesets/get-dependents-graph@2.1.3':
    resolution: {integrity: sha512-gphr+v0mv2I3Oxt19VdWRRUxq3sseyUpX9DaHpTUmLj92Y10AGy+XOtV+kbM6L/fDcpx7/ISDFK6T8A/P3lOdQ==}

  '@changesets/get-release-plan@4.0.12':
    resolution: {integrity: sha512-KukdEgaafnyGryUwpHG2kZ7xJquOmWWWk5mmoeQaSvZTWH1DC5D/Sw6ClgGFYtQnOMSQhgoEbDxAbpIIayKH1g==}

  '@changesets/get-version-range-type@0.4.0':
    resolution: {integrity: sha512-hwawtob9DryoGTpixy1D3ZXbGgJu1Rhr+ySH2PvTLHvkZuQ7sRT4oQwMh0hbqZH1weAooedEjRsbrWcGLCeyVQ==}

  '@changesets/git@3.0.4':
    resolution: {integrity: sha512-BXANzRFkX+XcC1q/d27NKvlJ1yf7PSAgi8JG6dt8EfbHFHi4neau7mufcSca5zRhwOL8j9s6EqsxmT+s+/E6Sw==}

  '@changesets/logger@0.1.1':
    resolution: {integrity: sha512-OQtR36ZlnuTxKqoW4Sv6x5YIhOmClRd5pWsjZsddYxpWs517R0HkyiefQPIytCVh4ZcC5x9XaG8KTdd5iRQUfg==}

  '@changesets/parse@0.4.1':
    resolution: {integrity: sha512-iwksMs5Bf/wUItfcg+OXrEpravm5rEd9Bf4oyIPL4kVTmJQ7PNDSd6MDYkpSJR1pn7tz/k8Zf2DhTCqX08Ou+Q==}

  '@changesets/pre@2.0.2':
    resolution: {integrity: sha512-HaL/gEyFVvkf9KFg6484wR9s0qjAXlZ8qWPDkTyKF6+zqjBe/I2mygg3MbpZ++hdi0ToqNUF8cjj7fBy0dg8Ug==}

  '@changesets/read@0.6.5':
    resolution: {integrity: sha512-UPzNGhsSjHD3Veb0xO/MwvasGe8eMyNrR/sT9gR8Q3DhOQZirgKhhXv/8hVsI0QpPjR004Z9iFxoJU6in3uGMg==}

  '@changesets/should-skip-package@0.1.2':
    resolution: {integrity: sha512-qAK/WrqWLNCP22UDdBTMPH5f41elVDlsNyat180A33dWxuUDyNpg6fPi/FyTZwRriVjg0L8gnjJn2F9XAoF0qw==}

  '@changesets/types@4.1.0':
    resolution: {integrity: sha512-LDQvVDv5Kb50ny2s25Fhm3d9QSZimsoUGBsUioj6MC3qbMUCuC8GPIvk/M6IvXx3lYhAs0lwWUQLb+VIEUCECw==}

  '@changesets/types@6.1.0':
    resolution: {integrity: sha512-rKQcJ+o1nKNgeoYRHKOS07tAMNd3YSN0uHaJOZYjBAgxfV7TUE7JE+z4BzZdQwb5hKaYbayKN5KrYV7ODb2rAA==}

  '@changesets/write@0.4.0':
    resolution: {integrity: sha512-CdTLvIOPiCNuH71pyDu3rA+Q0n65cmAbXnwWH84rKGiFumFzkmHNT8KHTMEchcxN+Kl8I54xGUhJ7l3E7X396Q==}

<<<<<<< HEAD
  /@codemirror/state@6.0.0:
    resolution: {integrity: sha512-UjP/jB2dz7B+1L+eiCm8YWhM1zBkFM2zUyp8hhtpvgmuOFmoWjwqHnICQmM34HNPBqMPcVY9ZcqJcOhDrB+dBQ==}

  /@codemirror/view@6.0.0:
    resolution: {integrity: sha512-IdbZtg17jpLdNnetoPpSOMZNtsCEAexFNdG7tU6TlJkLQakaTNrzXiQEIx9oiZx3f1ql6Zbr8+qyLr/pkrmsng==}
    dependencies:
      '@codemirror/state': 6.0.0
      style-mod: 4.0.3
      w3c-keyname: 2.2.6
=======
  '@codemirror/state@6.5.2':
    resolution: {integrity: sha512-FVqsPqtPWKVVL3dPSxy8wEF/ymIEuVzF1PK3VbUgrxXpJUSHQWWZz4JMToquRxnkw+36LTamCZG2iua2Ptq0fA==}

  '@codemirror/view@6.37.1':
    resolution: {integrity: sha512-Qy4CAUwngy/VQkEz0XzMKVRcckQuqLYWKqVpDDDghBe5FSXSqfVrJn49nw3ePZHxRUz4nRmb05Lgi+9csWo4eg==}
>>>>>>> fc75a6a2

  '@emnapi/core@1.4.3':
    resolution: {integrity: sha512-4m62DuCE07lw01soJwPiBGC0nAww0Q+RY70VZ+n49yDIO13yyinhbWCeNnaob0lakDtWQzSdtNWzJeOJt2ma+g==}

  '@emnapi/runtime@1.4.3':
    resolution: {integrity: sha512-pBPWdu6MLKROBX05wSNKcNb++m5Er+KQ9QkB+WVM+pW2Kx9hoSrVTnu3BdkI5eBLZoKu/J6mW/B6i6bJB2ytXQ==}

  '@emnapi/wasi-threads@1.0.2':
    resolution: {integrity: sha512-5n3nTJblwRi8LlXkJ9eBzu+kZR8Yxcc7ubakyQTFzPMtIhFpUBRbsnc2Dv88IZDIbCDlBiWrknhB4Lsz7mg6BA==}

  '@esbuild/aix-ppc64@0.25.5':
    resolution: {integrity: sha512-9o3TMmpmftaCMepOdA5k/yDw8SfInyzWWTjYTFCX3kPSDJMROQTb8jg+h9Cnwnmm1vOzvxN7gIfB5V2ewpjtGA==}
    engines: {node: '>=18'}
    cpu: [ppc64]
    os: [aix]

  '@esbuild/android-arm64@0.25.5':
    resolution: {integrity: sha512-VGzGhj4lJO+TVGV1v8ntCZWJktV7SGCs3Pn1GRWI1SBFtRALoomm8k5E9Pmwg3HOAal2VDc2F9+PM/rEY6oIDg==}
    engines: {node: '>=18'}
    cpu: [arm64]
    os: [android]

  '@esbuild/android-arm@0.25.5':
    resolution: {integrity: sha512-AdJKSPeEHgi7/ZhuIPtcQKr5RQdo6OO2IL87JkianiMYMPbCtot9fxPbrMiBADOWWm3T2si9stAiVsGbTQFkbA==}
    engines: {node: '>=18'}
    cpu: [arm]
    os: [android]

  '@esbuild/android-x64@0.25.5':
    resolution: {integrity: sha512-D2GyJT1kjvO//drbRT3Hib9XPwQeWd9vZoBJn+bu/lVsOZ13cqNdDeqIF/xQ5/VmWvMduP6AmXvylO/PIc2isw==}
    engines: {node: '>=18'}
    cpu: [x64]
    os: [android]

  '@esbuild/darwin-arm64@0.25.5':
    resolution: {integrity: sha512-GtaBgammVvdF7aPIgH2jxMDdivezgFu6iKpmT+48+F8Hhg5J/sfnDieg0aeG/jfSvkYQU2/pceFPDKlqZzwnfQ==}
    engines: {node: '>=18'}
    cpu: [arm64]
    os: [darwin]

  '@esbuild/darwin-x64@0.25.5':
    resolution: {integrity: sha512-1iT4FVL0dJ76/q1wd7XDsXrSW+oLoquptvh4CLR4kITDtqi2e/xwXwdCVH8hVHU43wgJdsq7Gxuzcs6Iq/7bxQ==}
    engines: {node: '>=18'}
    cpu: [x64]
    os: [darwin]

  '@esbuild/freebsd-arm64@0.25.5':
    resolution: {integrity: sha512-nk4tGP3JThz4La38Uy/gzyXtpkPW8zSAmoUhK9xKKXdBCzKODMc2adkB2+8om9BDYugz+uGV7sLmpTYzvmz6Sw==}
    engines: {node: '>=18'}
    cpu: [arm64]
    os: [freebsd]

  '@esbuild/freebsd-x64@0.25.5':
    resolution: {integrity: sha512-PrikaNjiXdR2laW6OIjlbeuCPrPaAl0IwPIaRv+SMV8CiM8i2LqVUHFC1+8eORgWyY7yhQY+2U2fA55mBzReaw==}
    engines: {node: '>=18'}
    cpu: [x64]
    os: [freebsd]

  '@esbuild/linux-arm64@0.25.5':
    resolution: {integrity: sha512-Z9kfb1v6ZlGbWj8EJk9T6czVEjjq2ntSYLY2cw6pAZl4oKtfgQuS4HOq41M/BcoLPzrUbNd+R4BXFyH//nHxVg==}
    engines: {node: '>=18'}
    cpu: [arm64]
    os: [linux]

  '@esbuild/linux-arm@0.25.5':
    resolution: {integrity: sha512-cPzojwW2okgh7ZlRpcBEtsX7WBuqbLrNXqLU89GxWbNt6uIg78ET82qifUy3W6OVww6ZWobWub5oqZOVtwolfw==}
    engines: {node: '>=18'}
    cpu: [arm]
    os: [linux]

  '@esbuild/linux-ia32@0.25.5':
    resolution: {integrity: sha512-sQ7l00M8bSv36GLV95BVAdhJ2QsIbCuCjh/uYrWiMQSUuV+LpXwIqhgJDcvMTj+VsQmqAHL2yYaasENvJ7CDKA==}
    engines: {node: '>=18'}
    cpu: [ia32]
    os: [linux]

  '@esbuild/linux-loong64@0.25.5':
    resolution: {integrity: sha512-0ur7ae16hDUC4OL5iEnDb0tZHDxYmuQyhKhsPBV8f99f6Z9KQM02g33f93rNH5A30agMS46u2HP6qTdEt6Q1kg==}
    engines: {node: '>=18'}
    cpu: [loong64]
    os: [linux]

  '@esbuild/linux-mips64el@0.25.5':
    resolution: {integrity: sha512-kB/66P1OsHO5zLz0i6X0RxlQ+3cu0mkxS3TKFvkb5lin6uwZ/ttOkP3Z8lfR9mJOBk14ZwZ9182SIIWFGNmqmg==}
    engines: {node: '>=18'}
    cpu: [mips64el]
    os: [linux]

  '@esbuild/linux-ppc64@0.25.5':
    resolution: {integrity: sha512-UZCmJ7r9X2fe2D6jBmkLBMQetXPXIsZjQJCjgwpVDz+YMcS6oFR27alkgGv3Oqkv07bxdvw7fyB71/olceJhkQ==}
    engines: {node: '>=18'}
    cpu: [ppc64]
    os: [linux]

  '@esbuild/linux-riscv64@0.25.5':
    resolution: {integrity: sha512-kTxwu4mLyeOlsVIFPfQo+fQJAV9mh24xL+y+Bm6ej067sYANjyEw1dNHmvoqxJUCMnkBdKpvOn0Ahql6+4VyeA==}
    engines: {node: '>=18'}
    cpu: [riscv64]
    os: [linux]

  '@esbuild/linux-s390x@0.25.5':
    resolution: {integrity: sha512-K2dSKTKfmdh78uJ3NcWFiqyRrimfdinS5ErLSn3vluHNeHVnBAFWC8a4X5N+7FgVE1EjXS1QDZbpqZBjfrqMTQ==}
    engines: {node: '>=18'}
    cpu: [s390x]
    os: [linux]

  '@esbuild/linux-x64@0.25.5':
    resolution: {integrity: sha512-uhj8N2obKTE6pSZ+aMUbqq+1nXxNjZIIjCjGLfsWvVpy7gKCOL6rsY1MhRh9zLtUtAI7vpgLMK6DxjO8Qm9lJw==}
    engines: {node: '>=18'}
    cpu: [x64]
    os: [linux]

  '@esbuild/netbsd-arm64@0.25.5':
    resolution: {integrity: sha512-pwHtMP9viAy1oHPvgxtOv+OkduK5ugofNTVDilIzBLpoWAM16r7b/mxBvfpuQDpRQFMfuVr5aLcn4yveGvBZvw==}
    engines: {node: '>=18'}
    cpu: [arm64]
    os: [netbsd]

  '@esbuild/netbsd-x64@0.25.5':
    resolution: {integrity: sha512-WOb5fKrvVTRMfWFNCroYWWklbnXH0Q5rZppjq0vQIdlsQKuw6mdSihwSo4RV/YdQ5UCKKvBy7/0ZZYLBZKIbwQ==}
    engines: {node: '>=18'}
    cpu: [x64]
    os: [netbsd]

  '@esbuild/openbsd-arm64@0.25.5':
    resolution: {integrity: sha512-7A208+uQKgTxHd0G0uqZO8UjK2R0DDb4fDmERtARjSHWxqMTye4Erz4zZafx7Di9Cv+lNHYuncAkiGFySoD+Mw==}
    engines: {node: '>=18'}
    cpu: [arm64]
    os: [openbsd]

  '@esbuild/openbsd-x64@0.25.5':
    resolution: {integrity: sha512-G4hE405ErTWraiZ8UiSoesH8DaCsMm0Cay4fsFWOOUcz8b8rC6uCvnagr+gnioEjWn0wC+o1/TAHt+It+MpIMg==}
    engines: {node: '>=18'}
    cpu: [x64]
    os: [openbsd]

  '@esbuild/sunos-x64@0.25.5':
    resolution: {integrity: sha512-l+azKShMy7FxzY0Rj4RCt5VD/q8mG/e+mDivgspo+yL8zW7qEwctQ6YqKX34DTEleFAvCIUviCFX1SDZRSyMQA==}
    engines: {node: '>=18'}
    cpu: [x64]
    os: [sunos]

  '@esbuild/win32-arm64@0.25.5':
    resolution: {integrity: sha512-O2S7SNZzdcFG7eFKgvwUEZ2VG9D/sn/eIiz8XRZ1Q/DO5a3s76Xv0mdBzVM5j5R639lXQmPmSo0iRpHqUUrsxw==}
    engines: {node: '>=18'}
    cpu: [arm64]
    os: [win32]

  '@esbuild/win32-ia32@0.25.5':
    resolution: {integrity: sha512-onOJ02pqs9h1iMJ1PQphR+VZv8qBMQ77Klcsqv9CNW2w6yLqoURLcgERAIurY6QE63bbLuqgP9ATqajFLK5AMQ==}
    engines: {node: '>=18'}
    cpu: [ia32]
    os: [win32]

  '@esbuild/win32-x64@0.25.5':
    resolution: {integrity: sha512-TXv6YnJ8ZMVdX+SXWVBo/0p8LTcrUYngpWjvm91TMjjBQii7Oz11Lw5lbDV5Y0TzuhSJHwiH4hEtC1I42mMS0g==}
    engines: {node: '>=18'}
    cpu: [x64]
    os: [win32]

  '@eslint-community/eslint-utils@4.7.0':
    resolution: {integrity: sha512-dyybb3AcajC7uha6CvhdVRJqaKyn7w2YKqKyAN37NKYgZT36w+iRb0Dymmc5qEJ549c/S31cMMSFd75bteCpCw==}
    engines: {node: ^12.22.0 || ^14.17.0 || >=16.0.0}
    peerDependencies:
      eslint: ^6.0.0 || ^7.0.0 || >=8.0.0

  '@eslint-community/regexpp@4.12.1':
    resolution: {integrity: sha512-CCZCDJuduB9OUkFkY2IgppNZMi2lBQgD2qzwXkEia16cge2pijY/aXi96CJMquDMn3nJdlPV1A5KrJEXwfLNzQ==}
    engines: {node: ^12.0.0 || ^14.0.0 || >=16.0.0}

  '@eslint/compat@1.3.0':
    resolution: {integrity: sha512-ZBygRBqpDYiIHsN+d1WyHn3TYgzgpzLEcgJUxTATyiInQbKZz6wZb6+ljwdg8xeeOe4v03z6Uh6lELiw0/mVhQ==}
    engines: {node: ^18.18.0 || ^20.9.0 || >=21.1.0}
    peerDependencies:
      eslint: ^9.10.0
    peerDependenciesMeta:
      eslint:
        optional: true

  '@eslint/config-array@0.20.1':
    resolution: {integrity: sha512-OL0RJzC/CBzli0DrrR31qzj6d6i6Mm3HByuhflhl4LOBiWxN+3i6/t/ZQQNii4tjksXi8r2CRW1wMpWA2ULUEw==}
    engines: {node: ^18.18.0 || ^20.9.0 || >=21.1.0}

  '@eslint/config-helpers@0.2.3':
    resolution: {integrity: sha512-u180qk2Um1le4yf0ruXH3PYFeEZeYC3p/4wCTKrr2U1CmGdzGi3KtY0nuPDH48UJxlKCC5RDzbcbh4X0XlqgHg==}
    engines: {node: ^18.18.0 || ^20.9.0 || >=21.1.0}

  '@eslint/core@0.14.0':
    resolution: {integrity: sha512-qIbV0/JZr7iSDjqAc60IqbLdsj9GDt16xQtWD+B78d/HAlvysGdZZ6rpJHGAc2T0FQx1X6thsSPdnoiGKdNtdg==}
    engines: {node: ^18.18.0 || ^20.9.0 || >=21.1.0}

  '@eslint/core@0.15.0':
    resolution: {integrity: sha512-b7ePw78tEWWkpgZCDYkbqDOP8dmM6qe+AOC6iuJqlq1R/0ahMAeH3qynpnqKFGkMltrp44ohV4ubGyvLX28tzw==}
    engines: {node: ^18.18.0 || ^20.9.0 || >=21.1.0}

  '@eslint/eslintrc@3.3.1':
    resolution: {integrity: sha512-gtF186CXhIl1p4pJNGZw8Yc6RlshoePRvE0X91oPGb3vZ8pM3qOS9W9NGPat9LziaBV7XrJWGylNQXkGcnM3IQ==}
    engines: {node: ^18.18.0 || ^20.9.0 || >=21.1.0}

  '@eslint/js@9.28.0':
    resolution: {integrity: sha512-fnqSjGWd/CoIp4EXIxWVK/sHA6DOHN4+8Ix2cX5ycOY7LG0UY8nHCU5pIp2eaE1Mc7Qd8kHspYNzYXT2ojPLzg==}
    engines: {node: ^18.18.0 || ^20.9.0 || >=21.1.0}

  '@eslint/object-schema@2.1.6':
    resolution: {integrity: sha512-RBMg5FRL0I0gs51M/guSAj5/e14VQ4tpZnQNWwuDT66P14I43ItmPfIZRhO9fUVIPOAQXU47atlywZ/czoqFPA==}
    engines: {node: ^18.18.0 || ^20.9.0 || >=21.1.0}

  '@eslint/plugin-kit@0.3.2':
    resolution: {integrity: sha512-4SaFZCNfJqvk/kenHpI8xvN42DMaoycy4PzKc5otHxRswww1kAt82OlBuwRVLofCACCTZEcla2Ydxv8scMXaTg==}
    engines: {node: ^18.18.0 || ^20.9.0 || >=21.1.0}

  '@humanfs/core@0.19.1':
    resolution: {integrity: sha512-5DyQ4+1JEUzejeK1JGICcideyfUbGixgS9jNgex5nqkW+cY7WZhxBigmieN5Qnw9ZosSNVC9KQKyb+GUaGyKUA==}
    engines: {node: '>=18.18.0'}

  '@humanfs/node@0.16.6':
    resolution: {integrity: sha512-YuI2ZHQL78Q5HbhDiBA1X4LmYdXCKCMQIfw0pw7piHJwyREFebJUvrQN4cMssyES6x+vfUbx1CIpaQUKYdQZOw==}
    engines: {node: '>=18.18.0'}

  '@humanwhocodes/module-importer@1.0.1':
    resolution: {integrity: sha512-bxveV4V8v5Yb4ncFTT3rPSgZBOpCkjfK0y4oVVVJwIuDVBRMDXrPyXRL988i5ap9m9bnyEEjWfm5WkBmtffLfA==}
    engines: {node: '>=12.22'}

  '@humanwhocodes/retry@0.3.1':
    resolution: {integrity: sha512-JBxkERygn7Bv/GbN5Rv8Ul6LVknS+5Bp6RgDC/O8gEBU/yeH5Ui5C/OlWrTb6qct7LjjfT6Re2NxB0ln0yYybA==}
    engines: {node: '>=18.18'}

  '@humanwhocodes/retry@0.4.3':
    resolution: {integrity: sha512-bV0Tgo9K4hfPCek+aMAn81RppFKv2ySDQeMoSZuvTASywNTnVJCArCZE2FWqpvIatKu7VMRLWlR1EazvVhDyhQ==}
    engines: {node: '>=18.18'}

  '@jridgewell/gen-mapping@0.3.8':
    resolution: {integrity: sha512-imAbBGkb+ebQyxKgzv5Hu2nmROxoDOXHh80evxdoXNOrvAnVx7zimzc1Oo5h9RlfV4vPXaE2iM5pOFbvOCClWA==}
    engines: {node: '>=6.0.0'}

  '@jridgewell/resolve-uri@3.1.2':
    resolution: {integrity: sha512-bRISgCIjP20/tbWSPWMEi54QVPRZExkuD9lJL+UIxUKtwVJA8wW1Trb1jMs1RFXo1CBTNZ/5hpC9QvmKWdopKw==}
    engines: {node: '>=6.0.0'}

  '@jridgewell/set-array@1.2.1':
    resolution: {integrity: sha512-R8gLRTZeyp03ymzP/6Lil/28tGeGEzhx1q2k703KGWRAI1VdvPIXdG70VJc2pAMw3NA6JKL5hhFu1sJX0Mnn/A==}
    engines: {node: '>=6.0.0'}

  '@jridgewell/sourcemap-codec@1.5.0':
    resolution: {integrity: sha512-gv3ZRaISU3fjPAgNsriBRqGWQL6quFx04YMPW/zD8XMLsU32mhCCbfbO6KZFLjvYpCZ8zyDEgqsgf+PwPaM7GQ==}

  '@jridgewell/trace-mapping@0.3.25':
    resolution: {integrity: sha512-vNk6aEwybGtawWmy/PzwnGDOjCkLWSD2wqvjGGAgOAwCGWySYXfYoxt00IJkTF+8Lb57DwOb3Aa0o9CApepiYQ==}

  '@manypkg/find-root@1.1.0':
    resolution: {integrity: sha512-mki5uBvhHzO8kYYix/WRy2WX8S3B5wdVSc9D6KcU5lQNglP2yt58/VfLuAK49glRXChosY8ap2oJ1qgma3GUVA==}

  '@manypkg/get-packages@1.1.3':
    resolution: {integrity: sha512-fo+QhuU3qE/2TQMQmbVMqaQ6EWbMhi4ABWP+O4AM1NqPBuy0OrApV5LO6BrrgnhtAHS2NH6RrVk9OL181tTi8A==}

  '@marijn/find-cluster-break@1.0.2':
    resolution: {integrity: sha512-l0h88YhZFyKdXIFNfSWpyjStDjGHwZ/U7iobcK1cQQD8sejsONdQtTVU+1wVN1PBw40PiiHB1vA5S7VTfQiP9g==}

  '@napi-rs/wasm-runtime@0.2.11':
    resolution: {integrity: sha512-9DPkXtvHydrcOsopiYpUgPHpmj0HWZKMUnL2dZqpvC42lsratuBG06V5ipyno0fUek5VlFsNQ+AcFATSrJXgMA==}

  '@nodelib/fs.scandir@2.1.5':
    resolution: {integrity: sha512-vq24Bq3ym5HEQm2NKCr3yXDwjc7vTsEThRDnkp2DK9p1uqLR+DHurm/NOTo0KG7HYHU7eppKZj3MyqYuMBf62g==}
    engines: {node: '>= 8'}

  '@nodelib/fs.stat@2.0.5':
    resolution: {integrity: sha512-RkhPPp2zrqDAQA/2jNhnztcPAlv64XdhIp7a7454A5ovI7Bukxgt7MX7udwAu3zg1DcpPU0rz3VV1SeaqvY4+A==}
    engines: {node: '>= 8'}

  '@nodelib/fs.walk@1.2.8':
    resolution: {integrity: sha512-oGB+UxlgWcgQkgwo8GcEGwemoTFt3FIO9ababBmaGwXIoBKZ+GTy0pP185beGg7Llih/NSHSV2XAs1lnznocSg==}
    engines: {node: '>= 8'}

  '@pkgr/core@0.2.7':
    resolution: {integrity: sha512-YLT9Zo3oNPJoBjBc4q8G2mjU4tqIbf5CEOORbUUr48dCD9q3umJ3IPlVqOqDakPfd2HuwccBaqlGhN4Gmr5OWg==}
    engines: {node: ^12.20.0 || ^14.18.0 || >=16.0.0}

  '@polyipseity/obsidian-plugin-library@1.28.0':
    resolution: {integrity: sha512-SgAYhDSgMW9XQ+ZNDJB1g14qFnhqOkK09aMqpNWaz77MTZnnB1urpK6lCg6fq35xtO8UwQIUIpjFvbWadkRahA==}
    peerDependencies:
      esbuild: '>=0.17.0'
    peerDependenciesMeta:
      esbuild:
        optional: true

<<<<<<< HEAD
  /@polyipseity/obsidian@1.4.11(@codemirror/state@6.0.0)(@codemirror/view@6.0.0):
    resolution: {integrity: sha512-PbUxq/odpG2mcYeyL6wg6mRlJ61cqMrZ0niLhTKLH9ARyzJjkz1V1KZ8McqvqNIgSLTgFjtHLHvOYjg+QaG+7w==}
    peerDependencies:
      '@codemirror/state': ^6.0.0
      '@codemirror/view': ^6.0.0
    dependencies:
      '@codemirror/state': 6.0.0
      '@codemirror/view': 6.0.0
      '@types/codemirror': 5.60.8
      moment: 2.29.4
    dev: true

  /@rtsao/scc@1.1.0:
=======
  '@rtsao/scc@1.1.0':
>>>>>>> fc75a6a2
    resolution: {integrity: sha512-zt6OdqaDoOnJ1ZYsCYGt9YmWzDXl4vQdKTyJev62gFhRGKdx7mcT54V9KIjg+d2wi9EXsPvAPKe7i7WjfVWB8g==}

  '@sveltejs/acorn-typescript@1.0.5':
    resolution: {integrity: sha512-IwQk4yfwLdibDlrXVE04jTZYlLnwsTT2PIOQQGNLWfjavGifnk1JD1LcZjZaBTRcxZu2FfPfNLOE04DSu9lqtQ==}
    peerDependencies:
      acorn: ^8.9.0

  '@tsconfig/node16@16.1.4':
    resolution: {integrity: sha512-tkWPDtk18K2qJK/DhU010f03iDlw+C8qjXvhwZ4KKpJQC4QFOG3r8tIf2q6aWD0mz9N7RcZcaD9SPlrVLKiDoQ==}

  '@tsconfig/recommended@1.0.8':
    resolution: {integrity: sha512-TotjFaaXveVUdsrXCdalyF6E5RyG6+7hHHQVZonQtdlk1rJZ1myDIvPUUKPhoYv+JAzThb2lQJh9+9ZfF46hsA==}

  '@tsconfig/strictest@2.0.5':
    resolution: {integrity: sha512-ec4tjL2Rr0pkZ5hww65c+EEPYwxOi4Ryv+0MtjeaSQRJyq322Q27eOQiFbuNgw2hpL4hB1/W/HBGk3VKS43osg==}

  '@tybys/wasm-util@0.9.0':
    resolution: {integrity: sha512-6+7nlbMVX/PVDCwaIQ8nTOPveOcFLSt8GcXdx8hD0bt39uWxYT88uXzqTd4fTvqta7oeUJqudepapKNt2DYJFw==}

  '@types/codemirror@5.60.8':
    resolution: {integrity: sha512-VjFgDF/eB+Aklcy15TtOTLQeMjTo07k7KAjql8OK5Dirr7a6sJY4T1uVBDuTVG9VEmn1uUsohOpYnVfgC6/jyw==}
<<<<<<< HEAD
    dependencies:
      '@types/tern': 0.23.4
=======
>>>>>>> fc75a6a2

  '@types/debug@4.1.12':
    resolution: {integrity: sha512-vIChWdVG3LG1SMxEvI/AK+FWJthlrqlTu7fbrlywTkkaONwk/UAGaULXRlf8vkzFBLVm0zkMdCquhL5aOjhXPQ==}

  '@types/estree@1.0.8':
    resolution: {integrity: sha512-dWHzHa2WqEXI/O1E9OjrocMTKJl2mSrEolh1Iomrv6U+JuNwaHXsXx9bLu5gG7BUWFIN0skIQJQ/L1rIex4X6w==}

  '@types/json-schema@7.0.15':
    resolution: {integrity: sha512-5+fP8P8MFNC+AyZCDxrB2pkZFPGzqQWUzpSeuuVLvm8VMcorNYavBqoFcxK8bQz4Qsbn4oUEEem4wDLfcysGHA==}

  '@types/json5@0.0.29':
    resolution: {integrity: sha512-dRLjCWHYg4oaA77cxO64oO+7JwCwnIzkZPdrrC71jQmQtlhM556pwKo5bUzqvZndkVbeFLIIi+9TC40JNF5hNQ==}

  '@types/katex@0.16.7':
    resolution: {integrity: sha512-HMwFiRujE5PjrgwHQ25+bsLJgowjGjm5Z8FVSf0N6PwgJrwxH0QxzHYDcKsTfV3wva0vzrpqMTJS2jXPr5BMEQ==}

  '@types/lodash-es@4.17.12':
    resolution: {integrity: sha512-0NgftHUcV4v34VhXm8QBSftKVXtbkBG3ViCjs6+eJ5a6y6Mi/jiFGPc1sC7QK+9BFhWrURE3EOggmWaSxL9OzQ==}

  '@types/lodash@4.17.17':
    resolution: {integrity: sha512-RRVJ+J3J+WmyOTqnz3PiBLA501eKwXl2noseKOrNo/6+XEHjTAxO4xHvxQB6QuNm+s4WRbn6rSiap8+EA+ykFQ==}

  '@types/ms@2.1.0':
    resolution: {integrity: sha512-GsCCIZDE/p3i96vtEqx+7dBUGXrc7zeSK3wwPHIaRThS+9OhWIXRqzs4d6k1SVU8g91DrNRWxWUGhp5KXQb2VA==}

  '@types/node@12.20.55':
    resolution: {integrity: sha512-J8xLz7q2OFulZ2cyGTLE1TbbZcjpno7FaN6zdJNrgAdrJ+DZzh/uFR6YrTb4C+nXakvud8Q4+rbhoIWlYQbUFQ==}

  '@types/node@24.0.1':
    resolution: {integrity: sha512-MX4Zioh39chHlDJbKmEgydJDS3tspMP/lnQC67G3SWsTnb9NeYVWOjkxpOSy4oMfPs4StcWHwBrvUb4ybfnuaw==}

  '@types/semver@7.7.0':
    resolution: {integrity: sha512-k107IF4+Xr7UHjwDc7Cfd6PRQfbdkiRabXGRjo07b4WyPahFBZCZ1sE+BNxYIJPPg73UkfOsVOLwqVc/6ETrIA==}

<<<<<<< HEAD
  /@types/tern@0.23.4:
    resolution: {integrity: sha512-JAUw1iXGO1qaWwEOzxTKJZ/5JxVeON9kvGZ/osgZaJImBnyjyn0cjovPsf6FNLmyGY8Vw9DoXZCMlfMkMwHRWg==}
    dependencies:
      '@types/estree': 1.0.6
=======
  '@types/tern@0.23.9':
    resolution: {integrity: sha512-ypzHFE/wBzh+BlH6rrBgS5I/Z7RD21pGhZ2rltb/+ZrVM1awdZwjx7hE5XfuYgHWk9uvV5HLZN3SloevCAp3Bw==}

  '@types/unist@2.0.11':
    resolution: {integrity: sha512-CmBKiL6NNo/OqgmMn95Fk9Whlp2mtvIv+KNpQKN2F4SjvrEesubTRWGYSg+BnWZOnlCaSTU1sMpsBOzgbYhnsA==}
>>>>>>> fc75a6a2

  '@typescript-eslint/eslint-plugin@8.34.0':
    resolution: {integrity: sha512-QXwAlHlbcAwNlEEMKQS2RCgJsgXrTJdjXT08xEgbPFa2yYQgVjBymxP5DrfrE7X7iodSzd9qBUHUycdyVJTW1w==}
    engines: {node: ^18.18.0 || ^20.9.0 || >=21.1.0}
    peerDependencies:
      '@typescript-eslint/parser': ^8.34.0
      eslint: ^8.57.0 || ^9.0.0
      typescript: '>=4.8.4 <5.9.0'

  '@typescript-eslint/parser@8.34.0':
    resolution: {integrity: sha512-vxXJV1hVFx3IXz/oy2sICsJukaBrtDEQSBiV48/YIV5KWjX1dO+bcIr/kCPrW6weKXvsaGKFNlwH0v2eYdRRbA==}
    engines: {node: ^18.18.0 || ^20.9.0 || >=21.1.0}
    peerDependencies:
      eslint: ^8.57.0 || ^9.0.0
      typescript: '>=4.8.4 <5.9.0'

  '@typescript-eslint/project-service@8.34.0':
    resolution: {integrity: sha512-iEgDALRf970/B2YExmtPMPF54NenZUf4xpL3wsCRx/lgjz6ul/l13R81ozP/ZNuXfnLCS+oPmG7JIxfdNYKELw==}
    engines: {node: ^18.18.0 || ^20.9.0 || >=21.1.0}
    peerDependencies:
      typescript: '>=4.8.4 <5.9.0'

  '@typescript-eslint/scope-manager@8.34.0':
    resolution: {integrity: sha512-9Ac0X8WiLykl0aj1oYQNcLZjHgBojT6cW68yAgZ19letYu+Hxd0rE0veI1XznSSst1X5lwnxhPbVdwjDRIomRw==}
    engines: {node: ^18.18.0 || ^20.9.0 || >=21.1.0}

  '@typescript-eslint/tsconfig-utils@8.34.0':
    resolution: {integrity: sha512-+W9VYHKFIzA5cBeooqQxqNriAP0QeQ7xTiDuIOr71hzgffm3EL2hxwWBIIj4GuofIbKxGNarpKqIq6Q6YrShOA==}
    engines: {node: ^18.18.0 || ^20.9.0 || >=21.1.0}
    peerDependencies:
      typescript: '>=4.8.4 <5.9.0'

  '@typescript-eslint/type-utils@8.34.0':
    resolution: {integrity: sha512-n7zSmOcUVhcRYC75W2pnPpbO1iwhJY3NLoHEtbJwJSNlVAZuwqu05zY3f3s2SDWWDSo9FdN5szqc73DCtDObAg==}
    engines: {node: ^18.18.0 || ^20.9.0 || >=21.1.0}
    peerDependencies:
      eslint: ^8.57.0 || ^9.0.0
      typescript: '>=4.8.4 <5.9.0'

  '@typescript-eslint/types@8.34.0':
    resolution: {integrity: sha512-9V24k/paICYPniajHfJ4cuAWETnt7Ssy+R0Rbcqo5sSFr3QEZ/8TSoUi9XeXVBGXCaLtwTOKSLGcInCAvyZeMA==}
    engines: {node: ^18.18.0 || ^20.9.0 || >=21.1.0}

  '@typescript-eslint/typescript-estree@8.34.0':
    resolution: {integrity: sha512-rOi4KZxI7E0+BMqG7emPSK1bB4RICCpF7QD3KCLXn9ZvWoESsOMlHyZPAHyG04ujVplPaHbmEvs34m+wjgtVtg==}
    engines: {node: ^18.18.0 || ^20.9.0 || >=21.1.0}
    peerDependencies:
      typescript: '>=4.8.4 <5.9.0'

  '@typescript-eslint/utils@8.34.0':
    resolution: {integrity: sha512-8L4tWatGchV9A1cKbjaavS6mwYwp39jql8xUmIIKJdm+qiaeHy5KMKlBrf30akXAWBzn2SqKsNOtSENWUwg7XQ==}
    engines: {node: ^18.18.0 || ^20.9.0 || >=21.1.0}
    peerDependencies:
      eslint: ^8.57.0 || ^9.0.0
      typescript: '>=4.8.4 <5.9.0'

  '@typescript-eslint/visitor-keys@8.34.0':
    resolution: {integrity: sha512-qHV7pW7E85A0x6qyrFn+O+q1k1p3tQCsqIZ1KZ5ESLXY57aTvUd3/a4rdPTeXisvhXn2VQG0VSKUqs8KHF2zcA==}
    engines: {node: ^18.18.0 || ^20.9.0 || >=21.1.0}

  '@unrs/resolver-binding-android-arm-eabi@1.9.0':
    resolution: {integrity: sha512-h1T2c2Di49ekF2TE8ZCoJkb+jwETKUIPDJ/nO3tJBKlLFPu+fyd93f0rGP/BvArKx2k2HlRM4kqkNarj3dvZlg==}
    cpu: [arm]
    os: [android]

  '@unrs/resolver-binding-android-arm64@1.9.0':
    resolution: {integrity: sha512-sG1NHtgXtX8owEkJ11yn34vt0Xqzi3k9TJ8zppDmyG8GZV4kVWw44FHwKwHeEFl07uKPeC4ZoyuQaGh5ruJYPA==}
    cpu: [arm64]
    os: [android]

  '@unrs/resolver-binding-darwin-arm64@1.9.0':
    resolution: {integrity: sha512-nJ9z47kfFnCxN1z/oYZS7HSNsFh43y2asePzTEZpEvK7kGyuShSl3RRXnm/1QaqFL+iP+BjMwuB+DYUymOkA5A==}
    cpu: [arm64]
    os: [darwin]

  '@unrs/resolver-binding-darwin-x64@1.9.0':
    resolution: {integrity: sha512-TK+UA1TTa0qS53rjWn7cVlEKVGz2B6JYe0C++TdQjvWYIyx83ruwh0wd4LRxYBM5HeuAzXcylA9BH2trARXJTw==}
    cpu: [x64]
    os: [darwin]

  '@unrs/resolver-binding-freebsd-x64@1.9.0':
    resolution: {integrity: sha512-6uZwzMRFcD7CcCd0vz3Hp+9qIL2jseE/bx3ZjaLwn8t714nYGwiE84WpaMCYjU+IQET8Vu/+BNAGtYD7BG/0yA==}
    cpu: [x64]
    os: [freebsd]

  '@unrs/resolver-binding-linux-arm-gnueabihf@1.9.0':
    resolution: {integrity: sha512-bPUBksQfrgcfv2+mm+AZinaKq8LCFvt5PThYqRotqSuuZK1TVKkhbVMS/jvSRfYl7jr3AoZLYbDkItxgqMKRkg==}
    cpu: [arm]
    os: [linux]

  '@unrs/resolver-binding-linux-arm-musleabihf@1.9.0':
    resolution: {integrity: sha512-uT6E7UBIrTdCsFQ+y0tQd3g5oudmrS/hds5pbU3h4s2t/1vsGWbbSKhBSCD9mcqaqkBwoqlECpUrRJCmldl8PA==}
    cpu: [arm]
    os: [linux]

  '@unrs/resolver-binding-linux-arm64-gnu@1.9.0':
    resolution: {integrity: sha512-vdqBh911wc5awE2bX2zx3eflbyv8U9xbE/jVKAm425eRoOVv/VseGZsqi3A3SykckSpF4wSROkbQPvbQFn8EsA==}
    cpu: [arm64]
    os: [linux]

  '@unrs/resolver-binding-linux-arm64-musl@1.9.0':
    resolution: {integrity: sha512-/8JFZ/SnuDr1lLEVsxsuVwrsGquTvT51RZGvyDB/dOK3oYK2UqeXzgeyq6Otp8FZXQcEYqJwxb9v+gtdXn03eQ==}
    cpu: [arm64]
    os: [linux]

  '@unrs/resolver-binding-linux-ppc64-gnu@1.9.0':
    resolution: {integrity: sha512-FkJjybtrl+rajTw4loI3L6YqSOpeZfDls4SstL/5lsP2bka9TiHUjgMBjygeZEis1oC8LfJTS8FSgpKPaQx2tQ==}
    cpu: [ppc64]
    os: [linux]

  '@unrs/resolver-binding-linux-riscv64-gnu@1.9.0':
    resolution: {integrity: sha512-w/NZfHNeDusbqSZ8r/hp8iL4S39h4+vQMc9/vvzuIKMWKppyUGKm3IST0Qv0aOZ1rzIbl9SrDeIqK86ZpUK37w==}
    cpu: [riscv64]
    os: [linux]

  '@unrs/resolver-binding-linux-riscv64-musl@1.9.0':
    resolution: {integrity: sha512-bEPBosut8/8KQbUixPry8zg/fOzVOWyvwzOfz0C0Rw6dp+wIBseyiHKjkcSyZKv/98edrbMknBaMNJfA/UEdqw==}
    cpu: [riscv64]
    os: [linux]

  '@unrs/resolver-binding-linux-s390x-gnu@1.9.0':
    resolution: {integrity: sha512-LDtMT7moE3gK753gG4pc31AAqGUC86j3AplaFusc717EUGF9ZFJ356sdQzzZzkBk1XzMdxFyZ4f/i35NKM/lFA==}
    cpu: [s390x]
    os: [linux]

  '@unrs/resolver-binding-linux-x64-gnu@1.9.0':
    resolution: {integrity: sha512-WmFd5KINHIXj8o1mPaT8QRjA9HgSXhN1gl9Da4IZihARihEnOylu4co7i/yeaIpcfsI6sYs33cNZKyHYDh0lrA==}
    cpu: [x64]
    os: [linux]

  '@unrs/resolver-binding-linux-x64-musl@1.9.0':
    resolution: {integrity: sha512-CYuXbANW+WgzVRIl8/QvZmDaZxrqvOldOwlbUjIM4pQ46FJ0W5cinJ/Ghwa/Ng1ZPMJMk1VFdsD/XwmCGIXBWg==}
    cpu: [x64]
    os: [linux]

  '@unrs/resolver-binding-wasm32-wasi@1.9.0':
    resolution: {integrity: sha512-6Rp2WH0OoitMYR57Z6VE8Y6corX8C6QEMWLgOV6qXiJIeZ1F9WGXY/yQ8yDC4iTraotyLOeJ2Asea0urWj2fKQ==}
    engines: {node: '>=14.0.0'}
    cpu: [wasm32]

  '@unrs/resolver-binding-win32-arm64-msvc@1.9.0':
    resolution: {integrity: sha512-rknkrTRuvujprrbPmGeHi8wYWxmNVlBoNW8+4XF2hXUnASOjmuC9FNF1tGbDiRQWn264q9U/oGtixyO3BT8adQ==}
    cpu: [arm64]
    os: [win32]

  '@unrs/resolver-binding-win32-ia32-msvc@1.9.0':
    resolution: {integrity: sha512-Ceymm+iBl+bgAICtgiHyMLz6hjxmLJKqBim8tDzpX61wpZOx2bPK6Gjuor7I2RiUynVjvvkoRIkrPyMwzBzF3A==}
    cpu: [ia32]
    os: [win32]

  '@unrs/resolver-binding-win32-x64-msvc@1.9.0':
    resolution: {integrity: sha512-k59o9ZyeyS0hAlcaKFezYSH2agQeRFEB7KoQLXl3Nb3rgkqT1NY9Vwy+SqODiLmYnEjxWJVRE/yq2jFVqdIxZw==}
    cpu: [x64]
    os: [win32]

  acorn-jsx@5.3.2:
    resolution: {integrity: sha512-rq9s+JNhf0IChjtDXxllJ7g41oZk5SlXtp0LHwyA5cejwn7vKmKp4pPri6YEePv2PU65sAsegbXtIinmDFDXgQ==}
    peerDependencies:
      acorn: ^6.0.0 || ^7.0.0 || ^8.0.0

  acorn@8.15.0:
    resolution: {integrity: sha512-NZyJarBfL7nWwIq+FDL6Zp/yHEhePMNnnJ0y3qfieCrmNvYct8uvtiV41UvlSe6apAfk0fY1FbWx+NwfmpvtTg==}
    engines: {node: '>=0.4.0'}
    hasBin: true

  ajv@6.12.6:
    resolution: {integrity: sha512-j3fVLgvTo527anyYyJOGTYJbG+vnnQYvE0m5mmkc1TK+nxAppkCLMIL0aZ4dblVCNoGShhm+kzE4ZUykBoMg4g==}

  ansi-colors@4.1.3:
    resolution: {integrity: sha512-/6w/C21Pm1A7aZitlI5Ni/2J6FFQN8i1Cvz3kHABAAbw93v/NlvKdVOqz7CCWz/3iv/JplRSEEZ83XION15ovw==}
    engines: {node: '>=6'}

  ansi-regex@5.0.1:
    resolution: {integrity: sha512-quJQXlTSUGL2LH9SUXo8VwsY4soanhgo6LNSm84E1LBcE8s3O0wpdiRzyR9z/ZZJMlMWv37qOOb9pdJlMUEKFQ==}
    engines: {node: '>=8'}

  ansi-styles@4.3.0:
    resolution: {integrity: sha512-zbB9rCJAT1rbjiVDb2hqKFHNYLxgtk8NURxZ3IZwD3F6NtxbXZQCnnSi1Lkx+IDohdPlFp222wVALIheZJQSEg==}
    engines: {node: '>=8'}

  argparse@1.0.10:
    resolution: {integrity: sha512-o5Roy6tNG4SL/FOkCAN6RzjiakZS25RLYFrcMttJqbdd8BWrnA+fGz57iN5Pb06pvBGvl5gQ0B48dJlslXvoTg==}

  argparse@2.0.1:
    resolution: {integrity: sha512-8+9WqebbFzpX9OR+Wa6O29asIogeRMzcGtAINdpMHHyAg10f05aSFVBbcEqGf/PXw1EjAZ+q2/bEBg3DvurK3Q==}

  aria-query@5.3.2:
    resolution: {integrity: sha512-COROpnaoap1E2F000S62r6A60uHZnmlvomhfyT2DlTcrY1OrBKn2UhH7qn5wTC9zMvD0AY7csdPSNwKP+7WiQw==}
    engines: {node: '>= 0.4'}

  array-buffer-byte-length@1.0.2:
    resolution: {integrity: sha512-LHE+8BuR7RYGDKvnrmcuSq3tDcKv9OFEXQt/HpbZhY7V6h0zlUXutnAD82GiFx9rdieCMjkvtcsPqBwgUl1Iiw==}
    engines: {node: '>= 0.4'}

  array-includes@3.1.9:
    resolution: {integrity: sha512-FmeCCAenzH0KH381SPT5FZmiA/TmpndpcaShhfgEN9eCVjnFBqq3l1xrI42y8+PPLI6hypzou4GXw00WHmPBLQ==}
    engines: {node: '>= 0.4'}

  array-union@2.1.0:
    resolution: {integrity: sha512-HGyxoOTYUyCM6stUe6EJgnd4EoewAI7zMdfqO+kGjnlZmBDz/cR5pf8r/cR4Wq60sL/p0IkcjUEEPwS3GFrIyw==}
    engines: {node: '>=8'}

  array.prototype.findlastindex@1.2.6:
    resolution: {integrity: sha512-F/TKATkzseUExPlfvmwQKGITM3DGTK+vkAsCZoDc5daVygbJBnjEUCbgkAvVFsgfXfX4YIqZ/27G3k3tdXrTxQ==}
    engines: {node: '>= 0.4'}

  array.prototype.flat@1.3.3:
    resolution: {integrity: sha512-rwG/ja1neyLqCuGZ5YYrznA62D4mZXg0i1cIskIUKSiqF3Cje9/wXAls9B9s1Wa2fomMsIv8czB8jZcPmxCXFg==}
    engines: {node: '>= 0.4'}

  array.prototype.flatmap@1.3.3:
    resolution: {integrity: sha512-Y7Wt51eKJSyi80hFrJCePGGNo5ktJCslFuboqJsbf57CCPcm5zztluPlc4/aD8sWsKvlwatezpV4U1efk8kpjg==}
    engines: {node: '>= 0.4'}

  arraybuffer.prototype.slice@1.0.4:
    resolution: {integrity: sha512-BNoCY6SXXPQ7gF2opIP4GBE+Xw7U+pHMYKuzjgCN3GwiaIR09UUeKfheyIry77QtrCBlC0KK0q5/TER/tYh3PQ==}
    engines: {node: '>= 0.4'}

  async-function@1.0.0:
    resolution: {integrity: sha512-hsU18Ae8CDTR6Kgu9DYf0EbCr/a5iGL0rytQDobUcdpYOKokk8LEjVphnXkDkgpi0wYVsqrXuP0bZxJaTqdgoA==}
    engines: {node: '>= 0.4'}

  async-lock@1.4.1:
    resolution: {integrity: sha512-Az2ZTpuytrtqENulXwO3GGv1Bztugx6TT37NIo7imr/Qo0gsYiGtSdBa2B6fsXhTpVZDNfu1Qn3pk531e3q+nQ==}

  available-typed-arrays@1.0.7:
    resolution: {integrity: sha512-wvUjBtSGN7+7SjNpq/9M2Tg350UZD3q62IFZLbRAR1bSMlCo1ZaeW+BJ+D090e4hIIZLBcTDWe4Mh4jvUDajzQ==}
    engines: {node: '>= 0.4'}

  axobject-query@4.1.0:
    resolution: {integrity: sha512-qIj0G9wZbMGNLjLmg1PT6v2mE9AH2zlnADJD/2tC6E00hgmhUOfEB6greHPAfLRSufHqROIUTkw6E+M3lH0PTQ==}
    engines: {node: '>= 0.4'}

  balanced-match@1.0.2:
    resolution: {integrity: sha512-3oSeUO0TMV67hN1AmbXsK4yaqU7tjiHlbxRDZOpH0KW9+CeX4bRAaX0Anxt0tx2MrpRpWwQaPwIlISEJhYU5Pw==}

  better-path-resolve@1.0.0:
    resolution: {integrity: sha512-pbnl5XzGBdrFU/wT4jqmJVPn2B6UHPBOhzMQkY/SPUPB6QtUXtmBHBIwCbXJol93mOpGMnQyP/+BB19q04xj7g==}
    engines: {node: '>=4'}

  brace-expansion@1.1.12:
    resolution: {integrity: sha512-9T9UjW3r0UW5c1Q7GTwllptXwhvYmEzFhzMfZ9H7FQWt+uZePjZPjBP/W1ZEyZ1twGWom5/56TF4lPcqjnDHcg==}

  brace-expansion@2.0.2:
    resolution: {integrity: sha512-Jt0vHyM+jmUBqojB7E1NIYadt0vI0Qxjxd2TErW94wDz+E2LAm5vKMXXwg6ZZBTHPuUlDgQHKXvjGBdfcF1ZDQ==}

  braces@3.0.3:
    resolution: {integrity: sha512-yQbXgO/OSZVD2IsiLlro+7Hf6Q18EJrKSEsdoMzKePKXct3gvD8oLcOQdIzGupr5Fj+EDe8gO/lxc1BzfMpxvA==}
    engines: {node: '>=8'}

  browser-util-inspect@0.2.0:
    resolution: {integrity: sha512-R7WvAj0p9FtwS2Jbtc1HUd1+YZdeb5EEqjBSbbOK3owJtW1viWyJDeTPy43QZ7bZ8POtb1yMv++h844486jMsQ==}

  builtin-modules@5.0.0:
    resolution: {integrity: sha512-bkXY9WsVpY7CvMhKSR6pZilZu9Ln5WDrKVBUXf2S443etkmEO4V58heTecXcUIsNsi4Rx8JUO4NfX1IcQl4deg==}
    engines: {node: '>=18.20'}

  call-bind-apply-helpers@1.0.2:
    resolution: {integrity: sha512-Sp1ablJ0ivDkSzjcaJdxEunN5/XvksFJ2sMBFfq6x0ryhQV/2b/KwFe21cMpmHtPOSij8K99/wSfoEuTObmuMQ==}
    engines: {node: '>= 0.4'}

  call-bind@1.0.8:
    resolution: {integrity: sha512-oKlSFMcMwpUg2ednkhQ454wfWiU/ul3CkJe/PEHcTKuiX6RpbehUiFMXu13HalGZxfUwCQzZG747YXBn1im9ww==}
    engines: {node: '>= 0.4'}

  call-bound@1.0.4:
    resolution: {integrity: sha512-+ys997U96po4Kx/ABpBCqhA9EuxJaQWDQg7295H4hBphv3IZg0boBKuwYpt4YXp6MZ5AmZQnU/tyMTlRpaSejg==}
    engines: {node: '>= 0.4'}

  callsites@3.1.0:
    resolution: {integrity: sha512-P8BjAsXvZS+VIDUI11hHCQEv74YT67YUi5JJFNWIqL235sBmjX4+qx9Muvls5ivyNENctx46xQLQ3aTuE7ssaQ==}
    engines: {node: '>=6'}

  chalk@4.1.2:
    resolution: {integrity: sha512-oKnbhFyRIXpUuez8iBMmyEa4nbj4IOQyuhc/wy9kY7/WVPcwIO9VA668Pu8RkO7+0G76SLROeyw9CpQ061i4mA==}
    engines: {node: '>=10'}

  character-entities-legacy@3.0.0:
    resolution: {integrity: sha512-RpPp0asT/6ufRm//AJVwpViZbGM/MkjQFxJccQRHmISF/22NBtsHqAWmL+/pmkPWoIUJdWyeVleTl1wydHATVQ==}

  character-entities@2.0.2:
    resolution: {integrity: sha512-shx7oQ0Awen/BRIdkjkvz54PnEEI/EjwXDSIZp86/KKdbafHh1Df/RYGBhn4hbe2+uKC9FnT5UCEdyPz3ai9hQ==}

  character-reference-invalid@2.0.1:
    resolution: {integrity: sha512-iBZ4F4wRbyORVsu0jPV7gXkOsGYjGHPmAyv+HiHG8gi5PtC9KI2j1+v8/tlibRvjoWX027ypmG/n0HtO5t7unw==}

  chardet@0.7.0:
    resolution: {integrity: sha512-mT8iDcrh03qDGRRmoA2hmBJnxpllMR+0/0qlzjqZES6NdiWDcZkCNAk4rPFZ9Q85r27unkiNNg8ZOiwZXBHwcA==}

  ci-info@3.9.0:
    resolution: {integrity: sha512-NIxF55hv4nSqQswkAeiOi1r83xy8JldOFDTWiug55KBu9Jnblncd2U6ViHmYgHf01TPZS77NJBhBMKdWj9HQMQ==}
    engines: {node: '>=8'}

  clsx@2.1.1:
    resolution: {integrity: sha512-eYm0QWBtUrBWZWG0d386OGAw16Z995PiOVo2B7bjWSbHedGl5e0ZWaq65kOGgUSNesEIDkB9ISbTg/JK9dhCZA==}
    engines: {node: '>=6'}

  color-convert@2.0.1:
    resolution: {integrity: sha512-RRECPsj7iu/xb5oKYcsFHSppFNnsj/52OVTRKb4zP5onXwVF3zVmmToNcOfGC+CRDpfK/U584fMg38ZHCaElKQ==}
    engines: {node: '>=7.0.0'}

  color-name@1.1.4:
    resolution: {integrity: sha512-dOy+3AuW3a2wNbZHIuMZpTcgjGuLU/uBL/ubcZF9OXbDo8ff4O8yVp5Bf0efS8uEoYo5q4Fx7dY9OgQGXgAsQA==}

  commander@8.3.0:
    resolution: {integrity: sha512-OkTL9umf+He2DZkUq8f8J9of7yL6RJKI24dVITBmNfZBmri9zYZQrKkuXiKhyfPSu8tUhnVBB1iKXevvnlR4Ww==}
    engines: {node: '>= 12'}

  concat-map@0.0.1:
    resolution: {integrity: sha512-/Srv4dswyQNBfohGpz9o6Yb3Gz3SrUDqBH5rTuhGR7ahtlbYKnVxw2bCFMRljaA7EXHaXZ8wsHdodFvbkhKmqg==}

  convert-source-map@2.0.0:
    resolution: {integrity: sha512-Kvp459HrV2FEJ1CAsi1Ku+MY3kasH19TFykTz2xWmMeq6bk2NU3XXvfJ+Q61m0xktWwt+1HSYf3JZsTms3aRJg==}

  core-js@3.43.0:
    resolution: {integrity: sha512-N6wEbTTZSYOY2rYAn85CuvWWkCK6QweMn7/4Nr3w+gDBeBhk/x4EJeY6FPo4QzDoJZxVTv8U7CMvgWk6pOHHqA==}

  crelt@1.0.6:
    resolution: {integrity: sha512-VQ2MBenTq1fWZUH9DJNGti7kKv6EeAuYr3cLwxUWhIu1baTaXh4Ib5W2CqHVqib4/MqbYGJqiL3Zb8GJZr3l4g==}

  cross-spawn@7.0.6:
    resolution: {integrity: sha512-uV2QOWP2nWzsy2aMp8aRibhi9dlzF5Hgh5SHaB9OiTGEyDTiJJyx0uy51QXdyWbtAHNua4XJzUKca3OzKUd3vA==}
    engines: {node: '>= 8'}

  cssesc@3.0.0:
    resolution: {integrity: sha512-/Tb/JcjK111nNScGob5MNtsntNM1aCNUDipB/TkwZFhyDrrE47SOx/18wF2bbjgc3ZzCSKW1T5nt5EbFoAz/Vg==}
    engines: {node: '>=4'}
    hasBin: true

  data-view-buffer@1.0.2:
    resolution: {integrity: sha512-EmKO5V3OLXh1rtK2wgXRansaK1/mtVdTUEiEI0W8RkvgT05kfxaH29PliLnpLP73yYO6142Q72QNa8Wx/A5CqQ==}
    engines: {node: '>= 0.4'}

  data-view-byte-length@1.0.2:
    resolution: {integrity: sha512-tuhGbE6CfTM9+5ANGf+oQb72Ky/0+s3xKUpHvShfiz2RxMFgFPjsXuRLBVMtvMs15awe45SRb83D6wH4ew6wlQ==}
    engines: {node: '>= 0.4'}

  data-view-byte-offset@1.0.1:
    resolution: {integrity: sha512-BS8PfmtDGnrgYdOonGZQdLZslWIeCGFP9tpan0hi1Co2Zr2NKADsvGYA8XxuG/4UWgJ6Cjtv+YJnB6MM69QGlQ==}
    engines: {node: '>= 0.4'}

  debug@3.2.7:
    resolution: {integrity: sha512-CFjzYYAi4ThfiQvizrFQevTTXHtnCqWfe7x1AhgEscTz6ZbLbfoLRLPugTQyBth6f8ZERVUSyWHFD/7Wu4t1XQ==}
    peerDependencies:
      supports-color: '*'
    peerDependenciesMeta:
      supports-color:
        optional: true

  debug@4.4.1:
    resolution: {integrity: sha512-KcKCqiftBJcZr++7ykoDIEwSa3XWowTfNPo92BYxjXiyYEVrUQh2aLyhxBCwww+heortUFxEJYcRzosstTEBYQ==}
    engines: {node: '>=6.0'}
    peerDependencies:
      supports-color: '*'
    peerDependenciesMeta:
      supports-color:
        optional: true

  decode-named-character-reference@1.1.0:
    resolution: {integrity: sha512-Wy+JTSbFThEOXQIR2L6mxJvEs+veIzpmqD7ynWxMXGpnk3smkHQOp6forLdHsKpAMW9iJpaBBIxz285t1n1C3w==}

  deep-equal@2.2.3:
    resolution: {integrity: sha512-ZIwpnevOurS8bpT4192sqAowWM76JDKSHYzMLty3BZGSswgq6pBaH3DhCSW5xVAZICZyKdOBPjwww5wfgT/6PA==}
    engines: {node: '>= 0.4'}

  deep-is@0.1.4:
    resolution: {integrity: sha512-oIPzksmTg4/MriiaYGO+okXDT7ztn/w3Eptv/+gSIdMdKsJo0u4CfYNFJPy+4SKMuCqGw2wxnA+URMg3t8a/bQ==}

  define-data-property@1.1.4:
    resolution: {integrity: sha512-rBMvIzlpA8v6E+SJZoo++HAYqsLrkg7MSfIinMPFhmkorw7X+dOXVJQs+QT69zGkzMyfDnIMN2Wid1+NbL3T+A==}
    engines: {node: '>= 0.4'}

  define-properties@1.2.1:
    resolution: {integrity: sha512-8QmQKqEASLd5nx0U1B1okLElbUuuttJ/AnYmRXbbbGDWh6uS208EjD4Xqq/I9wK7u0v6O08XhTWnt5XtEbR6Dg==}
    engines: {node: '>= 0.4'}

  dequal@2.0.3:
    resolution: {integrity: sha512-0je+qPKHEMohvfRTCEo3CrPG6cAzAYgmzKyxRiYSSDkS6eGJdyVJm7WaYA5ECaAD9wLB2T4EEeymA5aFVcYXCA==}
    engines: {node: '>=6'}

  detect-indent@6.1.0:
    resolution: {integrity: sha512-reYkTUJAZb9gUuZ2RvVCNhVHdg62RHnJ7WJl8ftMi4diZ6NWlciOzQN88pUhSELEwflJht4oQDv0F0BMlwaYtA==}
    engines: {node: '>=8'}

  devlop@1.1.0:
    resolution: {integrity: sha512-RWmIqhcFf1lRYBvNmr7qTNuyCt/7/ns2jbpp1+PalgE/rDQcBT0fioSMUpJ93irlUhC5hrg4cYqe6U+0ImW0rA==}

  dir-glob@3.0.1:
    resolution: {integrity: sha512-WkrWp9GR4KXfKGYzOLmTuGVi1UWFfws377n9cc55/tb6DuqyF6pcQ5AbiHEshaDpY9v6oaSr2XCDidGmMwdzIA==}
    engines: {node: '>=8'}

  doctrine@2.1.0:
    resolution: {integrity: sha512-35mSku4ZXK0vfCuHEDAwt55dg2jNajHZ1odvF+8SSr82EsZY4QmXfuWso8oEd8zRhVObSN18aM0CjSdoBX7zIw==}
    engines: {node: '>=0.10.0'}

  dunder-proto@1.0.1:
    resolution: {integrity: sha512-KIN/nDJBQRcXw0MLVhZE9iQHmG68qAVIBg9CqmUYjmQIhgij9U5MFvrqkUL5FbtyyzZuOeOt0zdeRe4UY7ct+A==}
    engines: {node: '>= 0.4'}

  enquirer@2.4.1:
    resolution: {integrity: sha512-rRqJg/6gd538VHvR3PSrdRBb/1Vy2YfzHqzvbhGIQpDRKIa4FgV/54b5Q1xYSxOOwKvjXweS26E0Q+nAMwp2pQ==}
    engines: {node: '>=8.6'}

  entities@4.5.0:
    resolution: {integrity: sha512-V0hjH4dGPh9Ao5p0MoRY6BVqtwCjhz6vI5LT8AJ55H+4g9/4vbHx1I54fS0XuclLhDHArPQCiMjDxjaL8fPxhw==}
    engines: {node: '>=0.12'}

  es-abstract@1.24.0:
    resolution: {integrity: sha512-WSzPgsdLtTcQwm4CROfS5ju2Wa1QQcVeT37jFjYzdFz1r9ahadC8B8/a4qxJxM+09F18iumCdRmlr96ZYkQvEg==}
    engines: {node: '>= 0.4'}

  es-define-property@1.0.1:
    resolution: {integrity: sha512-e3nRfgfUZ4rNGL232gUgX06QNyyez04KdjFrF+LTRoOXmrOgFKDg4BCdsjW8EnT69eqdYGmRpJwiPVYNrCaW3g==}
    engines: {node: '>= 0.4'}

  es-errors@1.3.0:
    resolution: {integrity: sha512-Zf5H2Kxt2xjTvbJvP2ZWLEICxA6j+hAmMzIlypy4xcBg1vKVnx89Wy0GbS+kf5cwCVFFzdCFh2XSCFNULS6csw==}
    engines: {node: '>= 0.4'}

  es-get-iterator@1.1.3:
    resolution: {integrity: sha512-sPZmqHBe6JIiTfN5q2pEi//TwxmAFHwj/XEuYjTuse78i8KxaqMTTzxPoFKuzRpDpTJ+0NAbpfenkmH2rePtuw==}

  es-object-atoms@1.1.1:
    resolution: {integrity: sha512-FGgH2h8zKNim9ljj7dankFPcICIK9Cp5bm+c2gQSYePhpaG5+esrLODihIorn+Pe6FGJzWhXQotPv73jTaldXA==}
    engines: {node: '>= 0.4'}

  es-set-tostringtag@2.1.0:
    resolution: {integrity: sha512-j6vWzfrGVfyXxge+O0x5sh6cvxAog0a/4Rdd2K36zCMV5eJ+/+tOAngRO8cODMNWbVRdVlmGZQL2YS3yR8bIUA==}
    engines: {node: '>= 0.4'}

  es-shim-unscopables@1.1.0:
    resolution: {integrity: sha512-d9T8ucsEhh8Bi1woXCf+TIKDIROLG5WCkxg8geBCbvk22kzwC5G2OnXVMO6FUsvQlgUUXQ2itephWDLqDzbeCw==}
    engines: {node: '>= 0.4'}

  es-to-primitive@1.3.0:
    resolution: {integrity: sha512-w+5mJ3GuFL+NjVtJlvydShqE1eN3h3PbI7/5LAsYJP/2qtuMXjfL2LpHSRqo4b4eSF5K/DH1JXKUAHSB2UW50g==}
    engines: {node: '>= 0.4'}

  esbuild-compress@2.0.2:
    resolution: {integrity: sha512-3pXy1NjVLE/SXyghYdVPrbzSGb+o3e1d4qfIUrmQ84ycHsl1xlQNkmJNm9g74JPenI7ZDMQEwWq7m9dBlXjiMA==}
    peerDependencies:
      esbuild: '>=0.17.0'

  esbuild-plugin-globals@0.2.0:
    resolution: {integrity: sha512-y+6utQVWrETQWs0J8EGLV5gEOP59mmjX+fKWoQHn4TYwFMaj0FxQYflc566tHuokBCzl+uNW2iIlM1o1jfNy6w==}
    engines: {node: '>=7'}

  esbuild-plugin-text-replace@1.3.0:
    resolution: {integrity: sha512-RWB/bbdP0xDHBOtA0st4CAE6UZtky76aCB7Shw5r350JY403lfvrj2UMkInUB346tMtFWXKWXNf4gqNM+WbXag==}
    engines: {node: '>=10.1.0'}

  esbuild@0.25.5:
    resolution: {integrity: sha512-P8OtKZRv/5J5hhz0cUAdu/cLuPIKXpQl1R9pZtvmHWQvrAUVd0UNIPT4IB4W3rNOqVO0rlqHmCIbSwxh/c9yUQ==}
    engines: {node: '>=18'}
    hasBin: true

  escape-string-regexp@4.0.0:
    resolution: {integrity: sha512-TtpcNJ3XAzx3Gq8sWRzJaVajRs0uVxA2YAkdb1jm2YkPz4G6egUFAyA3n5vtEIZefPk5Wa4UXbKuS5fKkJWdgA==}
    engines: {node: '>=10'}

  eslint-import-context@0.1.8:
    resolution: {integrity: sha512-bq+F7nyc65sKpZGT09dY0S0QrOnQtuDVIfyTGQ8uuvtMIF7oHp6CEP3mouN0rrnYF3Jqo6Ke0BfU/5wASZue1w==}
    engines: {node: ^12.20.0 || ^14.18.0 || >=16.0.0}
    peerDependencies:
      unrs-resolver: ^1.0.0
    peerDependenciesMeta:
      unrs-resolver:
        optional: true

  eslint-import-resolver-node@0.3.9:
    resolution: {integrity: sha512-WFj2isz22JahUv+B788TlO3N6zL3nNJGU8CcZbPZvVEkBPaJdCV4vy5wyghty5ROFbCRnm132v8BScu5/1BQ8g==}

  eslint-import-resolver-typescript@4.4.3:
    resolution: {integrity: sha512-elVDn1eWKFrWlzxlWl9xMt8LltjKl161Ix50JFC50tHXI5/TRP32SNEqlJ/bo/HV+g7Rou/tlPQU2AcRtIhrOg==}
    engines: {node: ^16.17.0 || >=18.6.0}
    peerDependencies:
      eslint: '*'
      eslint-plugin-import: '*'
      eslint-plugin-import-x: '*'
    peerDependenciesMeta:
      eslint-plugin-import:
        optional: true
      eslint-plugin-import-x:
        optional: true

  eslint-module-utils@2.12.0:
    resolution: {integrity: sha512-wALZ0HFoytlyh/1+4wuZ9FJCD/leWHQzzrxJ8+rebyReSLk7LApMyd3WJaLVoN+D5+WIdJyDK1c6JnE65V4Zyg==}
    engines: {node: '>=4'}
    peerDependencies:
      '@typescript-eslint/parser': '*'
      eslint: '*'
      eslint-import-resolver-node: '*'
      eslint-import-resolver-typescript: '*'
      eslint-import-resolver-webpack: '*'
    peerDependenciesMeta:
      '@typescript-eslint/parser':
        optional: true
      eslint:
        optional: true
      eslint-import-resolver-node:
        optional: true
      eslint-import-resolver-typescript:
        optional: true
      eslint-import-resolver-webpack:
        optional: true

  eslint-plugin-import@2.31.0:
    resolution: {integrity: sha512-ixmkI62Rbc2/w8Vfxyh1jQRTdRTF52VxwRVHl/ykPAmqG+Nb7/kNn+byLP0LxPgI7zWA16Jt82SybJInmMia3A==}
    engines: {node: '>=4'}
    peerDependencies:
      '@typescript-eslint/parser': '*'
      eslint: ^2 || ^3 || ^4 || ^5 || ^6 || ^7.2.0 || ^8 || ^9
    peerDependenciesMeta:
      '@typescript-eslint/parser':
        optional: true

  eslint-plugin-markdownlint@0.9.0:
    resolution: {integrity: sha512-6vuGl37rYKwSBX1Q9NA7dBYhkRvjZiIJJTUc93N0Fdz02dpc6ks0gCk5zm/I4/+BNtKm/mWacD6Fcvme4Zu7Zg==}
    engines: {node: '>=10'}
    peerDependencies:
      eslint: '>=7.5.0'

  eslint-scope@8.4.0:
    resolution: {integrity: sha512-sNXOfKCn74rt8RICKMvJS7XKV/Xk9kA7DyJr8mJik3S7Cwgy3qlkkmyS2uQB3jiJg6VNdZd/pDBJu0nvG2NlTg==}
    engines: {node: ^18.18.0 || ^20.9.0 || >=21.1.0}

  eslint-visitor-keys@3.4.3:
    resolution: {integrity: sha512-wpc+LXeiyiisxPlEkUzU6svyS1frIO3Mgxj1fdy7Pm8Ygzguax2N3Fa/D/ag1WqbOprdI+uY6wMUl8/a2G+iag==}
    engines: {node: ^12.22.0 || ^14.17.0 || >=16.0.0}

  eslint-visitor-keys@4.2.1:
    resolution: {integrity: sha512-Uhdk5sfqcee/9H/rCOJikYz67o0a2Tw2hGRPOG2Y1R2dg7brRe1uG0yaNQDHu+TO/uQPF/5eCapvYSmHUjt7JQ==}
    engines: {node: ^18.18.0 || ^20.9.0 || >=21.1.0}

  eslint@9.28.0:
    resolution: {integrity: sha512-ocgh41VhRlf9+fVpe7QKzwLj9c92fDiqOj8Y3Sd4/ZmVA4Btx4PlUYPq4pp9JDyupkf1upbEXecxL2mwNV7jPQ==}
    engines: {node: ^18.18.0 || ^20.9.0 || >=21.1.0}
    hasBin: true
    peerDependencies:
      jiti: '*'
    peerDependenciesMeta:
      jiti:
        optional: true

  esm-env@1.2.2:
    resolution: {integrity: sha512-Epxrv+Nr/CaL4ZcFGPJIYLWFom+YeV1DqMLHJoEd9SYRxNbaFruBwfEX/kkHUJf55j2+TUbmDcmuilbP1TmXHA==}

  espree@10.4.0:
    resolution: {integrity: sha512-j6PAQ2uUr79PZhBjP5C5fhl8e39FmRnOjsD5lGnWrFU8i2G776tBK7+nP8KuQUTTyAZUwfQqXAgrVH5MbH9CYQ==}
    engines: {node: ^18.18.0 || ^20.9.0 || >=21.1.0}

  esprima@4.0.1:
    resolution: {integrity: sha512-eGuFFw7Upda+g4p+QHvnW0RyTX/SVeJBDM/gCtMARO0cLuT2HcEKnTPvhjV6aGeqrCB/sbNop0Kszm0jsaWU4A==}
    engines: {node: '>=4'}
    hasBin: true

  esquery@1.6.0:
    resolution: {integrity: sha512-ca9pw9fomFcKPvFLXhBKUK90ZvGibiGOvRJNbjljY7s7uq/5YO4BOzcYtJqExdx99rF6aAcnRxHmcUHcz6sQsg==}
    engines: {node: '>=0.10'}

  esrap@1.4.9:
    resolution: {integrity: sha512-3OMlcd0a03UGuZpPeUC1HxR3nA23l+HEyCiZw3b3FumJIN9KphoGzDJKMXI1S72jVS1dsenDyQC0kJlO1U9E1g==}

  esrecurse@4.3.0:
    resolution: {integrity: sha512-KmfKL3b6G+RXvP8N1vr3Tq1kL/oCFgn2NYXEtqP8/L3pKapUA4G8cFVaoF3SU323CD4XypR/ffioHmkti6/Tag==}
    engines: {node: '>=4.0'}

  estraverse@5.3.0:
    resolution: {integrity: sha512-MMdARuVEQziNTeJD8DgMqmhwR11BRQ/cBP+pLtYdSTnf3MIO8fFeiINEbX36ZdNlfU/7A9f3gUw49B3oQsvwBA==}
    engines: {node: '>=4.0'}

  esutils@2.0.3:
    resolution: {integrity: sha512-kVscqXk4OCp68SZ0dkgEKVi6/8ij300KBWTJq32P/dYeWTSwK41WyTxalN1eRmA5Z9UU/LX9D7FWSmV9SAYx6g==}
    engines: {node: '>=0.10.0'}

  extendable-error@0.1.7:
    resolution: {integrity: sha512-UOiS2in6/Q0FK0R0q6UY9vYpQ21mr/Qn1KOnte7vsACuNJf514WvCCUHSRCPcgjPT2bAhNIJdlE6bVap1GKmeg==}

  external-editor@3.1.0:
    resolution: {integrity: sha512-hMQ4CX1p1izmuLYyZqLMO/qGNw10wSv9QDCPfzXfyFrOaCSSoRfqE1Kf1s5an66J5JZC62NewG+mK49jOCtQew==}
    engines: {node: '>=4'}

  fast-deep-equal@3.1.3:
    resolution: {integrity: sha512-f3qQ9oQy9j2AhBe/H9VC91wLmKBCCU/gDOnKNAYG5hswO7BLKj09Hc5HYNz9cGI++xlpDCIgDaitVs03ATR84Q==}

  fast-glob@3.3.3:
    resolution: {integrity: sha512-7MptL8U0cqcFdzIzwOTHoilX9x5BrNqye7Z/LuC7kCMRio1EMSyqRK3BEAUD7sXRq4iT4AzTVuZdhgQ2TCvYLg==}
    engines: {node: '>=8.6.0'}

  fast-json-stable-stringify@2.1.0:
    resolution: {integrity: sha512-lhd/wF+Lk98HZoTCtlVraHtfh5XYijIjalXck7saUtuanSDyLMxnHhSXEDJqHxD7msR8D0uCmqlkwjCV8xvwHw==}

  fast-levenshtein@2.0.6:
    resolution: {integrity: sha512-DCXu6Ifhqcks7TZKY3Hxp3y6qphY5SJZmrWMDrKcERSOXWQdMhU9Ig/PYrzyw/ul9jOIyh0N4M0tbC5hodg8dw==}

  fastq@1.19.1:
    resolution: {integrity: sha512-GwLTyxkCXjXbxqIhTsMI2Nui8huMPtnxg7krajPJAjnEG/iiOS7i+zCtWGZR9G0NBKbXKh6X9m9UIsYX/N6vvQ==}

  fdir@6.4.6:
    resolution: {integrity: sha512-hiFoqpyZcfNm1yc4u8oWCf9A2c4D3QjCrks3zmoVKVxpQRzmPNar1hUJcBG2RQHvEVGDN+Jm81ZheVLAQMK6+w==}
    peerDependencies:
      picomatch: ^3 || ^4
    peerDependenciesMeta:
      picomatch:
        optional: true

  file-entry-cache@8.0.0:
    resolution: {integrity: sha512-XXTUwCvisa5oacNGRP9SfNtYBNAMi+RPwBFmblZEF7N7swHYQS6/Zfk7SRwx4D5j3CH211YNRco1DEMNVfZCnQ==}
    engines: {node: '>=16.0.0'}

  file-saver@2.0.5:
    resolution: {integrity: sha512-P9bmyZ3h/PRG+Nzga+rbdI4OEpNDzAVyy74uVO9ATgzLK6VtAsYybF/+TOCvrc0MO793d6+42lLyZTw7/ArVzA==}

  fill-range@7.1.1:
    resolution: {integrity: sha512-YsGpe3WHLK8ZYi4tWDg2Jy3ebRz2rXowDxnld4bkQB00cc/1Zw9AWnC0i9ztDJitivtQvaI9KaLyKrc+hBW0yg==}
    engines: {node: '>=8'}

  find-up@4.1.0:
    resolution: {integrity: sha512-PpOwAdQ/YlXQ2vj8a3h8IipDuYRi3wceVQQGYWxNINccq40Anw7BlsEXCMbt1Zt+OLA6Fq9suIpIWD0OsnISlw==}
    engines: {node: '>=8'}

  find-up@5.0.0:
    resolution: {integrity: sha512-78/PXT1wlLLDgTzDs7sjq9hzz0vXD+zn+7wypEe4fXQxCmdmqfGsEPQxmiCSQI3ajFV91bVSsvNtrJRiW6nGng==}
    engines: {node: '>=10'}

  flat-cache@4.0.1:
    resolution: {integrity: sha512-f7ccFPK3SXFHpx15UIGyRJ/FJQctuKZ0zVuN3frBo4HnK3cay9VEW0R6yPYFHC0AgqhukPzKjq22t5DmAyqGyw==}
    engines: {node: '>=16'}

  flatted@3.3.3:
    resolution: {integrity: sha512-GX+ysw4PBCz0PzosHDepZGANEuFCMLrnRTiEy9McGjmkCQYwRq4A/X786G/fjM/+OjsWSU1ZrY5qyARZmO/uwg==}

  for-each@0.3.5:
    resolution: {integrity: sha512-dKx12eRCVIzqCxFGplyFKJMPvLEWgmNtUrpTiJIR5u97zEhRG8ySrtboPHZXx7daLxQVrl643cTzbab2tkQjxg==}
    engines: {node: '>= 0.4'}

  fs-extra@7.0.1:
    resolution: {integrity: sha512-YJDaCJZEnBmcbw13fvdAM9AwNOJwOzrE4pqMqBq5nFiEqXUqHwlK4B+3pUw6JNvfSPtX05xFHtYy/1ni01eGCw==}
    engines: {node: '>=6 <7 || >=8'}

  fs-extra@8.1.0:
    resolution: {integrity: sha512-yhlQgA6mnOJUKOsRUFsgJdQCvkKhcz8tlZG5HBQfReYZy46OwLcY+Zia0mtdHsOo9y/hP+CxMN0TU9QxoOtG4g==}
    engines: {node: '>=6 <7 || >=8'}

  function-bind@1.1.2:
    resolution: {integrity: sha512-7XHNxH7qX9xG5mIwxkhumTox/MIRNcOgDrxWsMt2pAr23WHp6MrRlN7FBSFpCpr+oVO0F744iUgR82nJMfG2SA==}

  function.prototype.name@1.1.8:
    resolution: {integrity: sha512-e5iwyodOHhbMr/yNrc7fDYG4qlbIvI5gajyzPnb5TCwyhjApznQh1BMFou9b30SevY43gCJKXycoCBjMbsuW0Q==}
    engines: {node: '>= 0.4'}

  functions-have-names@1.2.3:
    resolution: {integrity: sha512-xckBUXyTIqT97tq2x2AMb+g163b5JFysYk0x4qxNFwbfQkmNZoiRHb6sPzI9/QV33WeuvVYBUIiD4NzNIyqaRQ==}

  get-intrinsic@1.3.0:
    resolution: {integrity: sha512-9fSjSaos/fRIVIp+xSJlE6lfwhES7LNtKaCBIamHsjr2na1BiABJPo0mOjjz8GJDURarmCPGqaiVg5mfjb98CQ==}
    engines: {node: '>= 0.4'}

  get-proto@1.0.1:
    resolution: {integrity: sha512-sTSfBjoXBp89JvIKIefqw7U2CCebsc74kiY6awiGogKtoSGbgjYE/G/+l9sF3MWFPNc9IcoOC4ODfKHfxFmp0g==}
    engines: {node: '>= 0.4'}

  get-symbol-description@1.1.0:
    resolution: {integrity: sha512-w9UMqWwJxHNOvoNzSJ2oPF5wvYcvP7jUvYzhp67yEhTi17ZDBBC1z9pTdGuzjD+EFIqLSYRweZjqfiPzQ06Ebg==}
    engines: {node: '>= 0.4'}

  get-tsconfig@4.10.1:
    resolution: {integrity: sha512-auHyJ4AgMz7vgS8Hp3N6HXSmlMdUyhSUrfBF16w153rxtLIEOE+HGqaBppczZvnHLqQJfiHotCYpNhl0lUROFQ==}

  glob-parent@5.1.2:
    resolution: {integrity: sha512-AOIgSQCepiJYwP3ARnGx+5VnTu2HBYdzbGP45eLw1vr3zB3vZLeyed1sC9hnbcOc9/SrMyM5RPQrkGz4aS9Zow==}
    engines: {node: '>= 6'}

  glob-parent@6.0.2:
    resolution: {integrity: sha512-XxwI8EOhVQgWp6iDL+3b0r86f4d6AX6zSU55HfB4ydCEuXLXc5FcYeOu+nnGftS4TEju/11rt4KJPTMgbfmv4A==}
    engines: {node: '>=10.13.0'}

  globals@14.0.0:
    resolution: {integrity: sha512-oahGvuMGQlPw/ivIYBjVSrWAfWLBeku5tpPE2fOPLi+WHffIWbuh2tCjhyQhTBPMf5E9jDEH4FOmTYgYwbKwtQ==}
    engines: {node: '>=18'}

  globals@16.2.0:
    resolution: {integrity: sha512-O+7l9tPdHCU320IigZZPj5zmRCFG9xHmx9cU8FqU2Rp+JN714seHV+2S9+JslCpY4gJwU2vOGox0wzgae/MCEg==}
    engines: {node: '>=18'}

  globalthis@1.0.4:
    resolution: {integrity: sha512-DpLKbNU4WylpxJykQujfCcwYWiV/Jhm50Goo0wrVILAv5jOr9d+H+UR3PhSCD2rCCEIg0uc+G+muBTwD54JhDQ==}
    engines: {node: '>= 0.4'}

  globby@11.1.0:
    resolution: {integrity: sha512-jhIXaOzy1sb8IyocaruWSn1TjmnBVs8Ayhcy83rmxNJ8q2uWKCAj3CnJY+KpGSXCueAPc0i05kVvVKtP1t9S3g==}
    engines: {node: '>=10'}

  gopd@1.2.0:
    resolution: {integrity: sha512-ZUKRh6/kUFoAiTAtTYPZJ3hw9wNxx+BIBOijnlG9PnrJsCcSjs1wyyD6vJpaYtgnzDrKYRSqf3OO6Rfa93xsRg==}
    engines: {node: '>= 0.4'}

  graceful-fs@4.2.11:
    resolution: {integrity: sha512-RbJ5/jmFcNNCcDV5o9eTnBLJ/HszWV0P73bc+Ff4nS/rJj+YaS6IGyiOL0VoBYX+l1Wrl3k63h/KrH+nhJ0XvQ==}

  graphemer@1.4.0:
    resolution: {integrity: sha512-EtKwoO6kxCL9WO5xipiHTZlSzBm7WLT627TqC/uVRd0HKmq8NXyebnNYxDoBi7wt8eTWrUrKXCOVaFq9x1kgag==}

  has-bigints@1.1.0:
    resolution: {integrity: sha512-R3pbpkcIqv2Pm3dUwgjclDRVmWpTJW2DcMzcIhEXEx1oh/CEMObMm3KLmRJOdvhM7o4uQBnwr8pzRK2sJWIqfg==}
    engines: {node: '>= 0.4'}

  has-flag@4.0.0:
    resolution: {integrity: sha512-EykJT/Q1KjTWctppgIAgfSO0tKVuZUjhgMr17kqTumMl6Afv3EISleU7qZUzoXDFTAHTDC4NOoG/ZxU3EvlMPQ==}
    engines: {node: '>=8'}

  has-property-descriptors@1.0.2:
    resolution: {integrity: sha512-55JNKuIW+vq4Ke1BjOTjM2YctQIvCT7GFzHwmfZPGo5wnrgkid0YQtnAleFSqumZm4az3n2BS+erby5ipJdgrg==}

  has-proto@1.2.0:
    resolution: {integrity: sha512-KIL7eQPfHQRC8+XluaIw7BHUwwqL19bQn4hzNgdr+1wXoU0KKj6rufu47lhY7KbJR2C6T6+PfyN0Ea7wkSS+qQ==}
    engines: {node: '>= 0.4'}

  has-symbols@1.1.0:
    resolution: {integrity: sha512-1cDNdwJ2Jaohmb3sg4OmKaMBwuC48sYni5HUw2DvsC8LjGTLK9h+eb1X6RyuOHe4hT0ULCW68iomhjUoKUqlPQ==}
    engines: {node: '>= 0.4'}

  has-tostringtag@1.0.2:
    resolution: {integrity: sha512-NqADB8VjPFLM2V0VvHUewwwsw0ZWBaIdgo+ieHtK3hasLz4qeCRjYcqfB6AQrBggRKppKF8L52/VqdVsO47Dlw==}
    engines: {node: '>= 0.4'}

  hasown@2.0.2:
    resolution: {integrity: sha512-0hJU9SCPvmMzIBdZFqNPXWa6dqh7WdH0cII9y+CyS8rG3nL48Bclra9HmKhVVUHyPWNH5Y7xDwAB7bfgSjkUMQ==}
    engines: {node: '>= 0.4'}

  human-id@4.1.1:
    resolution: {integrity: sha512-3gKm/gCSUipeLsRYZbbdA1BD83lBoWUkZ7G9VFrhWPAU76KwYo5KR8V28bpoPm/ygy0x5/GCbpRQdY7VLYCoIg==}
    hasBin: true

  i18next-resources-to-backend@1.2.1:
    resolution: {integrity: sha512-okHbVA+HZ7n1/76MsfhPqDou0fptl2dAlhRDu2ideXloRRduzHsqDOznJBef+R3DFZnbvWoBW+KxJ7fnFjd6Yw==}

  i18next@24.2.3:
    resolution: {integrity: sha512-lfbf80OzkocvX7nmZtu7nSTNbrTYR52sLWxPtlXX1zAhVw8WEnFk4puUkCR4B1dNQwbSpEHHHemcZu//7EcB7A==}
    peerDependencies:
      typescript: ^5
    peerDependenciesMeta:
      typescript:
        optional: true

  i18next@25.2.1:
    resolution: {integrity: sha512-+UoXK5wh+VlE1Zy5p6MjcvctHXAhRwQKCxiJD8noKZzIXmnAX8gdHX5fLPA3MEVxEN4vbZkQFy8N0LyD9tUqPw==}
    peerDependencies:
      typescript: ^5
    peerDependenciesMeta:
      typescript:
        optional: true

  iconv-lite@0.4.24:
    resolution: {integrity: sha512-v3MXnZAcvnywkTUEZomIActle7RXXeedOR31wwl7VlyoXO4Qi9arvSenNQWne1TcRwhCL1HwLI21bEqdpj8/rA==}
    engines: {node: '>=0.10.0'}

  ignore@5.3.2:
    resolution: {integrity: sha512-hsBTNUqQTDwkWtcdYI2i06Y/nUBEsNEDJKjWdigLvegy8kDuJAS8uRlpkkcQpyEXL0Z/pjDy5HBmMjRCJ2gq+g==}
    engines: {node: '>= 4'}

  ignore@7.0.5:
    resolution: {integrity: sha512-Hs59xBNfUIunMFgWAbGX5cq6893IbWg4KnrjbYwX3tx0ztorVgTDA6B2sxf8ejHJ4wz8BqGUMYlnzNBer5NvGg==}
    engines: {node: '>= 4'}

  import-fresh@3.3.1:
    resolution: {integrity: sha512-TR3KfrTZTYLPB6jUjfx6MF9WcWrHL9su5TObK4ZkYgBdWKPOFoSoQIdEuTuR82pmtxH2spWG9h6etwfr1pLBqQ==}
    engines: {node: '>=6'}

  import-meta-resolve@4.1.0:
    resolution: {integrity: sha512-I6fiaX09Xivtk+THaMfAwnA3MVA5Big1WHF1Dfx9hFuvNIWpXnorlkzhcQf6ehrqQiiZECRt1poOAkPmer3ruw==}

  imurmurhash@0.1.4:
    resolution: {integrity: sha512-JmXMZ6wuvDmLiHEml9ykzqO6lwFbof0GG4IkcGaENdCRDDmMVnny7s5HsIgHCbaq0w2MyPhDqkhTUgS2LU2PHA==}
    engines: {node: '>=0.8.19'}

  internal-slot@1.1.0:
    resolution: {integrity: sha512-4gd7VpWNQNB4UKKCFFVcp1AVv+FMOgs9NKzjHKusc8jTMhd5eL1NqQqOpE0KzMds804/yHlglp3uxgluOqAPLw==}
    engines: {node: '>= 0.4'}

  is-alphabetical@2.0.1:
    resolution: {integrity: sha512-FWyyY60MeTNyeSRpkM2Iry0G9hpr7/9kD40mD/cGQEuilcZYS4okz8SN2Q6rLCJ8gbCt6fN+rC+6tMGS99LaxQ==}

  is-alphanumerical@2.0.1:
    resolution: {integrity: sha512-hmbYhX/9MUMF5uh7tOXyK/n0ZvWpad5caBA17GsC6vyuCqaWliRG5K1qS9inmUhEMaOBIW7/whAnSwveW/LtZw==}

  is-arguments@1.2.0:
    resolution: {integrity: sha512-7bVbi0huj/wrIAOzb8U1aszg9kdi3KN/CyU19CTI7tAoZYEZoL9yCDXpbXN+uPsuWnP02cyug1gleqq+TU+YCA==}
    engines: {node: '>= 0.4'}

  is-array-buffer@3.0.5:
    resolution: {integrity: sha512-DDfANUiiG2wC1qawP66qlTugJeL5HyzMpfr8lLK+jMQirGzNod0B12cFB/9q838Ru27sBwfw78/rdoU7RERz6A==}
    engines: {node: '>= 0.4'}

  is-async-function@2.1.1:
    resolution: {integrity: sha512-9dgM/cZBnNvjzaMYHVoxxfPj2QXt22Ev7SuuPrs+xav0ukGB0S6d4ydZdEiM48kLx5kDV+QBPrpVnFyefL8kkQ==}
    engines: {node: '>= 0.4'}

  is-bigint@1.1.0:
    resolution: {integrity: sha512-n4ZT37wG78iz03xPRKJrHTdZbe3IicyucEtdRsV5yglwc3GyUfbAfpSeD0FJ41NbUNSt5wbhqfp1fS+BgnvDFQ==}
    engines: {node: '>= 0.4'}

  is-boolean-object@1.2.2:
    resolution: {integrity: sha512-wa56o2/ElJMYqjCjGkXri7it5FbebW5usLw/nPmCMs5DeZ7eziSYZhSmPRn0txqeW4LnAmQQU7FgqLpsEFKM4A==}
    engines: {node: '>= 0.4'}

  is-bun-module@2.0.0:
    resolution: {integrity: sha512-gNCGbnnnnFAUGKeZ9PdbyeGYJqewpmc2aKHUEMO5nQPWU9lOmv7jcmQIv+qHD8fXW6W7qfuCwX4rY9LNRjXrkQ==}

  is-callable@1.2.7:
    resolution: {integrity: sha512-1BC0BVFhS/p0qtw6enp8e+8OD0UrK0oFLztSjNzhcKA3WDuJxxAPXzPuPtKkjEY9UUoEWlX/8fgKeu2S8i9JTA==}
    engines: {node: '>= 0.4'}

  is-core-module@2.16.1:
    resolution: {integrity: sha512-UfoeMA6fIJ8wTYFEUjelnaGI67v6+N7qXJEvQuIGa99l4xsCruSYOVSQ0uPANn4dAzm8lkYPaKLrrijLq7x23w==}
    engines: {node: '>= 0.4'}

  is-data-view@1.0.2:
    resolution: {integrity: sha512-RKtWF8pGmS87i2D6gqQu/l7EYRlVdfzemCJN/P3UOs//x1QE7mfhvzHIApBTRf7axvT6DMGwSwBXYCT0nfB9xw==}
    engines: {node: '>= 0.4'}

  is-date-object@1.1.0:
    resolution: {integrity: sha512-PwwhEakHVKTdRNVOw+/Gyh0+MzlCl4R6qKvkhuvLtPMggI1WAHt9sOwZxQLSGpUaDnrdyDsomoRgNnCfKNSXXg==}
    engines: {node: '>= 0.4'}

  is-decimal@2.0.1:
    resolution: {integrity: sha512-AAB9hiomQs5DXWcRB1rqsxGUstbRroFOPPVAomNk/3XHR5JyEZChOyTWe2oayKnsSsr/kcGqF+z6yuH6HHpN0A==}

  is-extglob@2.1.1:
    resolution: {integrity: sha512-SbKbANkN603Vi4jEZv49LeVJMn4yGwsbzZworEoyEiutsN3nJYdbO36zfhGJ6QEDpOZIFkDtnq5JRxmvl3jsoQ==}
    engines: {node: '>=0.10.0'}

  is-finalizationregistry@1.1.1:
    resolution: {integrity: sha512-1pC6N8qWJbWoPtEjgcL2xyhQOP491EQjeUo3qTKcmV8YSDDJrOepfG8pcC7h/QgnQHYSv0mJ3Z/ZWxmatVrysg==}
    engines: {node: '>= 0.4'}

  is-generator-function@1.1.0:
    resolution: {integrity: sha512-nPUB5km40q9e8UfN/Zc24eLlzdSf9OfKByBw9CIdw4H1giPMeA0OIJvbchsCu4npfI2QcMVBsGEBHKZ7wLTWmQ==}
    engines: {node: '>= 0.4'}

  is-glob@4.0.3:
    resolution: {integrity: sha512-xelSayHH36ZgE7ZWhli7pW34hNbNl8Ojv5KVmkJD4hBdD3th8Tfk9vYasLM+mXWOZhFkgZfxhLSnrwRr4elSSg==}
    engines: {node: '>=0.10.0'}

  is-hexadecimal@2.0.1:
    resolution: {integrity: sha512-DgZQp241c8oO6cA1SbTEWiXeoxV42vlcJxgH+B3hi1AiqqKruZR3ZGF8In3fj4+/y/7rHvlOZLZtgJ/4ttYGZg==}

  is-map@2.0.3:
    resolution: {integrity: sha512-1Qed0/Hr2m+YqxnM09CjA2d/i6YZNfF6R2oRAOj36eUdS6qIV/huPJNSEpKbupewFs+ZsJlxsjjPbc0/afW6Lw==}
    engines: {node: '>= 0.4'}

  is-negative-zero@2.0.3:
    resolution: {integrity: sha512-5KoIu2Ngpyek75jXodFvnafB6DJgr3u8uuK0LEZJjrU19DrMD3EVERaR8sjz8CCGgpZvxPl9SuE1GMVPFHx1mw==}
    engines: {node: '>= 0.4'}

  is-number-object@1.1.1:
    resolution: {integrity: sha512-lZhclumE1G6VYD8VHe35wFaIif+CTy5SJIi5+3y4psDgWu4wPDoBhF8NxUOinEc7pHgiTsT6MaBb92rKhhD+Xw==}
    engines: {node: '>= 0.4'}

  is-number@7.0.0:
    resolution: {integrity: sha512-41Cifkg6e8TylSpdtTpeLVMqvSBEVzTttHvERD741+pnZ8ANv0004MRL43QKPDlK9cGvNp6NZWZUBlbGXYxxng==}
    engines: {node: '>=0.12.0'}

  is-reference@3.0.3:
    resolution: {integrity: sha512-ixkJoqQvAP88E6wLydLGGqCJsrFUnqoH6HnaczB8XmDH1oaWU+xxdptvikTgaEhtZ53Ky6YXiBuUI2WXLMCwjw==}

  is-regex@1.2.1:
    resolution: {integrity: sha512-MjYsKHO5O7mCsmRGxWcLWheFqN9DJ/2TmngvjKXihe6efViPqc274+Fx/4fYj/r03+ESvBdTXK0V6tA3rgez1g==}
    engines: {node: '>= 0.4'}

  is-set@2.0.3:
    resolution: {integrity: sha512-iPAjerrse27/ygGLxw+EBR9agv9Y6uLeYVJMu+QNCoouJ1/1ri0mGrcWpfCqFZuzzx3WjtwxG098X+n4OuRkPg==}
    engines: {node: '>= 0.4'}

  is-shared-array-buffer@1.0.4:
    resolution: {integrity: sha512-ISWac8drv4ZGfwKl5slpHG9OwPNty4jOWPRIhBpxOoD+hqITiwuipOQ2bNthAzwA3B4fIjO4Nln74N0S9byq8A==}
    engines: {node: '>= 0.4'}

  is-string@1.1.1:
    resolution: {integrity: sha512-BtEeSsoaQjlSPBemMQIrY1MY0uM6vnS1g5fmufYOtnxLGUZM2178PKbhsk7Ffv58IX+ZtcvoGwccYsh0PglkAA==}
    engines: {node: '>= 0.4'}

  is-subdir@1.2.0:
    resolution: {integrity: sha512-2AT6j+gXe/1ueqbW6fLZJiIw3F8iXGJtt0yDrZaBhAZEG1raiTxKWU+IPqMCzQAXOUCKdA4UDMgacKH25XG2Cw==}
    engines: {node: '>=4'}

  is-symbol@1.1.1:
    resolution: {integrity: sha512-9gGx6GTtCQM73BgmHQXfDmLtfjjTUDSyoxTCbp5WtoixAhfgsDirWIcVQ/IHpvI5Vgd5i/J5F7B9cN/WlVbC/w==}
    engines: {node: '>= 0.4'}

  is-typed-array@1.1.15:
    resolution: {integrity: sha512-p3EcsicXjit7SaskXHs1hA91QxgTw46Fv6EFKKGS5DRFLD8yKnohjF3hxoju94b/OcMZoQukzpPpBE9uLVKzgQ==}
    engines: {node: '>= 0.4'}

  is-weakmap@2.0.2:
    resolution: {integrity: sha512-K5pXYOm9wqY1RgjpL3YTkF39tni1XajUIkawTLUo9EZEVUFga5gSQJF8nNS7ZwJQ02y+1YCNYcMh+HIf1ZqE+w==}
    engines: {node: '>= 0.4'}

  is-weakref@1.1.1:
    resolution: {integrity: sha512-6i9mGWSlqzNMEqpCp93KwRS1uUOodk2OJ6b+sq7ZPDSy2WuI5NFIxp/254TytR8ftefexkWn5xNiHUNpPOfSew==}
    engines: {node: '>= 0.4'}

  is-weakset@2.0.4:
    resolution: {integrity: sha512-mfcwb6IzQyOKTs84CQMrOwW4gQcaTOAWJ0zzJCl2WSPDrWk/OzDaImWFH3djXhb24g4eudZfLRozAvPGw4d9hQ==}
    engines: {node: '>= 0.4'}

  is-windows@1.0.2:
    resolution: {integrity: sha512-eXK1UInq2bPmjyX6e3VHIzMLobc4J94i4AWn+Hpq3OU5KkrRC96OAcR3PRJ/pGu6m8TRnBHP9dkXQVsT/COVIA==}
    engines: {node: '>=0.10.0'}

  isarray@2.0.5:
    resolution: {integrity: sha512-xHjhDr3cNBK0BzdUJSPXZntQUx/mwMS5Rw4A7lPJ90XGAO6ISP/ePDNuo0vhqOZU+UD5JoodwCAAoZQd3FeAKw==}

  isexe@2.0.0:
    resolution: {integrity: sha512-RHxMLp9lnKHGHRng9QFhRCMbYAcVpn69smSGcq3f36xjgVVWThj4qqLbTLlq7Ssj8B+fIQ1EuCEGI2lKsyQeIw==}

  js-yaml@3.14.1:
    resolution: {integrity: sha512-okMH7OXXJ7YrN9Ok3/SXrnu4iX9yOk+25nqX4imS2npuvTYDmo/QEZoqwZkYaIDk3jVvBOTOIEgEhaLOynBS9g==}
    hasBin: true

  js-yaml@4.1.0:
    resolution: {integrity: sha512-wpxZs9NoxZaJESJGIZTyDEaYpl0FKSA+FB9aJiyemKhMwkxQg63h4T1KJgUGHpTqPDNRcmmYLugrRjJlBtWvRA==}
    hasBin: true

  json-buffer@3.0.1:
    resolution: {integrity: sha512-4bV5BfR2mqfQTJm+V5tPPdf+ZpuhiIvTuAB5g8kcrXOZpTT/QwwVRWBywX1ozr6lEuPdbHxwaJlm9G6mI2sfSQ==}

  json-schema-traverse@0.4.1:
    resolution: {integrity: sha512-xbbCH5dCYU5T8LcEhhuh7HJ88HXuW3qsI3Y0zOZFKfZEHcpWiHU/Jxzk629Brsab/mMiHQti9wMP+845RPe3Vg==}

  json-stable-stringify-without-jsonify@1.0.1:
    resolution: {integrity: sha512-Bdboy+l7tA3OGW6FjyFHWkP5LuByj1Tk33Ljyq0axyzdk9//JSi2u3fP1QSmd1KNwq6VOKYGlAu87CisVir6Pw==}

  json5@1.0.2:
    resolution: {integrity: sha512-g1MWMLBiz8FKi1e4w0UyVL3w+iJceWAFBAaBnnGKOpNa5f8TLktkbre1+s6oICydWAm+HRUGTmI+//xv2hvXYA==}
    hasBin: true

  jsonfile@4.0.0:
    resolution: {integrity: sha512-m6F1R3z8jjlf2imQHS2Qez5sjKWQzbuuhuJ/FKYFRZvPE3PuHcSMVZzfsLhGVOkfd20obL5SWEBew5ShlquNxg==}

  katex@0.16.22:
    resolution: {integrity: sha512-XCHRdUw4lf3SKBaJe4EvgqIuWwkPSo9XoeO8GjQW94Bp7TWv9hNhzZjZ+OH9yf1UmLygb7DIT5GSFQiyt16zYg==}
    hasBin: true

  keyv@4.5.4:
    resolution: {integrity: sha512-oxVHkHR/EJf2CNXnWxRLW6mg7JyCCUcG0DtEGmL2ctUo1PNTin1PUil+r/+4r5MpVgC/fn1kjsx7mjSujKqIpw==}

  levn@0.4.1:
    resolution: {integrity: sha512-+bT2uH4E5LGE7h/n3evcS/sQlJXCpIp6ym8OWJ5eV6+67Dsql/LaaT7qJBAt2rzfoa/5QBGBhxDix1dMt2kQKQ==}
    engines: {node: '>= 0.8.0'}

  linkify-it@5.0.0:
    resolution: {integrity: sha512-5aHCbzQRADcdP+ATqnDuhhJ/MRIqDkZX5pyjFHRRysS8vZ5AbqGEoFIb6pYHPZ+L/OC2Lc+xT8uHVVR5CAK/wQ==}

  locate-character@3.0.0:
    resolution: {integrity: sha512-SW13ws7BjaeJ6p7Q6CO2nchbYEc3X3J6WrmTTDto7yMPqVSZTUyY5Tjbid+Ab8gLnATtygYtiDIJGQRRn2ZOiA==}

  locate-path@5.0.0:
    resolution: {integrity: sha512-t7hw9pI+WvuwNJXwk5zVHpyhIqzg2qTlklJOf0mVxGSbe3Fp2VieZcduNYjaLDoy6p9uGpQEGWG87WpMKlNq8g==}
    engines: {node: '>=8'}

  locate-path@6.0.0:
    resolution: {integrity: sha512-iPZK6eYjbxRu3uB4/WZ3EsEIMJFMqAoopl3R+zuq0UjcAm/MO6KCweDgPfP3elTztoKP3KtnVHxTn2NHBSDVUw==}
    engines: {node: '>=10'}

  lodash-es@4.17.21:
    resolution: {integrity: sha512-mKnC+QJ9pWVzv+C4/U3rRsHapFfHvQFoFB92e52xeyGMcX6/OlIl78je1u8vePzYZSkkogMPJ2yjxxsb89cxyw==}

  lodash.merge@4.6.2:
    resolution: {integrity: sha512-0KpjqXRVvrYyCsX1swR/XTK0va6VQkQM6MNo7PqW77ByjAhoARA8EfrP1N4+KlKj8YS0ZUCtRT/YUuhyYDujIQ==}

  lodash.startcase@4.4.0:
    resolution: {integrity: sha512-+WKqsK294HMSc2jEbNgpHpd0JfIBhp7rEV4aqXWqFr6AlXov+SlcgB1Fv01y2kGe3Gc8nMW7VA0SrGuSkRfIEg==}

  lucide@0.483.0:
    resolution: {integrity: sha512-qccwC6H5QACYO6MMKnMJ5vg7ecGiWSrpgHrQFOdp/n+AnhndQjq0vTBsMX2KfXeMLSLbeFDa+6QtVhx3kS3RlQ==}

  lz-string@1.5.0:
    resolution: {integrity: sha512-h5bgJWpxJNswbU7qCrV0tIKQCaS3blPDrqKWx+QxzuzL1zGUzij9XCWLrSLsJPu5t+eWA/ycetzYAO5IOMcWAQ==}
    hasBin: true

  magic-string@0.30.17:
    resolution: {integrity: sha512-sNPKHvyjVf7gyjwS4xGTaW/mCnF8wnjtifKBEhxfZ7E/S8tQ0rssrwGNn6q8JH/ohItJfSQp9mBtQYuTlH5QnA==}

  markdown-it@14.1.0:
    resolution: {integrity: sha512-a54IwgWPaeBCAAsv13YgmALOF1elABB08FxO9i+r4VFk5Vl4pKokRPeX8u5TCgSsPi6ec1otfLjdOpVcgbpshg==}
    hasBin: true

  markdownlint@0.37.0:
    resolution: {integrity: sha512-kdw5PG3dQFkExmUdcNc7dVTxrQU+lBx2+HuNrfa/gaRHzHExQNGdTTtvz0YtpFabKijbs5a3rVlLY75x/6VB7A==}
    engines: {node: '>=18'}

  math-intrinsics@1.1.0:
    resolution: {integrity: sha512-/IXtbwEk5HTPyEwyKX6hGkYXxM9nbj64B+ilVJnC/R6B0pH5G4V3b0pVbL7DBj4tkhBAppbQUlf6F6Xl9LHu1g==}
    engines: {node: '>= 0.4'}

  mdurl@2.0.0:
    resolution: {integrity: sha512-Lf+9+2r+Tdp5wXDXC4PcIBjTDtq4UKjCPMQhKIuzpJNW0b96kVqSwW0bT7FhRSfmAiFYgP+SCRvdrDozfh0U5w==}

  merge2@1.4.1:
    resolution: {integrity: sha512-8q7VEgMJW4J8tcfVPy8g09NcQwZdbwFEqhe/WZkoIzjn/3TGDwtOCYtXGxA3O8tPzpczCCDgv+P2P5y00ZJOOg==}
    engines: {node: '>= 8'}

  micromark-core-commonmark@2.0.3:
    resolution: {integrity: sha512-RDBrHEMSxVFLg6xvnXmb1Ayr2WzLAWjeSATAoxwKYJV94TeNavgoIdA0a9ytzDSVzBy2YKFK+emCPOEibLeCrg==}

  micromark-extension-directive@3.0.2:
    resolution: {integrity: sha512-wjcXHgk+PPdmvR58Le9d7zQYWy+vKEU9Se44p2CrCDPiLr2FMyiT4Fyb5UFKFC66wGB3kPlgD7q3TnoqPS7SZA==}

  micromark-extension-gfm-autolink-literal@2.1.0:
    resolution: {integrity: sha512-oOg7knzhicgQ3t4QCjCWgTmfNhvQbDDnJeVu9v81r7NltNCVmhPy1fJRX27pISafdjL+SVc4d3l48Gb6pbRypw==}

  micromark-extension-gfm-footnote@2.1.0:
    resolution: {integrity: sha512-/yPhxI1ntnDNsiHtzLKYnE3vf9JZ6cAisqVDauhp4CEHxlb4uoOTxOCJ+9s51bIB8U1N1FJ1RXOKTIlD5B/gqw==}

  micromark-extension-gfm-table@2.1.0:
    resolution: {integrity: sha512-Ub2ncQv+fwD70/l4ou27b4YzfNaCJOvyX4HxXU15m7mpYY+rjuWzsLIPZHJL253Z643RpbcP1oeIJlQ/SKW67g==}

  micromark-extension-math@3.1.0:
    resolution: {integrity: sha512-lvEqd+fHjATVs+2v/8kg9i5Q0AP2k85H0WUOwpIVvUML8BapsMvh1XAogmQjOCsLpoKRCVQqEkQBB3NhVBcsOg==}

  micromark-factory-destination@2.0.1:
    resolution: {integrity: sha512-Xe6rDdJlkmbFRExpTOmRj9N3MaWmbAgdpSrBQvCFqhezUn4AHqJHbaEnfbVYYiexVSs//tqOdY/DxhjdCiJnIA==}

  micromark-factory-label@2.0.1:
    resolution: {integrity: sha512-VFMekyQExqIW7xIChcXn4ok29YE3rnuyveW3wZQWWqF4Nv9Wk5rgJ99KzPvHjkmPXF93FXIbBp6YdW3t71/7Vg==}

  micromark-factory-space@2.0.1:
    resolution: {integrity: sha512-zRkxjtBxxLd2Sc0d+fbnEunsTj46SWXgXciZmHq0kDYGnck/ZSGj9/wULTV95uoeYiK5hRXP2mJ98Uo4cq/LQg==}

  micromark-factory-title@2.0.1:
    resolution: {integrity: sha512-5bZ+3CjhAd9eChYTHsjy6TGxpOFSKgKKJPJxr293jTbfry2KDoWkhBb6TcPVB4NmzaPhMs1Frm9AZH7OD4Cjzw==}

  micromark-factory-whitespace@2.0.1:
    resolution: {integrity: sha512-Ob0nuZ3PKt/n0hORHyvoD9uZhr+Za8sFoP+OnMcnWK5lngSzALgQYKMr9RJVOWLqQYuyn6ulqGWSXdwf6F80lQ==}

  micromark-util-character@2.1.1:
    resolution: {integrity: sha512-wv8tdUTJ3thSFFFJKtpYKOYiGP2+v96Hvk4Tu8KpCAsTMs6yi+nVmGh1syvSCsaxz45J6Jbw+9DD6g97+NV67Q==}

  micromark-util-chunked@2.0.1:
    resolution: {integrity: sha512-QUNFEOPELfmvv+4xiNg2sRYeS/P84pTW0TCgP5zc9FpXetHY0ab7SxKyAQCNCc1eK0459uoLI1y5oO5Vc1dbhA==}

  micromark-util-classify-character@2.0.1:
    resolution: {integrity: sha512-K0kHzM6afW/MbeWYWLjoHQv1sgg2Q9EccHEDzSkxiP/EaagNzCm7T/WMKZ3rjMbvIpvBiZgwR3dKMygtA4mG1Q==}

  micromark-util-combine-extensions@2.0.1:
    resolution: {integrity: sha512-OnAnH8Ujmy59JcyZw8JSbK9cGpdVY44NKgSM7E9Eh7DiLS2E9RNQf0dONaGDzEG9yjEl5hcqeIsj4hfRkLH/Bg==}

  micromark-util-decode-numeric-character-reference@2.0.2:
    resolution: {integrity: sha512-ccUbYk6CwVdkmCQMyr64dXz42EfHGkPQlBj5p7YVGzq8I7CtjXZJrubAYezf7Rp+bjPseiROqe7G6foFd+lEuw==}

  micromark-util-encode@2.0.1:
    resolution: {integrity: sha512-c3cVx2y4KqUnwopcO9b/SCdo2O67LwJJ/UyqGfbigahfegL9myoEFoDYZgkT7f36T0bLrM9hZTAaAyH+PCAXjw==}

  micromark-util-html-tag-name@2.0.1:
    resolution: {integrity: sha512-2cNEiYDhCWKI+Gs9T0Tiysk136SnR13hhO8yW6BGNyhOC4qYFnwF1nKfD3HFAIXA5c45RrIG1ub11GiXeYd1xA==}

  micromark-util-normalize-identifier@2.0.1:
    resolution: {integrity: sha512-sxPqmo70LyARJs0w2UclACPUUEqltCkJ6PhKdMIDuJ3gSf/Q+/GIe3WKl0Ijb/GyH9lOpUkRAO2wp0GVkLvS9Q==}

  micromark-util-resolve-all@2.0.1:
    resolution: {integrity: sha512-VdQyxFWFT2/FGJgwQnJYbe1jjQoNTS4RjglmSjTUlpUMa95Htx9NHeYW4rGDJzbjvCsl9eLjMQwGeElsqmzcHg==}

  micromark-util-sanitize-uri@2.0.1:
    resolution: {integrity: sha512-9N9IomZ/YuGGZZmQec1MbgxtlgougxTodVwDzzEouPKo3qFWvymFHWcnDi2vzV1ff6kas9ucW+o3yzJK9YB1AQ==}

  micromark-util-subtokenize@2.1.0:
    resolution: {integrity: sha512-XQLu552iSctvnEcgXw6+Sx75GflAPNED1qx7eBJ+wydBb2KCbRZe+NwvIEEMM83uml1+2WSXpBAcp9IUCgCYWA==}

  micromark-util-symbol@2.0.1:
    resolution: {integrity: sha512-vs5t8Apaud9N28kgCrRUdEed4UJ+wWNvicHLPxCa9ENlYuAY31M0ETy5y1vA33YoNPDFTghEbnh6efaE8h4x0Q==}

  micromark-util-types@2.0.1:
    resolution: {integrity: sha512-534m2WhVTddrcKVepwmVEVnUAmtrx9bfIjNoQHRqfnvdaHQiFytEhJoTgpWJvDEXCO5gLTQh3wYC1PgOJA4NSQ==}

  micromark@4.0.1:
    resolution: {integrity: sha512-eBPdkcoCNvYcxQOAKAlceo5SNdzZWfF+FcSupREAzdAh9rRmE239CEQAiTwIgblwnoM8zzj35sZ5ZwvSEOF6Kw==}

  micromatch@4.0.8:
    resolution: {integrity: sha512-PXwfBhYu0hBCPw8Dn0E+WDYb7af3dSLVWKi3HGv84IdF4TyFoC0ysxFd0Goxw7nSv4T/PzEJQxsYsEiFCKo2BA==}
    engines: {node: '>=8.6'}

  minimatch@3.1.2:
    resolution: {integrity: sha512-J7p63hRiAjw1NDEww1W7i37+ByIrOWO5XQQAzZ3VOcL0PNybwpfmV/N05zFAzwQ9USyEcX6t3UO+K5aqBQOIHw==}

  minimatch@9.0.5:
    resolution: {integrity: sha512-G6T0ZX48xgozx7587koeX9Ys2NYy6Gmv//P89sEte9V9whIapMNF4idKxnW2QtCcLiTWlb/wfCabAtAFWhhBow==}
    engines: {node: '>=16 || 14 >=14.17'}

  minimist@1.2.8:
    resolution: {integrity: sha512-2yyAR8qBkN3YuheJanUpWC5U3bb5osDywNB8RzDVlDwDHbocAJveqqj1u8+SVD7jkWT4yvsHCpWqqWqAxb0zCA==}

  moment@2.29.4:
    resolution: {integrity: sha512-5LC9SOxjSc2HF6vO2CyuTDNivEdoz2IvyJJGj6X8DJ0eFyfszE0QiEd+iXmBvUP3WHxSjFH/vIsA0EN00cgr8w==}

  moment@2.30.1:
    resolution: {integrity: sha512-uEmtNhbDOrWPFS+hdjFCBfy9f2YoyzRpwcl+DqpC6taX21FzsTLQVbMV/W7PzNSX6x/bhC1zA3c2UQ5NzH6how==}

  monkey-around@3.0.0:
    resolution: {integrity: sha512-jL6uY2lEAoaHxZep1cNRkCZjoIWY4g5VYCjriEWmcyHU7w8NU1+JH57xE251UVTohK0lCxMjv0ZV4ByDLIXEpw==}

  mri@1.2.0:
    resolution: {integrity: sha512-tzzskb3bG8LvYGFF/mDTpq3jpI6Q9wc3LEmBaghu+DdCssd1FakN7Bc0hVNmEyGq1bq3RgfkCb3cmQLpNPOroA==}
    engines: {node: '>=4'}

  ms@2.1.3:
    resolution: {integrity: sha512-6FlzubTLZG3J2a/NVCAleEhjzq5oxgHyaCU9yYXvcLsvoVaHJq/s5xXI6/XXP6tz7R9xAOtHnSO/tXtF3WRTlA==}

  nanoid@3.3.11:
    resolution: {integrity: sha512-N8SpfPUnUp1bK+PMYW8qSWdl9U+wwNWI4QKxOYDy9JAro3WMX7p2OeVRF9v+347pnakNevPmiHhNmZ2HbFA76w==}
    engines: {node: ^10 || ^12 || ^13.7 || ^14 || >=15.0.1}
    hasBin: true

  napi-postinstall@0.2.4:
    resolution: {integrity: sha512-ZEzHJwBhZ8qQSbknHqYcdtQVr8zUgGyM/q6h6qAyhtyVMNrSgDhrC4disf03dYW0e+czXyLnZINnCTEkWy0eJg==}
    engines: {node: ^12.20.0 || ^14.18.0 || >=16.0.0}
    hasBin: true

  natural-compare@1.4.0:
    resolution: {integrity: sha512-OWND8ei3VtNC9h7V60qff3SVobHr996CTwgxubgyQYEpg290h9J0buyECNNJexkFm5sOajh5G116RYA1c8ZMSw==}

  object-inspect@1.13.4:
    resolution: {integrity: sha512-W67iLl4J2EXEGTbfeHCffrjDfitvLANg0UlX3wFUUSTx92KXRFegMHUVgSqE+wvhAbi4WqjGg9czysTV2Epbew==}
    engines: {node: '>= 0.4'}

  object-is@1.1.6:
    resolution: {integrity: sha512-F8cZ+KfGlSGi09lJT7/Nd6KJZ9ygtvYC0/UYYLI9nmQKLMnydpB9yvbv9K1uSkEu7FU9vYPmVwLg328tX+ot3Q==}
    engines: {node: '>= 0.4'}

  object-keys@1.1.1:
    resolution: {integrity: sha512-NuAESUOUMrlIXOfHKzD6bpPu3tYt3xvjNdRIQ+FeT0lNb4K8WR70CaDxhuNguS2XG+GjkyMwOzsN5ZktImfhLA==}
    engines: {node: '>= 0.4'}

  object.assign@4.1.7:
    resolution: {integrity: sha512-nK28WOo+QIjBkDduTINE4JkF/UJJKyf2EJxvJKfblDpyg0Q+pkOHNTL0Qwy6NP6FhE/EnzV73BxxqcJaXY9anw==}
    engines: {node: '>= 0.4'}

  object.fromentries@2.0.8:
    resolution: {integrity: sha512-k6E21FzySsSK5a21KRADBd/NGneRegFO5pLHfdQLpRDETUNJueLXs3WCzyQ3tFRDYgbq3KHGXfTbi2bs8WQ6rQ==}
    engines: {node: '>= 0.4'}

  object.groupby@1.0.3:
    resolution: {integrity: sha512-+Lhy3TQTuzXI5hevh8sBGqbmurHbbIjAi0Z4S63nthVLmLxfbj4T54a4CfZrXIrt9iP4mVAPYMo/v99taj3wjQ==}
    engines: {node: '>= 0.4'}

  object.values@1.2.1:
    resolution: {integrity: sha512-gXah6aZrcUxjWg2zR2MwouP2eHlCBzdV4pygudehaKXSGW4v2AsRQUK+lwwXhii6KFZcunEnmSUoYp5CXibxtA==}
    engines: {node: '>= 0.4'}

  obsidian@1.4.11:
    resolution: {integrity: sha512-BCVYTvaXxElJMl6MMbDdY/CGK+aq18SdtDY/7vH8v6BxCBQ6KF4kKxL0vG9UZ0o5qh139KpUoJHNm+6O5dllKA==}
    peerDependencies:
      '@codemirror/state': ^6.0.0
      '@codemirror/view': ^6.0.0

  optionator@0.9.4:
    resolution: {integrity: sha512-6IpQ7mKUxRcZNLIObR0hz7lxsapSSIYNZJwXPGeF0mTVqGKFIXj1DQcMoT22S3ROcLyY/rz0PWaWZ9ayWmad9g==}
    engines: {node: '>= 0.8.0'}

  os-tmpdir@1.0.2:
    resolution: {integrity: sha512-D2FR03Vir7FIu45XBY20mTb+/ZSWB00sjU9jdQXt83gDrI4Ztz5Fs7/yy74g2N5SVQY4xY1qDr4rNddwYRVX0g==}
    engines: {node: '>=0.10.0'}

  outdent@0.5.0:
    resolution: {integrity: sha512-/jHxFIzoMXdqPzTaCpFzAAWhpkSjZPF4Vsn6jAfNpmbH/ymsmd7Qc6VE9BGn0L6YMj6uwpQLxCECpus4ukKS9Q==}

  own-keys@1.0.1:
    resolution: {integrity: sha512-qFOyK5PjiWZd+QQIh+1jhdb9LpxTF0qs7Pm8o5QHYZ0M3vKqSqzsZaEB6oWlxZ+q2sJBMI/Ktgd2N5ZwQoRHfg==}
    engines: {node: '>= 0.4'}

  p-filter@2.1.0:
    resolution: {integrity: sha512-ZBxxZ5sL2HghephhpGAQdoskxplTwr7ICaehZwLIlfL6acuVgZPm8yBNuRAFBGEqtD/hmUeq9eqLg2ys9Xr/yw==}
    engines: {node: '>=8'}

  p-lazy@5.0.0:
    resolution: {integrity: sha512-C4xW5/wLGqswBx1xgu/t7fBaHMDKm7SXycgc0MEQvQ5KwzjT1E4MmE9cg0RXn9d0MTgUGJLUCb2EkLBevXi6eA==}
    engines: {node: '>=18'}

  p-limit@2.3.0:
    resolution: {integrity: sha512-//88mFWSJx8lxCzwdAABTJL2MyWB12+eIY7MDL2SqLmAkeKU9qxRvWuSyTjm3FUmpBEMuFfckAIqEaVGUDxb6w==}
    engines: {node: '>=6'}

  p-limit@3.1.0:
    resolution: {integrity: sha512-TYOanM3wGwNGsZN2cVTYPArw454xnXj5qmWF1bEoAc4+cU/ol7GVh7odevjp1FNHduHc3KZMcFduxU5Xc6uJRQ==}
    engines: {node: '>=10'}

  p-locate@4.1.0:
    resolution: {integrity: sha512-R79ZZ/0wAxKGu3oYMlz8jy/kbhsNrS7SKZ7PxEHBgJ5+F2mtFW2fK2cOtBh1cHYkQsbzFV7I+EoRKe6Yt0oK7A==}
    engines: {node: '>=8'}

  p-locate@5.0.0:
    resolution: {integrity: sha512-LaNjtRWUBY++zB5nE/NwcaoMylSPk+S+ZHNB1TzdbMJMny6dynpAGt7X/tl/QYq3TIeE6nxHppbo2LGymrG5Pw==}
    engines: {node: '>=10'}

  p-map@2.1.0:
    resolution: {integrity: sha512-y3b8Kpd8OAN444hxfBbFfj1FY/RjtTd8tzYwhUqNYXx0fXx2iX4maP4Qr6qhIKbQXI02wTLAda4fYUbDagTUFw==}
    engines: {node: '>=6'}

  p-try@2.2.0:
    resolution: {integrity: sha512-R4nPAVTAU0B9D35/Gk3uJf/7XYbQcyohSKdvAxIRSNghFl4e71hVoGnBNQz9cWaXxO2I10KTC+3jMdvvoKw6dQ==}
    engines: {node: '>=6'}

  package-manager-detector@0.2.11:
    resolution: {integrity: sha512-BEnLolu+yuz22S56CU1SUKq3XC3PkwD5wv4ikR4MfGvnRVcmzXR9DwSlW2fEamyTPyXHomBJRzgapeuBvRNzJQ==}

  parent-module@1.0.1:
    resolution: {integrity: sha512-GQ2EWRpQV8/o+Aw8YqtfZZPfNRWZYkbidE9k5rpl/hC3vtHHBfGm2Ifi6qWV+coDGkrUKZAxE3Lot5kcsRlh+g==}
    engines: {node: '>=6'}

  parse-entities@4.0.2:
    resolution: {integrity: sha512-GG2AQYWoLgL877gQIKeRPGO1xF9+eG1ujIb5soS5gPvLQ1y2o8FL90w2QWNdf9I361Mpp7726c+lj3U0qK1uGw==}

  path-exists@4.0.0:
    resolution: {integrity: sha512-ak9Qy5Q7jYb2Wwcey5Fpvg2KoAc/ZIhLSLOSBmRmygPsGwkVVt0fZa0qrtMz+m6tJTAHfZQ8FnmB4MG4LWy7/w==}
    engines: {node: '>=8'}

  path-key@3.1.1:
    resolution: {integrity: sha512-ojmeN0qd+y0jszEtoY48r0Peq5dwMEkIlCOu6Q5f41lfkswXuKtYrhgoTpLnyIcHm24Uhqx+5Tqm2InSwLhE6Q==}
    engines: {node: '>=8'}

  path-parse@1.0.7:
    resolution: {integrity: sha512-LDJzPVEEEPR+y48z93A0Ed0yXb8pAByGWo/k5YYdYgpY2/2EsOsksJrq7lOHxryrVOn1ejG6oAp8ahvOIQD8sw==}

  path-type@4.0.0:
    resolution: {integrity: sha512-gDKb8aZMDeD/tZWs9P6+q0J9Mwkdl6xMV8TjnGP3qJVJ06bdMgkbBlLU8IdfOsIsFz2BW1rNVT3XuNEl8zPAvw==}
    engines: {node: '>=8'}

  picocolors@1.1.1:
    resolution: {integrity: sha512-xceH2snhtb5M9liqDsmEw56le376mTZkEX/jEb/RxNFyegNul7eNslCXP9FDj/Lcu0X8KEyMceP2ntpaHrDEVA==}

  picomatch@2.3.1:
    resolution: {integrity: sha512-JU3teHTNjmE2VCGFzuY8EXzCDVwEqB2a8fsIvwaStHhAWJEeVd1o1QD80CU6+ZdEXXSLbSsuLwJjkCBWqRQUVA==}
    engines: {node: '>=8.6'}

  picomatch@4.0.2:
    resolution: {integrity: sha512-M7BAV6Rlcy5u+m6oPhAPFgJTzAioX/6B0DxyvDlo9l8+T3nLKbrczg2WLUyzd45L8RqfUMyGPzekbMvX2Ldkwg==}
    engines: {node: '>=12'}

  pify@4.0.1:
    resolution: {integrity: sha512-uB80kBFb/tfd68bVleG9T5GGsGPjJrLAUpR5PZIrhBnIaRTQRjqdJSsIKkOP6OAIFbj7GOrcudc5pNjZ+geV2g==}
    engines: {node: '>=6'}

  possible-typed-array-names@1.1.0:
    resolution: {integrity: sha512-/+5VFTchJDoVj3bhoqi6UeymcD00DAwb1nJwamzPvHEszJ4FpF6SNNbUbOS8yI56qHzdV8eK0qEfOSiodkTdxg==}
    engines: {node: '>= 0.4'}

  postcss-scss@4.0.9:
    resolution: {integrity: sha512-AjKOeiwAitL/MXxQW2DliT28EKukvvbEWx3LBmJIRN8KfBGZbRTxNYW0kSqi1COiTZ57nZ9NW06S6ux//N1c9A==}
    engines: {node: '>=12.0'}
    peerDependencies:
      postcss: ^8.4.29

  postcss-selector-parser@7.1.0:
    resolution: {integrity: sha512-8sLjZwK0R+JlxlYcTuVnyT2v+htpdrjDOKuMcOVdYjt52Lh8hWRYpxBPoKx/Zg+bcjc3wx6fmQevMmUztS/ccA==}
    engines: {node: '>=4'}

  postcss@8.5.5:
    resolution: {integrity: sha512-d/jtm+rdNT8tpXuHY5MMtcbJFBkhXE6593XVR9UoGCH8jSFGci7jGvMGH5RYd5PBJW+00NZQt6gf7CbagJCrhg==}
    engines: {node: ^10 || ^12 || >=14}

  prelude-ls@1.2.1:
    resolution: {integrity: sha512-vkcDPrRZo1QZLbn5RLGPpg/WmIQ65qoWWhcGKf/b5eplkkarX0m9z8ppCat4mlOqUsWpyNuYgO3VRyrYHSzX5g==}
    engines: {node: '>= 0.8.0'}

  prettier@2.8.8:
    resolution: {integrity: sha512-tdN8qQGvNjw4CHbY+XXk0JgCXn9QiF21a55rBe5LJAU+kDyC4WQn4+awm2Xfk2lQMk5fKup9XgzTZtGkjBdP9Q==}
    engines: {node: '>=10.13.0'}
    hasBin: true

  punycode.js@2.3.1:
    resolution: {integrity: sha512-uxFIHU0YlHYhDQtV4R9J6a52SLx28BCjT+4ieh7IGbgwVJWO+km431c4yRlREUAsAmt/uMjQUyQHNEPf0M39CA==}
    engines: {node: '>=6'}

  punycode@2.3.1:
    resolution: {integrity: sha512-vYt7UD1U9Wg6138shLtLOvdAu+8DsC/ilFtEVHcH+wydcSpNE20AfSOduf6MkRFahL5FY7X1oU7nKVZFtfq8Fg==}
    engines: {node: '>=6'}

  quansync@0.2.10:
    resolution: {integrity: sha512-t41VRkMYbkHyCYmOvx/6URnN80H7k4X0lLdBMGsz+maAwrJQYB1djpV6vHrQIBE0WBSGqhtEHrK9U3DWWH8v7A==}

  queue-microtask@1.2.3:
    resolution: {integrity: sha512-NuaNSa6flKT5JaSYQzJok04JzTL1CA6aGhv5rfLW3PgqA+M2ChpZQnAC8h8i4ZFkBS8X5RqkDBHA7r4hej3K9A==}

  read-yaml-file@1.1.0:
    resolution: {integrity: sha512-VIMnQi/Z4HT2Fxuwg5KrY174U1VdUIASQVWXXyqtNRtxSr9IYkn1rsI6Tb6HsrHCmB7gVpNwX6JxPTHcH6IoTA==}
    engines: {node: '>=6'}

  reflect.getprototypeof@1.0.10:
    resolution: {integrity: sha512-00o4I+DVrefhv+nX0ulyi3biSHCPDe+yLv5o/p6d/UVlirijB8E16FtfwSAi4g3tcqrQ4lRAqQSoFEZJehYEcw==}
    engines: {node: '>= 0.4'}

  regexp.prototype.flags@1.5.4:
    resolution: {integrity: sha512-dYqgNSZbDwkaJ2ceRd9ojCGjBq+mOm9LmtXnAnEGyHhN/5R7iDW2TRw3h+o/jCFxus3P2LfWIIiwowAjANm7IA==}
    engines: {node: '>= 0.4'}

  resolve-from@4.0.0:
    resolution: {integrity: sha512-pb/MYmXstAkysRFx8piNI1tGFNQIFA3vkE3Gq4EuA1dF6gHp/+vgZqsCGJapvy8N3Q+4o7FwvquPJcnZ7RYy4g==}
    engines: {node: '>=4'}

  resolve-from@5.0.0:
    resolution: {integrity: sha512-qYg9KP24dD5qka9J47d0aVky0N+b4fTU89LN9iDnjB5waksiC49rvMB0PrUJQGoTmH50XPiqOvAjDfaijGxYZw==}
    engines: {node: '>=8'}

  resolve-pkg-maps@1.0.0:
    resolution: {integrity: sha512-seS2Tj26TBVOC2NIc2rOe2y2ZO7efxITtLZcGSOnHHNOQ7CkiUBfw0Iw2ck6xkIhPwLhKNLS8BO+hEpngQlqzw==}

  resolve@1.22.10:
    resolution: {integrity: sha512-NPRy+/ncIMeDlTAsuqwKIiferiawhefFJtkNSW0qZJEqMEb+qBt/77B/jGeeek+F0uOeN05CDa6HXbbIgtVX4w==}
    engines: {node: '>= 0.4'}
    hasBin: true

  reusify@1.1.0:
    resolution: {integrity: sha512-g6QUff04oZpHs0eG5p83rFLhHeV00ug/Yf9nZM6fLeUrPguBTkTQOdpAWWspMh55TZfVQDPaN3NQJfbVRAxdIw==}
    engines: {iojs: '>=1.0.0', node: '>=0.10.0'}

  run-parallel@1.2.0:
    resolution: {integrity: sha512-5l4VyZR86LZ/lDxZTR6jqL8AFE2S0IFLMP26AbjsLVADxHdhB/c0GUsH+y39UfCi3dzz8OlQuPmnaJOMoDHQBA==}

  safe-array-concat@1.1.3:
    resolution: {integrity: sha512-AURm5f0jYEOydBj7VQlVvDrjeFgthDdEF5H1dP+6mNpoXOMo1quQqJ4wvJDyRZ9+pO3kGWoOdmV08cSv2aJV6Q==}
    engines: {node: '>=0.4'}

  safe-push-apply@1.0.0:
    resolution: {integrity: sha512-iKE9w/Z7xCzUMIZqdBsp6pEQvwuEebH4vdpjcDWnyzaI6yl6O9FHvVpmGelvEHNsoY6wGblkxR6Zty/h00WiSA==}
    engines: {node: '>= 0.4'}

  safe-regex-test@1.1.0:
    resolution: {integrity: sha512-x/+Cz4YrimQxQccJf5mKEbIa1NzeCRNI5Ecl/ekmlYaampdNLPalVyIcCZNNH3MvmqBugV5TMYZXv0ljslUlaw==}
    engines: {node: '>= 0.4'}

  safer-buffer@2.1.2:
    resolution: {integrity: sha512-YZo3K82SD7Riyi0E1EQPojLz7kpepnSQI9IyPbHHg1XXXevb5dJI7tpyN2ADxGcQbHG7vcyRHk0cbwqcQriUtg==}

  semver@6.3.1:
    resolution: {integrity: sha512-BR7VvDCVHO+q2xBEWskxS6DJE1qRnb7DxzUrogb71CWoSficBxYsiAGd+Kl0mmq/MprG9yArRkyrQxTO6XjMzA==}
    hasBin: true

  semver@7.7.2:
    resolution: {integrity: sha512-RF0Fw+rO5AMf9MAyaRXI4AV0Ulj5lMHqVxxdSgiVbixSCXoEmmX/jk0CuJw4+3SqroYO9VoUh+HcuJivvtJemA==}
    engines: {node: '>=10'}
    hasBin: true

  set-function-length@1.2.2:
    resolution: {integrity: sha512-pgRc4hJ4/sNjWCSS9AmnS40x3bNMDTknHgL5UaMBTMyJnU90EgWh1Rz+MC9eFu4BuN/UwZjKQuY/1v3rM7HMfg==}
    engines: {node: '>= 0.4'}

  set-function-name@2.0.2:
    resolution: {integrity: sha512-7PGFlmtwsEADb0WYyvCMa1t+yke6daIG4Wirafur5kcf+MhUnPms1UeR0CKQdTZD81yESwMHbtn+TR+dMviakQ==}
    engines: {node: '>= 0.4'}

  set-proto@1.0.0:
    resolution: {integrity: sha512-RJRdvCo6IAnPdsvP/7m6bsQqNnn1FCBX5ZNtFL98MmFF/4xAIJTIg1YbHW5DC2W5SKZanrC6i4HsJqlajw/dZw==}
    engines: {node: '>= 0.4'}

  shebang-command@2.0.0:
    resolution: {integrity: sha512-kHxr2zZpYtdmrN1qDjrrX/Z1rR1kG8Dx+gkpK1G4eXmvXswmcE1hTWBWYUzlraYw1/yZp6YuDY77YtvbN0dmDA==}
    engines: {node: '>=8'}

  shebang-regex@3.0.0:
    resolution: {integrity: sha512-7++dFhtcx3353uBaq8DDR4NuxBetBzC7ZQOhmTQInHEd6bSrXdiEyzCvG07Z44UYdLShWUyXt5M/yhz8ekcb1A==}
    engines: {node: '>=8'}

  shq@1.0.3:
    resolution: {integrity: sha512-1XtfCjwPTIA7E/5gvoRbgVyHpeHcLGcleGrTZIaiqGKDelycbna9BYriq0vSmbRNuew94v83909xRvL/AMuoUw==}

  side-channel-list@1.0.0:
    resolution: {integrity: sha512-FCLHtRD/gnpCiCHEiJLOwdmFP+wzCmDEkc9y7NsYxeF4u7Btsn1ZuwgwJGxImImHicJArLP4R0yX4c2KCrMrTA==}
    engines: {node: '>= 0.4'}

  side-channel-map@1.0.1:
    resolution: {integrity: sha512-VCjCNfgMsby3tTdo02nbjtM/ewra6jPHmpThenkTYh8pG9ucZ/1P8So4u4FGBek/BjpOVsDCMoLA/iuBKIFXRA==}
    engines: {node: '>= 0.4'}

  side-channel-weakmap@1.0.2:
    resolution: {integrity: sha512-WPS/HvHQTYnHisLo9McqBHOJk2FkHO/tlpvldyrnem4aeQp4hai3gythswg6p01oSoTl58rcpiFAjF2br2Ak2A==}
    engines: {node: '>= 0.4'}

  side-channel@1.1.0:
    resolution: {integrity: sha512-ZX99e6tRweoUXqR+VBrslhda51Nh5MTQwou5tnUDgbtyM0dBgmhEDtWGP/xbKn6hqfPRHujUNwz5fy/wbbhnpw==}
    engines: {node: '>= 0.4'}

  signal-exit@4.1.0:
    resolution: {integrity: sha512-bzyZ1e88w9O1iNJbKnOlvYTrWPDl46O1bG0D3XInv+9tkPrxrN8jUUTiFlDkkmKWgn1M6CfIA13SuGqOa9Korw==}
    engines: {node: '>=14'}

  slash@3.0.0:
    resolution: {integrity: sha512-g9Q1haeby36OSStwb4ntCGGGaKsaVSjQ68fBxoQcutl5fS1vuY18H3wSt3jFyFtrkx+Kz0V1G85A4MyAdDMi2Q==}
    engines: {node: '>=8'}

  source-map-js@1.2.1:
    resolution: {integrity: sha512-UXWMKhLOwVKb728IUtQPXxfYU+usdybtUrK/8uGE8CQMvrhOpwvzDBwj0QhSL7MQc7vIsISBG8VQ8+IDQxpfQA==}
    engines: {node: '>=0.10.0'}

  source-map@0.7.4:
    resolution: {integrity: sha512-l3BikUxvPOcn5E74dZiq5BGsTb5yEwhaTSzccU6t4sDOH8NWJCstKO5QT2CvtFoK6F0saL7p9xHAqHOlCPJygA==}
    engines: {node: '>= 8'}

  spawndamnit@3.0.1:
    resolution: {integrity: sha512-MmnduQUuHCoFckZoWnXsTg7JaiLBJrKFj9UI2MbRPGaJeVpsLcVBu6P/IGZovziM/YBsellCmsprgNA+w0CzVg==}

  sprintf-js@1.0.3:
    resolution: {integrity: sha512-D9cPgkvLlV3t3IzL0D0YLvGA9Ahk4PcvVwUbN0dSGr1aP0Nrt4AEnTUbuGvquEC0mA64Gqt1fzirlRs5ibXx8g==}

  stable-hash-x@0.1.1:
    resolution: {integrity: sha512-l0x1D6vhnsNUGPFVDx45eif0y6eedVC8nm5uACTrVFJFtl2mLRW17aWtVyxFCpn5t94VUPkjU8vSLwIuwwqtJQ==}
    engines: {node: '>=12.0.0'}

  stop-iteration-iterator@1.1.0:
    resolution: {integrity: sha512-eLoXW/DHyl62zxY4SCaIgnRhuMr6ri4juEYARS8E6sCEqzKpOiE521Ucofdx+KnDZl5xmvGYaaKCk5FEOxJCoQ==}
    engines: {node: '>= 0.4'}

  string.prototype.trim@1.2.10:
    resolution: {integrity: sha512-Rs66F0P/1kedk5lyYyH9uBzuiI/kNRmwJAR9quK6VOtIpZ2G+hMZd+HQbbv25MgCA6gEffoMZYxlTod4WcdrKA==}
    engines: {node: '>= 0.4'}

  string.prototype.trimend@1.0.9:
    resolution: {integrity: sha512-G7Ok5C6E/j4SGfyLCloXTrngQIQU3PWtXGst3yM7Bea9FRURf1S42ZHlZZtsNque2FN2PoUhfZXYLNWwEr4dLQ==}
    engines: {node: '>= 0.4'}

  string.prototype.trimstart@1.0.8:
    resolution: {integrity: sha512-UXSH262CSZY1tfu3G3Secr6uGLCFVPMhIqHjlgCUtCCcgihYc/xKs9djMTMUOb2j1mVSeU8EU6NWc/iQKU6Gfg==}
    engines: {node: '>= 0.4'}

  strip-ansi@6.0.1:
    resolution: {integrity: sha512-Y38VPSHcqkFrCpFnQ9vuSXmquuv5oXOKpGeT6aGrr3o3Gc9AlVa6JBfUSOCnbxGGZF+/0ooI7KrPuUSztUdU5A==}
    engines: {node: '>=8'}

  strip-bom@3.0.0:
    resolution: {integrity: sha512-vavAMRXOgBVNF6nyEEmL3DBK19iRpDcoIwW+swQ+CbGiu7lju6t+JklA1MHweoWtadgt4ISVUsXLyDq34ddcwA==}
    engines: {node: '>=4'}

  strip-json-comments@3.1.1:
    resolution: {integrity: sha512-6fPc+R4ihwqP6N/aIv2f1gMH8lOVtWQHoqC4yK6oSDVVocumAsfCqjkXnqiYMhmMwS/mEHLp7Vehlt3ql6lEig==}
    engines: {node: '>=8'}

  style-mod@4.1.2:
    resolution: {integrity: sha512-wnD1HyVqpJUI2+eKZ+eo1UwghftP6yuFheBqqe+bWCotBjC2K1YnteJILRMs3SM4V/0dLEW1SC27MWP5y+mwmw==}

  supports-color@7.2.0:
    resolution: {integrity: sha512-qpCAvRl9stuOHveKsn7HncJRvv501qIacKzQlO/+Lwxc9+0q2wLyv4Dfvt80/DPn2pqOBsJdDiogXGR9+OvwRw==}
    engines: {node: '>=8'}

  supports-preserve-symlinks-flag@1.0.0:
    resolution: {integrity: sha512-ot0WnXS9fgdkgIcePe6RHNk1WA8+muPa6cSjeR3V8K27q9BB1rTE3R1p7Hv0z1ZyAc8s6Vvv8DIyWf681MAt0w==}
    engines: {node: '>= 0.4'}

  svelte-eslint-parser@1.2.0:
    resolution: {integrity: sha512-mbPtajIeuiyU80BEyGvwAktBeTX7KCr5/0l+uRGLq1dafwRNrjfM5kHGJScEBlPG3ipu6dJqfW/k0/fujvIEVw==}
    engines: {node: ^18.18.0 || ^20.9.0 || >=21.1.0}
    peerDependencies:
      svelte: ^3.37.0 || ^4.0.0 || ^5.0.0
    peerDependenciesMeta:
      svelte:
        optional: true

  svelte@5.34.0:
    resolution: {integrity: sha512-YXEguXYSLAvkPNsQoFTKEz0y/golkM9hhEm20IFM7yJ0foJA4Z0cLBuGLjmcutiDdMTZd1fP2RCj25NVpfSTIg==}
    engines: {node: '>=18'}

  synckit@0.11.8:
    resolution: {integrity: sha512-+XZ+r1XGIJGeQk3VvXhT6xx/VpbHsRzsTkGgF6E5RX9TTXD0118l87puaEBZ566FhqblC6U0d4XnubznJDm30A==}
    engines: {node: ^14.18.0 || >=16.0.0}

  term-size@2.2.1:
    resolution: {integrity: sha512-wK0Ri4fOGjv/XPy8SBHZChl8CM7uMc5VML7SqiQ0zG7+J5Vr+RMQDoHa2CNT6KHUnTGIXH34UDMkPzAUyapBZg==}
    engines: {node: '>=8'}

  tinyglobby@0.2.14:
    resolution: {integrity: sha512-tX5e7OM1HnYr2+a2C/4V0htOcSQcoSTH9KgJnVvNm5zm/cyEWKJ7j7YutsH9CxMdtOkkLFy2AHrMci9IM8IPZQ==}
    engines: {node: '>=12.0.0'}

  tmp@0.0.33:
    resolution: {integrity: sha512-jRCJlojKnZ3addtTOjdIqoRuPEKBvNXcGYqzO6zWZX8KfKEpnGY5jfggJQ3EjKuu8D4bJRr0y+cYJFmYbImXGw==}
    engines: {node: '>=0.6.0'}

  to-regex-range@5.0.1:
    resolution: {integrity: sha512-65P7iz6X5yEr1cwcgvQxbbIw7Uk3gOy5dIdtZ4rDveLqhrdJP+Li/Hx6tyK0NEb+2GCyneCMJiGqrADCSNk8sQ==}
    engines: {node: '>=8.0'}

  ts-api-utils@2.1.0:
    resolution: {integrity: sha512-CUgTZL1irw8u29bzrOD/nH85jqyc74D6SshFgujOIA7osm2Rz7dYH77agkx7H4FBNxDq7Cjf+IjaX/8zwFW+ZQ==}
    engines: {node: '>=18.12'}
    peerDependencies:
      typescript: '>=4.8.4'

  ts-deepmerge@7.0.3:
    resolution: {integrity: sha512-Du/ZW2RfwV/D4cmA5rXafYjBQVuvu4qGiEEla4EmEHVHgRdx68Gftx7i66jn2bzHPwSVZY36Ae6OuDn9el4ZKA==}
    engines: {node: '>=14.13.1'}

  ts-essentials@10.1.0:
    resolution: {integrity: sha512-LirrVzbhIpFQ9BdGfqLnM9r7aP9rnyfeoxbP5ZEkdr531IaY21+KdebRSsbvqu28VDJtcDDn+AlGn95t0c52zQ==}
    peerDependencies:
      typescript: '>=4.5.0'
    peerDependenciesMeta:
      typescript:
        optional: true

  ts-replace-all@1.0.0:
    resolution: {integrity: sha512-6uBtdkw3jHXkPtx/e9xB/5vcngMm17CyJYsS2YZeQ+9FdRnt6Ev5g931Sg2p+dxbtMGoCm13m3ax/obicTZIkQ==}

  tsconfig-paths@3.15.0:
    resolution: {integrity: sha512-2Ac2RgzDe/cn48GvOe3M+o82pEFewD3UPbyoUHHdKasHwJKjds4fLXWf/Ux5kATBKN20oaFGu+jbElp1pos0mg==}

  tslib@2.8.1:
    resolution: {integrity: sha512-oJFu94HQb+KVduSUQL7wnpmqnfmLsOA/nAh6b6EH0wCEoK0/mPeXU6c3wKDV83MkOuHPRHtSXKKU99IBazS/2w==}

  type-check@0.4.0:
    resolution: {integrity: sha512-XleUoc9uwGXqjWwXaUTZAmzMcFZ5858QA2vvx1Ur5xIcixXIP+8LnFDgRplU30us6teqdlskFfu+ae4K79Ooew==}
    engines: {node: '>= 0.8.0'}

  typed-array-buffer@1.0.3:
    resolution: {integrity: sha512-nAYYwfY3qnzX30IkA6AQZjVbtK6duGontcQm1WSG1MD94YLqK0515GNApXkoxKOWMusVssAHWLh9SeaoefYFGw==}
    engines: {node: '>= 0.4'}

  typed-array-byte-length@1.0.3:
    resolution: {integrity: sha512-BaXgOuIxz8n8pIq3e7Atg/7s+DpiYrxn4vdot3w9KbnBhcRQq6o3xemQdIfynqSeXeDrF32x+WvfzmOjPiY9lg==}
    engines: {node: '>= 0.4'}

  typed-array-byte-offset@1.0.4:
    resolution: {integrity: sha512-bTlAFB/FBYMcuX81gbL4OcpH5PmlFHqlCCpAl8AlEzMz5k53oNDvN8p1PNOWLEmI2x4orp3raOFB51tv9X+MFQ==}
    engines: {node: '>= 0.4'}

  typed-array-length@1.0.7:
    resolution: {integrity: sha512-3KS2b+kL7fsuk/eJZ7EQdnEmQoaho/r6KUef7hxvltNA5DR8NAUM+8wJMbJyZ4G9/7i3v5zPBIMN5aybAh2/Jg==}
    engines: {node: '>= 0.4'}

  typescript@5.8.3:
    resolution: {integrity: sha512-p1diW6TqL9L07nNxvRMM7hMMw4c5XOo/1ibL4aAIGmSAt9slTE1Xgw5KWuof2uTOvCg9BY7ZRi+GaF+7sfgPeQ==}
    engines: {node: '>=14.17'}
    hasBin: true

  uc.micro@2.1.0:
    resolution: {integrity: sha512-ARDJmphmdvUk6Glw7y9DQ2bFkKBHwQHLi2lsaH6PPmz/Ka9sFOBsBluozhDltWmnv9u/cF6Rt87znRTPV+yp/A==}

  unbox-primitive@1.1.0:
    resolution: {integrity: sha512-nWJ91DjeOkej/TA8pXQ3myruKpKEYgqvpw9lz4OPHj/NWFNluYrjbz9j01CJ8yKQd2g4jFoOkINCTW2I5LEEyw==}
    engines: {node: '>= 0.4'}

  undici-types@7.8.0:
    resolution: {integrity: sha512-9UJ2xGDvQ43tYyVMpuHlsgApydB8ZKfVYTsLDhXkFL/6gfkp+U8xTGdh8pMJv1SpZna0zxG1DwsKZsreLbXBxw==}

  universalify@0.1.2:
    resolution: {integrity: sha512-rBJeI5CXAlmy1pV+617WB9J63U6XcazHHF2f2dbJix4XzpUF0RS3Zbj0FGIOCAva5P/d/GBOYaACQ1w+0azUkg==}
    engines: {node: '>= 4.0.0'}

  unrs-resolver@1.9.0:
    resolution: {integrity: sha512-wqaRu4UnzBD2ABTC1kLfBjAqIDZ5YUTr/MLGa7By47JV1bJDSW7jq/ZSLigB7enLe7ubNaJhtnBXgrc/50cEhg==}

  uri-js@4.4.1:
    resolution: {integrity: sha512-7rKUyy33Q1yc98pQ1DAmLtwX109F7TIfWlW1Ydo8Wl1ii1SeHieeh0HHfPeL2fMXK6z0s8ecKs9frCuLJvndBg==}

  util-deprecate@1.0.2:
    resolution: {integrity: sha512-EPD5q1uXyFxJpCrLnCc1nHnq3gOa6DZBocAIiI2TaSCA7VCJ1UJDMagCzIkXNsUYfD1daK//LTEQ8xiIbrHtcw==}

  w3c-keyname@2.2.8:
    resolution: {integrity: sha512-dpojBhNsCNN7T82Tm7k26A6G9ML3NkhDsnw9n/eoxSRlVBB4CEtIQ/KTCLI2Fwf3ataSXRhYFkQi3SlnFwPvPQ==}

  which-boxed-primitive@1.1.1:
    resolution: {integrity: sha512-TbX3mj8n0odCBFVlY8AxkqcHASw3L60jIuF8jFP78az3C2YhmGvqbHBpAjTRH2/xqYunrJ9g1jSyjCjpoWzIAA==}
    engines: {node: '>= 0.4'}

  which-builtin-type@1.2.1:
    resolution: {integrity: sha512-6iBczoX+kDQ7a3+YJBnh3T+KZRxM/iYNPXicqk66/Qfm1b93iu+yOImkg0zHbj5LNOcNv1TEADiZ0xa34B4q6Q==}
    engines: {node: '>= 0.4'}

  which-collection@1.0.2:
    resolution: {integrity: sha512-K4jVyjnBdgvc86Y6BkaLZEN933SwYOuBFkdmBu9ZfkcAbdVbpITnDmjvZ/aQjRXQrv5EPkTnD1s39GiiqbngCw==}
    engines: {node: '>= 0.4'}

  which-typed-array@1.1.19:
    resolution: {integrity: sha512-rEvr90Bck4WZt9HHFC4DJMsjvu7x+r6bImz0/BrbWb7A2djJ8hnZMrWnHo9F8ssv0OMErasDhftrfROTyqSDrw==}
    engines: {node: '>= 0.4'}

  which@2.0.2:
    resolution: {integrity: sha512-BLI3Tl1TW3Pvl70l3yq3Y64i+awpwXqsGBYWkkqMtnbXgrMD+yj7rhW0kuEDxzJaYXGjEW5ogapKNMEKNMjibA==}
    engines: {node: '>= 8'}
    hasBin: true

  word-wrap@1.2.5:
    resolution: {integrity: sha512-BN22B5eaMMI9UMtjrGd5g5eCYPpCPDUy0FJXbYsaT5zYxjFOckS53SQDE3pWkVoWpHXVb3BrYcEN4Twa55B5cA==}
    engines: {node: '>=0.10.0'}

  yocto-queue@0.1.0:
    resolution: {integrity: sha512-rVksvsnNCdJ/ohGc6xgPwyN8eheCxsiLM8mxuE/t/mOVqJewPuO1miLpTHQiRgTKCLexL4MeAFVagts7HmNZ2Q==}
    engines: {node: '>=10'}

  zimmerframe@1.1.2:
    resolution: {integrity: sha512-rAbqEGa8ovJy4pyBxZM70hg4pE6gDgaQ0Sl9M3enG3I0d6H4XSAM3GeNGLKnsBpuijUow064sf7ww1nutC5/3w==}

snapshots:

  '@ampproject/remapping@2.3.0':
    dependencies:
      '@jridgewell/gen-mapping': 0.3.8
      '@jridgewell/trace-mapping': 0.3.25

  '@babel/runtime@7.27.6': {}

  '@capacitor/core@7.3.0':
    dependencies:
      tslib: 2.8.1

  '@capacitor/filesystem@7.1.1(@capacitor/core@7.3.0)':
    dependencies:
      '@capacitor/core': 7.3.0
      '@capacitor/synapse': 1.0.2

  '@capacitor/synapse@1.0.2': {}

  '@changesets/apply-release-plan@7.0.12':
    dependencies:
      '@changesets/config': 3.1.1
      '@changesets/get-version-range-type': 0.4.0
      '@changesets/git': 3.0.4
      '@changesets/should-skip-package': 0.1.2
      '@changesets/types': 6.1.0
      '@manypkg/get-packages': 1.1.3
      detect-indent: 6.1.0
      fs-extra: 7.0.1
      lodash.startcase: 4.4.0
      outdent: 0.5.0
      prettier: 2.8.8
      resolve-from: 5.0.0
      semver: 7.7.2

  '@changesets/assemble-release-plan@6.0.8':
    dependencies:
      '@changesets/errors': 0.2.0
      '@changesets/get-dependents-graph': 2.1.3
      '@changesets/should-skip-package': 0.1.2
      '@changesets/types': 6.1.0
      '@manypkg/get-packages': 1.1.3
      semver: 7.7.2

  '@changesets/changelog-git@0.2.1':
    dependencies:
      '@changesets/types': 6.1.0

  '@changesets/cli@2.29.4':
    dependencies:
      '@changesets/apply-release-plan': 7.0.12
      '@changesets/assemble-release-plan': 6.0.8
      '@changesets/changelog-git': 0.2.1
      '@changesets/config': 3.1.1
      '@changesets/errors': 0.2.0
      '@changesets/get-dependents-graph': 2.1.3
      '@changesets/get-release-plan': 4.0.12
      '@changesets/git': 3.0.4
      '@changesets/logger': 0.1.1
      '@changesets/pre': 2.0.2
      '@changesets/read': 0.6.5
      '@changesets/should-skip-package': 0.1.2
      '@changesets/types': 6.1.0
      '@changesets/write': 0.4.0
      '@manypkg/get-packages': 1.1.3
      ansi-colors: 4.1.3
      ci-info: 3.9.0
      enquirer: 2.4.1
      external-editor: 3.1.0
      fs-extra: 7.0.1
      mri: 1.2.0
      p-limit: 2.3.0
      package-manager-detector: 0.2.11
      picocolors: 1.1.1
      resolve-from: 5.0.0
      semver: 7.7.2
      spawndamnit: 3.0.1
      term-size: 2.2.1

  '@changesets/config@3.1.1':
    dependencies:
      '@changesets/errors': 0.2.0
      '@changesets/get-dependents-graph': 2.1.3
      '@changesets/logger': 0.1.1
      '@changesets/types': 6.1.0
      '@manypkg/get-packages': 1.1.3
      fs-extra: 7.0.1
      micromatch: 4.0.8

  '@changesets/errors@0.2.0':
    dependencies:
      extendable-error: 0.1.7

  '@changesets/get-dependents-graph@2.1.3':
    dependencies:
      '@changesets/types': 6.1.0
      '@manypkg/get-packages': 1.1.3
      picocolors: 1.1.1
      semver: 7.7.2

  '@changesets/get-release-plan@4.0.12':
    dependencies:
      '@changesets/assemble-release-plan': 6.0.8
      '@changesets/config': 3.1.1
      '@changesets/pre': 2.0.2
      '@changesets/read': 0.6.5
      '@changesets/types': 6.1.0
      '@manypkg/get-packages': 1.1.3

  '@changesets/get-version-range-type@0.4.0': {}

  '@changesets/git@3.0.4':
    dependencies:
      '@changesets/errors': 0.2.0
      '@manypkg/get-packages': 1.1.3
      is-subdir: 1.2.0
      micromatch: 4.0.8
      spawndamnit: 3.0.1

  '@changesets/logger@0.1.1':
    dependencies:
      picocolors: 1.1.1

  '@changesets/parse@0.4.1':
    dependencies:
      '@changesets/types': 6.1.0
      js-yaml: 3.14.1

  '@changesets/pre@2.0.2':
    dependencies:
      '@changesets/errors': 0.2.0
      '@changesets/types': 6.1.0
      '@manypkg/get-packages': 1.1.3
      fs-extra: 7.0.1

  '@changesets/read@0.6.5':
    dependencies:
      '@changesets/git': 3.0.4
      '@changesets/logger': 0.1.1
      '@changesets/parse': 0.4.1
      '@changesets/types': 6.1.0
      fs-extra: 7.0.1
      p-filter: 2.1.0
      picocolors: 1.1.1

  '@changesets/should-skip-package@0.1.2':
    dependencies:
      '@changesets/types': 6.1.0
      '@manypkg/get-packages': 1.1.3

  '@changesets/types@4.1.0': {}

  '@changesets/types@6.1.0': {}

  '@changesets/write@0.4.0':
    dependencies:
      '@changesets/types': 6.1.0
      fs-extra: 7.0.1
      human-id: 4.1.1
      prettier: 2.8.8

  '@codemirror/state@6.5.2':
    dependencies:
      '@marijn/find-cluster-break': 1.0.2

  '@codemirror/view@6.37.1':
    dependencies:
      '@codemirror/state': 6.5.2
      crelt: 1.0.6
      style-mod: 4.1.2
      w3c-keyname: 2.2.8

  '@emnapi/core@1.4.3':
    dependencies:
      '@emnapi/wasi-threads': 1.0.2
      tslib: 2.8.1
    optional: true

  '@emnapi/runtime@1.4.3':
    dependencies:
      tslib: 2.8.1
    optional: true

  '@emnapi/wasi-threads@1.0.2':
    dependencies:
      tslib: 2.8.1
    optional: true

  '@esbuild/aix-ppc64@0.25.5':
    optional: true

  '@esbuild/android-arm64@0.25.5':
    optional: true

  '@esbuild/android-arm@0.25.5':
    optional: true

  '@esbuild/android-x64@0.25.5':
    optional: true

  '@esbuild/darwin-arm64@0.25.5':
    optional: true

  '@esbuild/darwin-x64@0.25.5':
    optional: true

  '@esbuild/freebsd-arm64@0.25.5':
    optional: true

  '@esbuild/freebsd-x64@0.25.5':
    optional: true

  '@esbuild/linux-arm64@0.25.5':
    optional: true

  '@esbuild/linux-arm@0.25.5':
    optional: true

  '@esbuild/linux-ia32@0.25.5':
    optional: true

  '@esbuild/linux-loong64@0.25.5':
    optional: true

  '@esbuild/linux-mips64el@0.25.5':
    optional: true

  '@esbuild/linux-ppc64@0.25.5':
    optional: true

  '@esbuild/linux-riscv64@0.25.5':
    optional: true

  '@esbuild/linux-s390x@0.25.5':
    optional: true

  '@esbuild/linux-x64@0.25.5':
    optional: true

  '@esbuild/netbsd-arm64@0.25.5':
    optional: true

  '@esbuild/netbsd-x64@0.25.5':
    optional: true

  '@esbuild/openbsd-arm64@0.25.5':
    optional: true

  '@esbuild/openbsd-x64@0.25.5':
    optional: true

  '@esbuild/sunos-x64@0.25.5':
    optional: true

  '@esbuild/win32-arm64@0.25.5':
    optional: true

  '@esbuild/win32-ia32@0.25.5':
    optional: true

  '@esbuild/win32-x64@0.25.5':
    optional: true

  '@eslint-community/eslint-utils@4.7.0(eslint@9.28.0)':
    dependencies:
      eslint: 9.28.0
      eslint-visitor-keys: 3.4.3

  '@eslint-community/regexpp@4.12.1': {}

  '@eslint/compat@1.3.0(eslint@9.28.0)':
    optionalDependencies:
      eslint: 9.28.0

  '@eslint/config-array@0.20.1':
    dependencies:
      '@eslint/object-schema': 2.1.6
      debug: 4.4.1
      minimatch: 3.1.2
    transitivePeerDependencies:
      - supports-color

  '@eslint/config-helpers@0.2.3': {}

  '@eslint/core@0.14.0':
    dependencies:
      '@types/json-schema': 7.0.15

  '@eslint/core@0.15.0':
    dependencies:
      '@types/json-schema': 7.0.15

  '@eslint/eslintrc@3.3.1':
    dependencies:
      ajv: 6.12.6
      debug: 4.4.1
      espree: 10.4.0
      globals: 14.0.0
      ignore: 5.3.2
      import-fresh: 3.3.1
      js-yaml: 4.1.0
      minimatch: 3.1.2
      strip-json-comments: 3.1.1
    transitivePeerDependencies:
      - supports-color

  '@eslint/js@9.28.0': {}

  '@eslint/object-schema@2.1.6': {}

  '@eslint/plugin-kit@0.3.2':
    dependencies:
      '@eslint/core': 0.15.0
      levn: 0.4.1

  '@humanfs/core@0.19.1': {}

  '@humanfs/node@0.16.6':
    dependencies:
      '@humanfs/core': 0.19.1
      '@humanwhocodes/retry': 0.3.1

  '@humanwhocodes/module-importer@1.0.1': {}

  '@humanwhocodes/retry@0.3.1': {}

  '@humanwhocodes/retry@0.4.3': {}

  '@jridgewell/gen-mapping@0.3.8':
    dependencies:
      '@jridgewell/set-array': 1.2.1
      '@jridgewell/sourcemap-codec': 1.5.0
      '@jridgewell/trace-mapping': 0.3.25

  '@jridgewell/resolve-uri@3.1.2': {}

  '@jridgewell/set-array@1.2.1': {}

  '@jridgewell/sourcemap-codec@1.5.0': {}

  '@jridgewell/trace-mapping@0.3.25':
    dependencies:
      '@jridgewell/resolve-uri': 3.1.2
      '@jridgewell/sourcemap-codec': 1.5.0

  '@manypkg/find-root@1.1.0':
    dependencies:
      '@babel/runtime': 7.27.6
      '@types/node': 12.20.55
      find-up: 4.1.0
      fs-extra: 8.1.0

  '@manypkg/get-packages@1.1.3':
    dependencies:
      '@babel/runtime': 7.27.6
      '@changesets/types': 4.1.0
      '@manypkg/find-root': 1.1.0
      fs-extra: 8.1.0
      globby: 11.1.0
      read-yaml-file: 1.1.0

  '@marijn/find-cluster-break@1.0.2': {}

  '@napi-rs/wasm-runtime@0.2.11':
    dependencies:
      '@emnapi/core': 1.4.3
      '@emnapi/runtime': 1.4.3
      '@tybys/wasm-util': 0.9.0
    optional: true

  '@nodelib/fs.scandir@2.1.5':
    dependencies:
      '@nodelib/fs.stat': 2.0.5
      run-parallel: 1.2.0

  '@nodelib/fs.stat@2.0.5': {}

  '@nodelib/fs.walk@1.2.8':
    dependencies:
      '@nodelib/fs.scandir': 2.1.5
      fastq: 1.19.1

  '@pkgr/core@0.2.7': {}

  '@polyipseity/obsidian-plugin-library@1.28.0(@codemirror/state@6.5.2)(@codemirror/view@6.37.1)(esbuild@0.25.5)(typescript@5.8.3)':
    dependencies:
      '@capacitor/core': 7.3.0
      '@capacitor/filesystem': 7.1.1(@capacitor/core@7.3.0)
      '@jridgewell/trace-mapping': 0.3.25
      async-lock: 1.4.1
      browser-util-inspect: 0.2.0
      convert-source-map: 2.0.0
      deep-equal: 2.2.3
      espree: 10.4.0
      file-saver: 2.0.5
      i18next: 24.2.3(typescript@5.8.3)
      i18next-resources-to-backend: 1.2.1
      import-meta-resolve: 4.1.0
      lodash-es: 4.17.21
      lucide: 0.483.0
      lz-string: 1.5.0
      moment: 2.30.1
      monkey-around: 3.0.0
      obsidian: 1.4.11(@codemirror/state@6.5.2)(@codemirror/view@6.37.1)
      p-lazy: 5.0.0
      semver: 7.7.2
      shq: 1.0.3
      source-map: 0.7.4
      svelte: 5.34.0
      svelte-eslint-parser: 1.2.0(svelte@5.34.0)
      ts-deepmerge: 7.0.3
      ts-essentials: 10.1.0(typescript@5.8.3)
    optionalDependencies:
      esbuild: 0.25.5
    transitivePeerDependencies:
      - '@codemirror/state'
      - '@codemirror/view'
      - typescript

  '@rtsao/scc@1.1.0': {}

  '@sveltejs/acorn-typescript@1.0.5(acorn@8.15.0)':
    dependencies:
      acorn: 8.15.0

  '@tsconfig/node16@16.1.4': {}

  '@tsconfig/recommended@1.0.8': {}

  '@tsconfig/strictest@2.0.5': {}

  '@tybys/wasm-util@0.9.0':
    dependencies:
      tslib: 2.8.1
    optional: true

  '@types/codemirror@5.60.8':
    dependencies:
      '@types/tern': 0.23.9

  '@types/debug@4.1.12':
    dependencies:
      '@types/ms': 2.1.0

  '@types/estree@1.0.8': {}

  '@types/json-schema@7.0.15': {}

  '@types/json5@0.0.29': {}

  '@types/katex@0.16.7': {}

  '@types/lodash-es@4.17.12':
    dependencies:
      '@types/lodash': 4.17.17

  '@types/lodash@4.17.17': {}

  '@types/ms@2.1.0': {}

  '@types/node@12.20.55': {}

  '@types/node@24.0.1':
    dependencies:
      undici-types: 7.8.0

  '@types/semver@7.7.0': {}

  '@types/tern@0.23.9':
    dependencies:
      '@types/estree': 1.0.8

  '@types/unist@2.0.11': {}

  '@typescript-eslint/eslint-plugin@8.34.0(@typescript-eslint/parser@8.34.0(eslint@9.28.0)(typescript@5.8.3))(eslint@9.28.0)(typescript@5.8.3)':
    dependencies:
      '@eslint-community/regexpp': 4.12.1
      '@typescript-eslint/parser': 8.34.0(eslint@9.28.0)(typescript@5.8.3)
      '@typescript-eslint/scope-manager': 8.34.0
      '@typescript-eslint/type-utils': 8.34.0(eslint@9.28.0)(typescript@5.8.3)
      '@typescript-eslint/utils': 8.34.0(eslint@9.28.0)(typescript@5.8.3)
      '@typescript-eslint/visitor-keys': 8.34.0
      eslint: 9.28.0
      graphemer: 1.4.0
      ignore: 7.0.5
      natural-compare: 1.4.0
      ts-api-utils: 2.1.0(typescript@5.8.3)
      typescript: 5.8.3
    transitivePeerDependencies:
      - supports-color

  '@typescript-eslint/parser@8.34.0(eslint@9.28.0)(typescript@5.8.3)':
    dependencies:
      '@typescript-eslint/scope-manager': 8.34.0
      '@typescript-eslint/types': 8.34.0
      '@typescript-eslint/typescript-estree': 8.34.0(typescript@5.8.3)
      '@typescript-eslint/visitor-keys': 8.34.0
      debug: 4.4.1
      eslint: 9.28.0
      typescript: 5.8.3
    transitivePeerDependencies:
      - supports-color

  '@typescript-eslint/project-service@8.34.0(typescript@5.8.3)':
    dependencies:
      '@typescript-eslint/tsconfig-utils': 8.34.0(typescript@5.8.3)
      '@typescript-eslint/types': 8.34.0
      debug: 4.4.1
      typescript: 5.8.3
    transitivePeerDependencies:
      - supports-color

  '@typescript-eslint/scope-manager@8.34.0':
    dependencies:
      '@typescript-eslint/types': 8.34.0
      '@typescript-eslint/visitor-keys': 8.34.0

  '@typescript-eslint/tsconfig-utils@8.34.0(typescript@5.8.3)':
    dependencies:
      typescript: 5.8.3

  '@typescript-eslint/type-utils@8.34.0(eslint@9.28.0)(typescript@5.8.3)':
    dependencies:
      '@typescript-eslint/typescript-estree': 8.34.0(typescript@5.8.3)
      '@typescript-eslint/utils': 8.34.0(eslint@9.28.0)(typescript@5.8.3)
      debug: 4.4.1
      eslint: 9.28.0
      ts-api-utils: 2.1.0(typescript@5.8.3)
      typescript: 5.8.3
    transitivePeerDependencies:
      - supports-color

  '@typescript-eslint/types@8.34.0': {}

  '@typescript-eslint/typescript-estree@8.34.0(typescript@5.8.3)':
    dependencies:
      '@typescript-eslint/project-service': 8.34.0(typescript@5.8.3)
      '@typescript-eslint/tsconfig-utils': 8.34.0(typescript@5.8.3)
      '@typescript-eslint/types': 8.34.0
      '@typescript-eslint/visitor-keys': 8.34.0
      debug: 4.4.1
      fast-glob: 3.3.3
      is-glob: 4.0.3
      minimatch: 9.0.5
      semver: 7.7.2
      ts-api-utils: 2.1.0(typescript@5.8.3)
      typescript: 5.8.3
    transitivePeerDependencies:
      - supports-color

  '@typescript-eslint/utils@8.34.0(eslint@9.28.0)(typescript@5.8.3)':
    dependencies:
      '@eslint-community/eslint-utils': 4.7.0(eslint@9.28.0)
      '@typescript-eslint/scope-manager': 8.34.0
      '@typescript-eslint/types': 8.34.0
      '@typescript-eslint/typescript-estree': 8.34.0(typescript@5.8.3)
      eslint: 9.28.0
      typescript: 5.8.3
    transitivePeerDependencies:
      - supports-color

  '@typescript-eslint/visitor-keys@8.34.0':
    dependencies:
      '@typescript-eslint/types': 8.34.0
      eslint-visitor-keys: 4.2.1

  '@unrs/resolver-binding-android-arm-eabi@1.9.0':
    optional: true

  '@unrs/resolver-binding-android-arm64@1.9.0':
    optional: true

  '@unrs/resolver-binding-darwin-arm64@1.9.0':
    optional: true

  '@unrs/resolver-binding-darwin-x64@1.9.0':
    optional: true

  '@unrs/resolver-binding-freebsd-x64@1.9.0':
    optional: true

  '@unrs/resolver-binding-linux-arm-gnueabihf@1.9.0':
    optional: true

  '@unrs/resolver-binding-linux-arm-musleabihf@1.9.0':
    optional: true

  '@unrs/resolver-binding-linux-arm64-gnu@1.9.0':
    optional: true

  '@unrs/resolver-binding-linux-arm64-musl@1.9.0':
    optional: true

  '@unrs/resolver-binding-linux-ppc64-gnu@1.9.0':
    optional: true

  '@unrs/resolver-binding-linux-riscv64-gnu@1.9.0':
    optional: true

  '@unrs/resolver-binding-linux-riscv64-musl@1.9.0':
    optional: true

  '@unrs/resolver-binding-linux-s390x-gnu@1.9.0':
    optional: true

  '@unrs/resolver-binding-linux-x64-gnu@1.9.0':
    optional: true

  '@unrs/resolver-binding-linux-x64-musl@1.9.0':
    optional: true

  '@unrs/resolver-binding-wasm32-wasi@1.9.0':
    dependencies:
      '@napi-rs/wasm-runtime': 0.2.11
    optional: true

  '@unrs/resolver-binding-win32-arm64-msvc@1.9.0':
    optional: true

  '@unrs/resolver-binding-win32-ia32-msvc@1.9.0':
    optional: true

  '@unrs/resolver-binding-win32-x64-msvc@1.9.0':
    optional: true

  acorn-jsx@5.3.2(acorn@8.15.0):
    dependencies:
      acorn: 8.15.0

  acorn@8.15.0: {}

  ajv@6.12.6:
    dependencies:
      fast-deep-equal: 3.1.3
      fast-json-stable-stringify: 2.1.0
      json-schema-traverse: 0.4.1
      uri-js: 4.4.1

  ansi-colors@4.1.3: {}

  ansi-regex@5.0.1: {}

  ansi-styles@4.3.0:
    dependencies:
      color-convert: 2.0.1

  argparse@1.0.10:
    dependencies:
      sprintf-js: 1.0.3

  argparse@2.0.1: {}

  aria-query@5.3.2: {}

  array-buffer-byte-length@1.0.2:
    dependencies:
      call-bound: 1.0.4
      is-array-buffer: 3.0.5

  array-includes@3.1.9:
    dependencies:
      call-bind: 1.0.8
      call-bound: 1.0.4
      define-properties: 1.2.1
      es-abstract: 1.24.0
      es-object-atoms: 1.1.1
      get-intrinsic: 1.3.0
      is-string: 1.1.1
      math-intrinsics: 1.1.0

  array-union@2.1.0: {}

  array.prototype.findlastindex@1.2.6:
    dependencies:
      call-bind: 1.0.8
      call-bound: 1.0.4
      define-properties: 1.2.1
      es-abstract: 1.24.0
      es-errors: 1.3.0
      es-object-atoms: 1.1.1
      es-shim-unscopables: 1.1.0

  array.prototype.flat@1.3.3:
    dependencies:
      call-bind: 1.0.8
      define-properties: 1.2.1
      es-abstract: 1.24.0
      es-shim-unscopables: 1.1.0

  array.prototype.flatmap@1.3.3:
    dependencies:
      call-bind: 1.0.8
      define-properties: 1.2.1
      es-abstract: 1.24.0
      es-shim-unscopables: 1.1.0

  arraybuffer.prototype.slice@1.0.4:
    dependencies:
      array-buffer-byte-length: 1.0.2
      call-bind: 1.0.8
      define-properties: 1.2.1
      es-abstract: 1.24.0
      es-errors: 1.3.0
      get-intrinsic: 1.3.0
      is-array-buffer: 3.0.5

  async-function@1.0.0: {}

  async-lock@1.4.1: {}

  available-typed-arrays@1.0.7:
    dependencies:
      possible-typed-array-names: 1.1.0

  axobject-query@4.1.0: {}

  balanced-match@1.0.2: {}

  better-path-resolve@1.0.0:
    dependencies:
      is-windows: 1.0.2

  brace-expansion@1.1.12:
    dependencies:
      balanced-match: 1.0.2
      concat-map: 0.0.1

  brace-expansion@2.0.2:
    dependencies:
      balanced-match: 1.0.2

  braces@3.0.3:
    dependencies:
      fill-range: 7.1.1

  browser-util-inspect@0.2.0: {}

  builtin-modules@5.0.0: {}

  call-bind-apply-helpers@1.0.2:
    dependencies:
      es-errors: 1.3.0
      function-bind: 1.1.2

  call-bind@1.0.8:
    dependencies:
      call-bind-apply-helpers: 1.0.2
      es-define-property: 1.0.1
      get-intrinsic: 1.3.0
      set-function-length: 1.2.2

  call-bound@1.0.4:
    dependencies:
      call-bind-apply-helpers: 1.0.2
      get-intrinsic: 1.3.0

  callsites@3.1.0: {}

  chalk@4.1.2:
    dependencies:
      ansi-styles: 4.3.0
      supports-color: 7.2.0

  character-entities-legacy@3.0.0: {}

  character-entities@2.0.2: {}

  character-reference-invalid@2.0.1: {}

  chardet@0.7.0: {}

  ci-info@3.9.0: {}

  clsx@2.1.1: {}

  color-convert@2.0.1:
    dependencies:
      color-name: 1.1.4

  color-name@1.1.4: {}

  commander@8.3.0: {}

  concat-map@0.0.1: {}

  convert-source-map@2.0.0: {}

  core-js@3.43.0: {}

  crelt@1.0.6: {}

  cross-spawn@7.0.6:
    dependencies:
      path-key: 3.1.1
      shebang-command: 2.0.0
      which: 2.0.2

  cssesc@3.0.0: {}

  data-view-buffer@1.0.2:
    dependencies:
      call-bound: 1.0.4
      es-errors: 1.3.0
      is-data-view: 1.0.2

  data-view-byte-length@1.0.2:
    dependencies:
      call-bound: 1.0.4
      es-errors: 1.3.0
      is-data-view: 1.0.2

  data-view-byte-offset@1.0.1:
    dependencies:
      call-bound: 1.0.4
      es-errors: 1.3.0
      is-data-view: 1.0.2

  debug@3.2.7:
    dependencies:
      ms: 2.1.3

  debug@4.4.1:
    dependencies:
      ms: 2.1.3

  decode-named-character-reference@1.1.0:
    dependencies:
      character-entities: 2.0.2

  deep-equal@2.2.3:
    dependencies:
      array-buffer-byte-length: 1.0.2
      call-bind: 1.0.8
      es-get-iterator: 1.1.3
      get-intrinsic: 1.3.0
      is-arguments: 1.2.0
      is-array-buffer: 3.0.5
      is-date-object: 1.1.0
      is-regex: 1.2.1
      is-shared-array-buffer: 1.0.4
      isarray: 2.0.5
      object-is: 1.1.6
      object-keys: 1.1.1
      object.assign: 4.1.7
      regexp.prototype.flags: 1.5.4
      side-channel: 1.1.0
      which-boxed-primitive: 1.1.1
      which-collection: 1.0.2
      which-typed-array: 1.1.19

  deep-is@0.1.4: {}

  define-data-property@1.1.4:
    dependencies:
      es-define-property: 1.0.1
      es-errors: 1.3.0
      gopd: 1.2.0

  define-properties@1.2.1:
    dependencies:
      define-data-property: 1.1.4
      has-property-descriptors: 1.0.2
      object-keys: 1.1.1

  dequal@2.0.3: {}

  detect-indent@6.1.0: {}

  devlop@1.1.0:
    dependencies:
      dequal: 2.0.3

  dir-glob@3.0.1:
    dependencies:
      path-type: 4.0.0

  doctrine@2.1.0:
    dependencies:
      esutils: 2.0.3

  dunder-proto@1.0.1:
    dependencies:
      call-bind-apply-helpers: 1.0.2
      es-errors: 1.3.0
      gopd: 1.2.0

  enquirer@2.4.1:
    dependencies:
      ansi-colors: 4.1.3
      strip-ansi: 6.0.1

  entities@4.5.0: {}

  es-abstract@1.24.0:
    dependencies:
      array-buffer-byte-length: 1.0.2
      arraybuffer.prototype.slice: 1.0.4
      available-typed-arrays: 1.0.7
      call-bind: 1.0.8
      call-bound: 1.0.4
      data-view-buffer: 1.0.2
      data-view-byte-length: 1.0.2
      data-view-byte-offset: 1.0.1
      es-define-property: 1.0.1
      es-errors: 1.3.0
      es-object-atoms: 1.1.1
      es-set-tostringtag: 2.1.0
      es-to-primitive: 1.3.0
      function.prototype.name: 1.1.8
      get-intrinsic: 1.3.0
      get-proto: 1.0.1
      get-symbol-description: 1.1.0
      globalthis: 1.0.4
      gopd: 1.2.0
      has-property-descriptors: 1.0.2
      has-proto: 1.2.0
      has-symbols: 1.1.0
      hasown: 2.0.2
      internal-slot: 1.1.0
      is-array-buffer: 3.0.5
      is-callable: 1.2.7
      is-data-view: 1.0.2
      is-negative-zero: 2.0.3
      is-regex: 1.2.1
      is-set: 2.0.3
      is-shared-array-buffer: 1.0.4
      is-string: 1.1.1
      is-typed-array: 1.1.15
      is-weakref: 1.1.1
      math-intrinsics: 1.1.0
      object-inspect: 1.13.4
      object-keys: 1.1.1
      object.assign: 4.1.7
      own-keys: 1.0.1
      regexp.prototype.flags: 1.5.4
      safe-array-concat: 1.1.3
      safe-push-apply: 1.0.0
      safe-regex-test: 1.1.0
      set-proto: 1.0.0
      stop-iteration-iterator: 1.1.0
      string.prototype.trim: 1.2.10
      string.prototype.trimend: 1.0.9
      string.prototype.trimstart: 1.0.8
      typed-array-buffer: 1.0.3
      typed-array-byte-length: 1.0.3
      typed-array-byte-offset: 1.0.4
      typed-array-length: 1.0.7
      unbox-primitive: 1.1.0
      which-typed-array: 1.1.19

  es-define-property@1.0.1: {}

  es-errors@1.3.0: {}

  es-get-iterator@1.1.3:
    dependencies:
      call-bind: 1.0.8
      get-intrinsic: 1.3.0
      has-symbols: 1.1.0
      is-arguments: 1.2.0
      is-map: 2.0.3
      is-set: 2.0.3
      is-string: 1.1.1
      isarray: 2.0.5
      stop-iteration-iterator: 1.1.0

  es-object-atoms@1.1.1:
    dependencies:
      es-errors: 1.3.0

  es-set-tostringtag@2.1.0:
    dependencies:
      es-errors: 1.3.0
      get-intrinsic: 1.3.0
      has-tostringtag: 1.0.2
      hasown: 2.0.2

  es-shim-unscopables@1.1.0:
    dependencies:
      hasown: 2.0.2

  es-to-primitive@1.3.0:
    dependencies:
      is-callable: 1.2.7
      is-date-object: 1.1.0
      is-symbol: 1.1.1

  esbuild-compress@2.0.2(esbuild@0.25.5):
    dependencies:
      esbuild: 0.25.5
      import-meta-resolve: 4.1.0
      lodash-es: 4.17.21
      lz-string: 1.5.0
      p-lazy: 5.0.0

  esbuild-plugin-globals@0.2.0: {}

  esbuild-plugin-text-replace@1.3.0:
    dependencies:
      ts-replace-all: 1.0.0

  esbuild@0.25.5:
    optionalDependencies:
      '@esbuild/aix-ppc64': 0.25.5
      '@esbuild/android-arm': 0.25.5
      '@esbuild/android-arm64': 0.25.5
      '@esbuild/android-x64': 0.25.5
      '@esbuild/darwin-arm64': 0.25.5
      '@esbuild/darwin-x64': 0.25.5
      '@esbuild/freebsd-arm64': 0.25.5
      '@esbuild/freebsd-x64': 0.25.5
      '@esbuild/linux-arm': 0.25.5
      '@esbuild/linux-arm64': 0.25.5
      '@esbuild/linux-ia32': 0.25.5
      '@esbuild/linux-loong64': 0.25.5
      '@esbuild/linux-mips64el': 0.25.5
      '@esbuild/linux-ppc64': 0.25.5
      '@esbuild/linux-riscv64': 0.25.5
      '@esbuild/linux-s390x': 0.25.5
      '@esbuild/linux-x64': 0.25.5
      '@esbuild/netbsd-arm64': 0.25.5
      '@esbuild/netbsd-x64': 0.25.5
      '@esbuild/openbsd-arm64': 0.25.5
      '@esbuild/openbsd-x64': 0.25.5
      '@esbuild/sunos-x64': 0.25.5
      '@esbuild/win32-arm64': 0.25.5
      '@esbuild/win32-ia32': 0.25.5
      '@esbuild/win32-x64': 0.25.5

  escape-string-regexp@4.0.0: {}

  eslint-import-context@0.1.8(unrs-resolver@1.9.0):
    dependencies:
      get-tsconfig: 4.10.1
      stable-hash-x: 0.1.1
    optionalDependencies:
      unrs-resolver: 1.9.0

  eslint-import-resolver-node@0.3.9:
    dependencies:
      debug: 3.2.7
      is-core-module: 2.16.1
      resolve: 1.22.10
    transitivePeerDependencies:
      - supports-color

  eslint-import-resolver-typescript@4.4.3(eslint-plugin-import@2.31.0)(eslint@9.28.0):
    dependencies:
      debug: 4.4.1
      eslint: 9.28.0
      eslint-import-context: 0.1.8(unrs-resolver@1.9.0)
      get-tsconfig: 4.10.1
      is-bun-module: 2.0.0
      stable-hash-x: 0.1.1
      tinyglobby: 0.2.14
      unrs-resolver: 1.9.0
    optionalDependencies:
      eslint-plugin-import: 2.31.0(@typescript-eslint/parser@8.34.0(eslint@9.28.0)(typescript@5.8.3))(eslint-import-resolver-typescript@4.4.3)(eslint@9.28.0)
    transitivePeerDependencies:
      - supports-color

  eslint-module-utils@2.12.0(@typescript-eslint/parser@8.34.0(eslint@9.28.0)(typescript@5.8.3))(eslint-import-resolver-node@0.3.9)(eslint-import-resolver-typescript@4.4.3)(eslint@9.28.0):
    dependencies:
      debug: 3.2.7
    optionalDependencies:
      '@typescript-eslint/parser': 8.34.0(eslint@9.28.0)(typescript@5.8.3)
      eslint: 9.28.0
      eslint-import-resolver-node: 0.3.9
      eslint-import-resolver-typescript: 4.4.3(eslint-plugin-import@2.31.0)(eslint@9.28.0)
    transitivePeerDependencies:
      - supports-color

  eslint-plugin-import@2.31.0(@typescript-eslint/parser@8.34.0(eslint@9.28.0)(typescript@5.8.3))(eslint-import-resolver-typescript@4.4.3)(eslint@9.28.0):
    dependencies:
      '@rtsao/scc': 1.1.0
      array-includes: 3.1.9
      array.prototype.findlastindex: 1.2.6
      array.prototype.flat: 1.3.3
      array.prototype.flatmap: 1.3.3
      debug: 3.2.7
      doctrine: 2.1.0
      eslint: 9.28.0
      eslint-import-resolver-node: 0.3.9
      eslint-module-utils: 2.12.0(@typescript-eslint/parser@8.34.0(eslint@9.28.0)(typescript@5.8.3))(eslint-import-resolver-node@0.3.9)(eslint-import-resolver-typescript@4.4.3)(eslint@9.28.0)
      hasown: 2.0.2
      is-core-module: 2.16.1
      is-glob: 4.0.3
      minimatch: 3.1.2
      object.fromentries: 2.0.8
      object.groupby: 1.0.3
      object.values: 1.2.1
      semver: 6.3.1
      string.prototype.trimend: 1.0.9
      tsconfig-paths: 3.15.0
    optionalDependencies:
      '@typescript-eslint/parser': 8.34.0(eslint@9.28.0)(typescript@5.8.3)
    transitivePeerDependencies:
      - eslint-import-resolver-typescript
      - eslint-import-resolver-webpack
      - supports-color

  eslint-plugin-markdownlint@0.9.0(eslint@9.28.0):
    dependencies:
      eslint: 9.28.0
      markdownlint: 0.37.0
      synckit: 0.11.8
    transitivePeerDependencies:
      - supports-color

  eslint-scope@8.4.0:
    dependencies:
      esrecurse: 4.3.0
      estraverse: 5.3.0

  eslint-visitor-keys@3.4.3: {}

  eslint-visitor-keys@4.2.1: {}

  eslint@9.28.0:
    dependencies:
      '@eslint-community/eslint-utils': 4.7.0(eslint@9.28.0)
      '@eslint-community/regexpp': 4.12.1
      '@eslint/config-array': 0.20.1
      '@eslint/config-helpers': 0.2.3
      '@eslint/core': 0.14.0
      '@eslint/eslintrc': 3.3.1
      '@eslint/js': 9.28.0
      '@eslint/plugin-kit': 0.3.2
      '@humanfs/node': 0.16.6
      '@humanwhocodes/module-importer': 1.0.1
      '@humanwhocodes/retry': 0.4.3
      '@types/estree': 1.0.8
      '@types/json-schema': 7.0.15
      ajv: 6.12.6
      chalk: 4.1.2
      cross-spawn: 7.0.6
      debug: 4.4.1
      escape-string-regexp: 4.0.0
      eslint-scope: 8.4.0
      eslint-visitor-keys: 4.2.1
      espree: 10.4.0
      esquery: 1.6.0
      esutils: 2.0.3
      fast-deep-equal: 3.1.3
      file-entry-cache: 8.0.0
      find-up: 5.0.0
      glob-parent: 6.0.2
      ignore: 5.3.2
      imurmurhash: 0.1.4
      is-glob: 4.0.3
      json-stable-stringify-without-jsonify: 1.0.1
      lodash.merge: 4.6.2
      minimatch: 3.1.2
      natural-compare: 1.4.0
      optionator: 0.9.4
    transitivePeerDependencies:
      - supports-color

  esm-env@1.2.2: {}

  espree@10.4.0:
    dependencies:
      acorn: 8.15.0
      acorn-jsx: 5.3.2(acorn@8.15.0)
      eslint-visitor-keys: 4.2.1

  esprima@4.0.1: {}

  esquery@1.6.0:
    dependencies:
      estraverse: 5.3.0

  esrap@1.4.9:
    dependencies:
      '@jridgewell/sourcemap-codec': 1.5.0

  esrecurse@4.3.0:
    dependencies:
      estraverse: 5.3.0

  estraverse@5.3.0: {}

  esutils@2.0.3: {}

  extendable-error@0.1.7: {}

  external-editor@3.1.0:
    dependencies:
      chardet: 0.7.0
      iconv-lite: 0.4.24
      tmp: 0.0.33

  fast-deep-equal@3.1.3: {}

  fast-glob@3.3.3:
    dependencies:
      '@nodelib/fs.stat': 2.0.5
      '@nodelib/fs.walk': 1.2.8
      glob-parent: 5.1.2
      merge2: 1.4.1
      micromatch: 4.0.8

  fast-json-stable-stringify@2.1.0: {}

  fast-levenshtein@2.0.6: {}

  fastq@1.19.1:
    dependencies:
      reusify: 1.1.0

  fdir@6.4.6(picomatch@4.0.2):
    optionalDependencies:
      picomatch: 4.0.2

  file-entry-cache@8.0.0:
    dependencies:
      flat-cache: 4.0.1

  file-saver@2.0.5: {}

  fill-range@7.1.1:
    dependencies:
      to-regex-range: 5.0.1

  find-up@4.1.0:
    dependencies:
      locate-path: 5.0.0
      path-exists: 4.0.0

  find-up@5.0.0:
    dependencies:
      locate-path: 6.0.0
      path-exists: 4.0.0

  flat-cache@4.0.1:
    dependencies:
      flatted: 3.3.3
      keyv: 4.5.4

  flatted@3.3.3: {}

  for-each@0.3.5:
    dependencies:
      is-callable: 1.2.7

  fs-extra@7.0.1:
    dependencies:
      graceful-fs: 4.2.11
      jsonfile: 4.0.0
      universalify: 0.1.2

  fs-extra@8.1.0:
    dependencies:
      graceful-fs: 4.2.11
      jsonfile: 4.0.0
      universalify: 0.1.2

  function-bind@1.1.2: {}

  function.prototype.name@1.1.8:
    dependencies:
      call-bind: 1.0.8
      call-bound: 1.0.4
      define-properties: 1.2.1
      functions-have-names: 1.2.3
      hasown: 2.0.2
      is-callable: 1.2.7

  functions-have-names@1.2.3: {}

  get-intrinsic@1.3.0:
    dependencies:
      call-bind-apply-helpers: 1.0.2
      es-define-property: 1.0.1
      es-errors: 1.3.0
      es-object-atoms: 1.1.1
      function-bind: 1.1.2
      get-proto: 1.0.1
      gopd: 1.2.0
      has-symbols: 1.1.0
      hasown: 2.0.2
      math-intrinsics: 1.1.0

  get-proto@1.0.1:
    dependencies:
      dunder-proto: 1.0.1
      es-object-atoms: 1.1.1

  get-symbol-description@1.1.0:
    dependencies:
      call-bound: 1.0.4
      es-errors: 1.3.0
      get-intrinsic: 1.3.0

  get-tsconfig@4.10.1:
    dependencies:
      resolve-pkg-maps: 1.0.0

  glob-parent@5.1.2:
    dependencies:
      is-glob: 4.0.3

  glob-parent@6.0.2:
    dependencies:
      is-glob: 4.0.3

  globals@14.0.0: {}

  globals@16.2.0: {}

  globalthis@1.0.4:
    dependencies:
      define-properties: 1.2.1
      gopd: 1.2.0

  globby@11.1.0:
    dependencies:
      array-union: 2.1.0
      dir-glob: 3.0.1
      fast-glob: 3.3.3
      ignore: 5.3.2
      merge2: 1.4.1
      slash: 3.0.0

  gopd@1.2.0: {}

  graceful-fs@4.2.11: {}

  graphemer@1.4.0: {}

  has-bigints@1.1.0: {}

  has-flag@4.0.0: {}

  has-property-descriptors@1.0.2:
    dependencies:
      es-define-property: 1.0.1

  has-proto@1.2.0:
    dependencies:
      dunder-proto: 1.0.1

  has-symbols@1.1.0: {}

  has-tostringtag@1.0.2:
    dependencies:
      has-symbols: 1.1.0

  hasown@2.0.2:
    dependencies:
      function-bind: 1.1.2

  human-id@4.1.1: {}

  i18next-resources-to-backend@1.2.1:
    dependencies:
      '@babel/runtime': 7.27.6

  i18next@24.2.3(typescript@5.8.3):
    dependencies:
      '@babel/runtime': 7.27.6
    optionalDependencies:
      typescript: 5.8.3

  i18next@25.2.1(typescript@5.8.3):
    dependencies:
      '@babel/runtime': 7.27.6
    optionalDependencies:
      typescript: 5.8.3

  iconv-lite@0.4.24:
    dependencies:
      safer-buffer: 2.1.2

  ignore@5.3.2: {}

  ignore@7.0.5: {}

  import-fresh@3.3.1:
    dependencies:
      parent-module: 1.0.1
      resolve-from: 4.0.0

  import-meta-resolve@4.1.0: {}

  imurmurhash@0.1.4: {}

  internal-slot@1.1.0:
    dependencies:
      es-errors: 1.3.0
      hasown: 2.0.2
      side-channel: 1.1.0

  is-alphabetical@2.0.1: {}

  is-alphanumerical@2.0.1:
    dependencies:
      is-alphabetical: 2.0.1
      is-decimal: 2.0.1

  is-arguments@1.2.0:
    dependencies:
      call-bound: 1.0.4
      has-tostringtag: 1.0.2

  is-array-buffer@3.0.5:
    dependencies:
      call-bind: 1.0.8
      call-bound: 1.0.4
      get-intrinsic: 1.3.0

  is-async-function@2.1.1:
    dependencies:
      async-function: 1.0.0
      call-bound: 1.0.4
      get-proto: 1.0.1
      has-tostringtag: 1.0.2
      safe-regex-test: 1.1.0

  is-bigint@1.1.0:
    dependencies:
      has-bigints: 1.1.0

  is-boolean-object@1.2.2:
    dependencies:
      call-bound: 1.0.4
      has-tostringtag: 1.0.2

  is-bun-module@2.0.0:
    dependencies:
      semver: 7.7.2

  is-callable@1.2.7: {}

  is-core-module@2.16.1:
    dependencies:
      hasown: 2.0.2

  is-data-view@1.0.2:
    dependencies:
      call-bound: 1.0.4
      get-intrinsic: 1.3.0
      is-typed-array: 1.1.15

  is-date-object@1.1.0:
    dependencies:
      call-bound: 1.0.4
      has-tostringtag: 1.0.2

  is-decimal@2.0.1: {}

  is-extglob@2.1.1: {}

  is-finalizationregistry@1.1.1:
    dependencies:
      call-bound: 1.0.4

  is-generator-function@1.1.0:
    dependencies:
      call-bound: 1.0.4
      get-proto: 1.0.1
      has-tostringtag: 1.0.2
      safe-regex-test: 1.1.0

  is-glob@4.0.3:
    dependencies:
      is-extglob: 2.1.1

  is-hexadecimal@2.0.1: {}

  is-map@2.0.3: {}

  is-negative-zero@2.0.3: {}

  is-number-object@1.1.1:
    dependencies:
      call-bound: 1.0.4
      has-tostringtag: 1.0.2

  is-number@7.0.0: {}

  is-reference@3.0.3:
    dependencies:
      '@types/estree': 1.0.8

  is-regex@1.2.1:
    dependencies:
      call-bound: 1.0.4
      gopd: 1.2.0
      has-tostringtag: 1.0.2
      hasown: 2.0.2

  is-set@2.0.3: {}

  is-shared-array-buffer@1.0.4:
    dependencies:
      call-bound: 1.0.4

  is-string@1.1.1:
    dependencies:
      call-bound: 1.0.4
      has-tostringtag: 1.0.2

  is-subdir@1.2.0:
    dependencies:
      better-path-resolve: 1.0.0

  is-symbol@1.1.1:
    dependencies:
      call-bound: 1.0.4
      has-symbols: 1.1.0
      safe-regex-test: 1.1.0

  is-typed-array@1.1.15:
    dependencies:
      which-typed-array: 1.1.19

  is-weakmap@2.0.2: {}

  is-weakref@1.1.1:
    dependencies:
      call-bound: 1.0.4

  is-weakset@2.0.4:
    dependencies:
      call-bound: 1.0.4
      get-intrinsic: 1.3.0

  is-windows@1.0.2: {}

  isarray@2.0.5: {}

  isexe@2.0.0: {}

  js-yaml@3.14.1:
    dependencies:
      argparse: 1.0.10
      esprima: 4.0.1

  js-yaml@4.1.0:
    dependencies:
      argparse: 2.0.1

  json-buffer@3.0.1: {}

  json-schema-traverse@0.4.1: {}

  json-stable-stringify-without-jsonify@1.0.1: {}

  json5@1.0.2:
    dependencies:
      minimist: 1.2.8

  jsonfile@4.0.0:
    optionalDependencies:
      graceful-fs: 4.2.11

  katex@0.16.22:
    dependencies:
      commander: 8.3.0

  keyv@4.5.4:
    dependencies:
      json-buffer: 3.0.1

  levn@0.4.1:
    dependencies:
      prelude-ls: 1.2.1
      type-check: 0.4.0

  linkify-it@5.0.0:
    dependencies:
      uc.micro: 2.1.0

  locate-character@3.0.0: {}

  locate-path@5.0.0:
    dependencies:
      p-locate: 4.1.0

  locate-path@6.0.0:
    dependencies:
      p-locate: 5.0.0

  lodash-es@4.17.21: {}

  lodash.merge@4.6.2: {}

  lodash.startcase@4.4.0: {}

  lucide@0.483.0: {}

  lz-string@1.5.0: {}

  magic-string@0.30.17:
    dependencies:
      '@jridgewell/sourcemap-codec': 1.5.0

  markdown-it@14.1.0:
    dependencies:
      argparse: 2.0.1
      entities: 4.5.0
      linkify-it: 5.0.0
      mdurl: 2.0.0
      punycode.js: 2.3.1
      uc.micro: 2.1.0

  markdownlint@0.37.0:
    dependencies:
      markdown-it: 14.1.0
      micromark: 4.0.1
      micromark-extension-directive: 3.0.2
      micromark-extension-gfm-autolink-literal: 2.1.0
      micromark-extension-gfm-footnote: 2.1.0
      micromark-extension-gfm-table: 2.1.0
      micromark-extension-math: 3.1.0
      micromark-util-types: 2.0.1
    transitivePeerDependencies:
      - supports-color

  math-intrinsics@1.1.0: {}

  mdurl@2.0.0: {}

  merge2@1.4.1: {}

  micromark-core-commonmark@2.0.3:
    dependencies:
      decode-named-character-reference: 1.1.0
      devlop: 1.1.0
      micromark-factory-destination: 2.0.1
      micromark-factory-label: 2.0.1
      micromark-factory-space: 2.0.1
      micromark-factory-title: 2.0.1
      micromark-factory-whitespace: 2.0.1
      micromark-util-character: 2.1.1
      micromark-util-chunked: 2.0.1
      micromark-util-classify-character: 2.0.1
      micromark-util-html-tag-name: 2.0.1
      micromark-util-normalize-identifier: 2.0.1
      micromark-util-resolve-all: 2.0.1
      micromark-util-subtokenize: 2.1.0
      micromark-util-symbol: 2.0.1
      micromark-util-types: 2.0.1

  micromark-extension-directive@3.0.2:
    dependencies:
      devlop: 1.1.0
      micromark-factory-space: 2.0.1
      micromark-factory-whitespace: 2.0.1
      micromark-util-character: 2.1.1
      micromark-util-symbol: 2.0.1
      micromark-util-types: 2.0.1
      parse-entities: 4.0.2

  micromark-extension-gfm-autolink-literal@2.1.0:
    dependencies:
      micromark-util-character: 2.1.1
      micromark-util-sanitize-uri: 2.0.1
      micromark-util-symbol: 2.0.1
      micromark-util-types: 2.0.1

  micromark-extension-gfm-footnote@2.1.0:
    dependencies:
      devlop: 1.1.0
      micromark-core-commonmark: 2.0.3
      micromark-factory-space: 2.0.1
      micromark-util-character: 2.1.1
      micromark-util-normalize-identifier: 2.0.1
      micromark-util-sanitize-uri: 2.0.1
      micromark-util-symbol: 2.0.1
      micromark-util-types: 2.0.1

  micromark-extension-gfm-table@2.1.0:
    dependencies:
      devlop: 1.1.0
      micromark-factory-space: 2.0.1
      micromark-util-character: 2.1.1
      micromark-util-symbol: 2.0.1
      micromark-util-types: 2.0.1

  micromark-extension-math@3.1.0:
    dependencies:
      '@types/katex': 0.16.7
      devlop: 1.1.0
      katex: 0.16.22
      micromark-factory-space: 2.0.1
      micromark-util-character: 2.1.1
      micromark-util-symbol: 2.0.1
      micromark-util-types: 2.0.1

  micromark-factory-destination@2.0.1:
    dependencies:
      micromark-util-character: 2.1.1
      micromark-util-symbol: 2.0.1
      micromark-util-types: 2.0.1

  micromark-factory-label@2.0.1:
    dependencies:
      devlop: 1.1.0
      micromark-util-character: 2.1.1
      micromark-util-symbol: 2.0.1
      micromark-util-types: 2.0.1

  micromark-factory-space@2.0.1:
    dependencies:
      micromark-util-character: 2.1.1
      micromark-util-types: 2.0.1

  micromark-factory-title@2.0.1:
    dependencies:
      micromark-factory-space: 2.0.1
      micromark-util-character: 2.1.1
      micromark-util-symbol: 2.0.1
      micromark-util-types: 2.0.1

  micromark-factory-whitespace@2.0.1:
    dependencies:
      micromark-factory-space: 2.0.1
      micromark-util-character: 2.1.1
      micromark-util-symbol: 2.0.1
      micromark-util-types: 2.0.1

  micromark-util-character@2.1.1:
    dependencies:
      micromark-util-symbol: 2.0.1
      micromark-util-types: 2.0.1

  micromark-util-chunked@2.0.1:
    dependencies:
      micromark-util-symbol: 2.0.1

  micromark-util-classify-character@2.0.1:
    dependencies:
      micromark-util-character: 2.1.1
      micromark-util-symbol: 2.0.1
      micromark-util-types: 2.0.1

  micromark-util-combine-extensions@2.0.1:
    dependencies:
      micromark-util-chunked: 2.0.1
      micromark-util-types: 2.0.1

  micromark-util-decode-numeric-character-reference@2.0.2:
    dependencies:
      micromark-util-symbol: 2.0.1

  micromark-util-encode@2.0.1: {}

  micromark-util-html-tag-name@2.0.1: {}

  micromark-util-normalize-identifier@2.0.1:
    dependencies:
      micromark-util-symbol: 2.0.1

  micromark-util-resolve-all@2.0.1:
    dependencies:
      micromark-util-types: 2.0.1

  micromark-util-sanitize-uri@2.0.1:
    dependencies:
      micromark-util-character: 2.1.1
      micromark-util-encode: 2.0.1
      micromark-util-symbol: 2.0.1

  micromark-util-subtokenize@2.1.0:
    dependencies:
      devlop: 1.1.0
      micromark-util-chunked: 2.0.1
      micromark-util-symbol: 2.0.1
      micromark-util-types: 2.0.1

  micromark-util-symbol@2.0.1: {}

  micromark-util-types@2.0.1: {}

  micromark@4.0.1:
    dependencies:
      '@types/debug': 4.1.12
      debug: 4.4.1
      decode-named-character-reference: 1.1.0
      devlop: 1.1.0
      micromark-core-commonmark: 2.0.3
      micromark-factory-space: 2.0.1
      micromark-util-character: 2.1.1
      micromark-util-chunked: 2.0.1
      micromark-util-combine-extensions: 2.0.1
      micromark-util-decode-numeric-character-reference: 2.0.2
      micromark-util-encode: 2.0.1
      micromark-util-normalize-identifier: 2.0.1
      micromark-util-resolve-all: 2.0.1
      micromark-util-sanitize-uri: 2.0.1
      micromark-util-subtokenize: 2.1.0
      micromark-util-symbol: 2.0.1
      micromark-util-types: 2.0.1
    transitivePeerDependencies:
      - supports-color

  micromatch@4.0.8:
    dependencies:
      braces: 3.0.3
      picomatch: 2.3.1

  minimatch@3.1.2:
    dependencies:
      brace-expansion: 1.1.12

  minimatch@9.0.5:
    dependencies:
      brace-expansion: 2.0.2

<<<<<<< HEAD
  /minimist@1.2.8:
    resolution: {integrity: sha512-2yyAR8qBkN3YuheJanUpWC5U3bb5osDywNB8RzDVlDwDHbocAJveqqj1u8+SVD7jkWT4yvsHCpWqqWqAxb0zCA==}
    dev: true

  /moment@2.29.4:
    resolution: {integrity: sha512-5LC9SOxjSc2HF6vO2CyuTDNivEdoz2IvyJJGj6X8DJ0eFyfszE0QiEd+iXmBvUP3WHxSjFH/vIsA0EN00cgr8w==}
=======
  minimist@1.2.8: {}
>>>>>>> fc75a6a2

  moment@2.29.4: {}

  moment@2.30.1: {}

  monkey-around@3.0.0: {}

  mri@1.2.0: {}

  ms@2.1.3: {}

  nanoid@3.3.11: {}

  napi-postinstall@0.2.4: {}

  natural-compare@1.4.0: {}

  object-inspect@1.13.4: {}

  object-is@1.1.6:
    dependencies:
      call-bind: 1.0.8
      define-properties: 1.2.1

  object-keys@1.1.1: {}

  object.assign@4.1.7:
    dependencies:
      call-bind: 1.0.8
      call-bound: 1.0.4
      define-properties: 1.2.1
      es-object-atoms: 1.1.1
      has-symbols: 1.1.0
      object-keys: 1.1.1

  object.fromentries@2.0.8:
    dependencies:
      call-bind: 1.0.8
      define-properties: 1.2.1
      es-abstract: 1.24.0
      es-object-atoms: 1.1.1

  object.groupby@1.0.3:
    dependencies:
      call-bind: 1.0.8
      define-properties: 1.2.1
      es-abstract: 1.24.0

  object.values@1.2.1:
    dependencies:
      call-bind: 1.0.8
      call-bound: 1.0.4
      define-properties: 1.2.1
      es-object-atoms: 1.1.1

  obsidian@1.4.11(@codemirror/state@6.5.2)(@codemirror/view@6.37.1):
    dependencies:
      '@codemirror/state': 6.5.2
      '@codemirror/view': 6.37.1
      '@types/codemirror': 5.60.8
      moment: 2.29.4

  optionator@0.9.4:
    dependencies:
      deep-is: 0.1.4
      fast-levenshtein: 2.0.6
      levn: 0.4.1
      prelude-ls: 1.2.1
      type-check: 0.4.0
      word-wrap: 1.2.5

  os-tmpdir@1.0.2: {}

  outdent@0.5.0: {}

  own-keys@1.0.1:
    dependencies:
      get-intrinsic: 1.3.0
      object-keys: 1.1.1
      safe-push-apply: 1.0.0

  p-filter@2.1.0:
    dependencies:
      p-map: 2.1.0

  p-lazy@5.0.0: {}

  p-limit@2.3.0:
    dependencies:
      p-try: 2.2.0

  p-limit@3.1.0:
    dependencies:
      yocto-queue: 0.1.0

  p-locate@4.1.0:
    dependencies:
      p-limit: 2.3.0

  p-locate@5.0.0:
    dependencies:
      p-limit: 3.1.0

  p-map@2.1.0: {}

  p-try@2.2.0: {}

  package-manager-detector@0.2.11:
    dependencies:
      quansync: 0.2.10

  parent-module@1.0.1:
    dependencies:
      callsites: 3.1.0

  parse-entities@4.0.2:
    dependencies:
      '@types/unist': 2.0.11
      character-entities-legacy: 3.0.0
      character-reference-invalid: 2.0.1
      decode-named-character-reference: 1.1.0
      is-alphanumerical: 2.0.1
      is-decimal: 2.0.1
      is-hexadecimal: 2.0.1

  path-exists@4.0.0: {}

  path-key@3.1.1: {}

  path-parse@1.0.7: {}

  path-type@4.0.0: {}

  picocolors@1.1.1: {}

  picomatch@2.3.1: {}

  picomatch@4.0.2: {}

  pify@4.0.1: {}

  possible-typed-array-names@1.1.0: {}

  postcss-scss@4.0.9(postcss@8.5.5):
    dependencies:
      postcss: 8.5.5

  postcss-selector-parser@7.1.0:
    dependencies:
      cssesc: 3.0.0
      util-deprecate: 1.0.2

  postcss@8.5.5:
    dependencies:
      nanoid: 3.3.11
      picocolors: 1.1.1
      source-map-js: 1.2.1

  prelude-ls@1.2.1: {}

  prettier@2.8.8: {}

  punycode.js@2.3.1: {}

  punycode@2.3.1: {}

  quansync@0.2.10: {}

  queue-microtask@1.2.3: {}

  read-yaml-file@1.1.0:
    dependencies:
      graceful-fs: 4.2.11
      js-yaml: 3.14.1
      pify: 4.0.1
      strip-bom: 3.0.0

  reflect.getprototypeof@1.0.10:
    dependencies:
      call-bind: 1.0.8
      define-properties: 1.2.1
      es-abstract: 1.24.0
      es-errors: 1.3.0
      es-object-atoms: 1.1.1
      get-intrinsic: 1.3.0
      get-proto: 1.0.1
      which-builtin-type: 1.2.1

  regexp.prototype.flags@1.5.4:
    dependencies:
      call-bind: 1.0.8
      define-properties: 1.2.1
      es-errors: 1.3.0
      get-proto: 1.0.1
      gopd: 1.2.0
      set-function-name: 2.0.2

  resolve-from@4.0.0: {}

  resolve-from@5.0.0: {}

  resolve-pkg-maps@1.0.0: {}

  resolve@1.22.10:
    dependencies:
      is-core-module: 2.16.1
      path-parse: 1.0.7
      supports-preserve-symlinks-flag: 1.0.0

  reusify@1.1.0: {}

  run-parallel@1.2.0:
    dependencies:
      queue-microtask: 1.2.3

  safe-array-concat@1.1.3:
    dependencies:
      call-bind: 1.0.8
      call-bound: 1.0.4
      get-intrinsic: 1.3.0
      has-symbols: 1.1.0
      isarray: 2.0.5

  safe-push-apply@1.0.0:
    dependencies:
      es-errors: 1.3.0
      isarray: 2.0.5

  safe-regex-test@1.1.0:
    dependencies:
      call-bound: 1.0.4
      es-errors: 1.3.0
      is-regex: 1.2.1

  safer-buffer@2.1.2: {}

  semver@6.3.1: {}

  semver@7.7.2: {}

  set-function-length@1.2.2:
    dependencies:
      define-data-property: 1.1.4
      es-errors: 1.3.0
      function-bind: 1.1.2
      get-intrinsic: 1.3.0
      gopd: 1.2.0
      has-property-descriptors: 1.0.2

  set-function-name@2.0.2:
    dependencies:
      define-data-property: 1.1.4
      es-errors: 1.3.0
      functions-have-names: 1.2.3
      has-property-descriptors: 1.0.2

  set-proto@1.0.0:
    dependencies:
      dunder-proto: 1.0.1
      es-errors: 1.3.0
      es-object-atoms: 1.1.1

  shebang-command@2.0.0:
    dependencies:
      shebang-regex: 3.0.0

  shebang-regex@3.0.0: {}

  shq@1.0.3: {}

  side-channel-list@1.0.0:
    dependencies:
      es-errors: 1.3.0
      object-inspect: 1.13.4

  side-channel-map@1.0.1:
    dependencies:
      call-bound: 1.0.4
      es-errors: 1.3.0
      get-intrinsic: 1.3.0
      object-inspect: 1.13.4

  side-channel-weakmap@1.0.2:
    dependencies:
      call-bound: 1.0.4
      es-errors: 1.3.0
      get-intrinsic: 1.3.0
      object-inspect: 1.13.4
      side-channel-map: 1.0.1

  side-channel@1.1.0:
    dependencies:
      es-errors: 1.3.0
      object-inspect: 1.13.4
      side-channel-list: 1.0.0
      side-channel-map: 1.0.1
      side-channel-weakmap: 1.0.2

  signal-exit@4.1.0: {}

  slash@3.0.0: {}

  source-map-js@1.2.1: {}

  source-map@0.7.4: {}

  spawndamnit@3.0.1:
    dependencies:
      cross-spawn: 7.0.6
      signal-exit: 4.1.0

  sprintf-js@1.0.3: {}

  stable-hash-x@0.1.1: {}

  stop-iteration-iterator@1.1.0:
    dependencies:
      es-errors: 1.3.0
      internal-slot: 1.1.0

  string.prototype.trim@1.2.10:
    dependencies:
      call-bind: 1.0.8
      call-bound: 1.0.4
      define-data-property: 1.1.4
      define-properties: 1.2.1
      es-abstract: 1.24.0
      es-object-atoms: 1.1.1
      has-property-descriptors: 1.0.2

  string.prototype.trimend@1.0.9:
    dependencies:
      call-bind: 1.0.8
      call-bound: 1.0.4
      define-properties: 1.2.1
      es-object-atoms: 1.1.1

  string.prototype.trimstart@1.0.8:
    dependencies:
      call-bind: 1.0.8
      define-properties: 1.2.1
      es-object-atoms: 1.1.1

  strip-ansi@6.0.1:
    dependencies:
      ansi-regex: 5.0.1

  strip-bom@3.0.0: {}

  strip-json-comments@3.1.1: {}

<<<<<<< HEAD
  /style-mod@4.0.3:
    resolution: {integrity: sha512-78Jv8kYJdjbvRwwijtCevYADfsI0lGzYJe4mMFdceO8l75DFFDoqBhR1jVDicDRRaX4//g1u9wKeo+ztc2h1Rw==}
=======
  style-mod@4.1.2: {}
>>>>>>> fc75a6a2

  supports-color@7.2.0:
    dependencies:
      has-flag: 4.0.0

  supports-preserve-symlinks-flag@1.0.0: {}

  svelte-eslint-parser@1.2.0(svelte@5.34.0):
    dependencies:
      eslint-scope: 8.4.0
      eslint-visitor-keys: 4.2.1
      espree: 10.4.0
      postcss: 8.5.5
      postcss-scss: 4.0.9(postcss@8.5.5)
      postcss-selector-parser: 7.1.0
    optionalDependencies:
      svelte: 5.34.0

  svelte@5.34.0:
    dependencies:
      '@ampproject/remapping': 2.3.0
      '@jridgewell/sourcemap-codec': 1.5.0
      '@sveltejs/acorn-typescript': 1.0.5(acorn@8.15.0)
      '@types/estree': 1.0.8
      acorn: 8.15.0
      aria-query: 5.3.2
      axobject-query: 4.1.0
      clsx: 2.1.1
      esm-env: 1.2.2
      esrap: 1.4.9
      is-reference: 3.0.3
      locate-character: 3.0.0
      magic-string: 0.30.17
      zimmerframe: 1.1.2

  synckit@0.11.8:
    dependencies:
      '@pkgr/core': 0.2.7

  term-size@2.2.1: {}

  tinyglobby@0.2.14:
    dependencies:
      fdir: 6.4.6(picomatch@4.0.2)
      picomatch: 4.0.2

  tmp@0.0.33:
    dependencies:
      os-tmpdir: 1.0.2

  to-regex-range@5.0.1:
    dependencies:
      is-number: 7.0.0

  ts-api-utils@2.1.0(typescript@5.8.3):
    dependencies:
      typescript: 5.8.3

  ts-deepmerge@7.0.3: {}

  ts-essentials@10.1.0(typescript@5.8.3):
    optionalDependencies:
      typescript: 5.8.3

  ts-replace-all@1.0.0:
    dependencies:
      core-js: 3.43.0

  tsconfig-paths@3.15.0:
    dependencies:
      '@types/json5': 0.0.29
      json5: 1.0.2
      minimist: 1.2.8
      strip-bom: 3.0.0

  tslib@2.8.1: {}

  type-check@0.4.0:
    dependencies:
      prelude-ls: 1.2.1

  typed-array-buffer@1.0.3:
    dependencies:
      call-bound: 1.0.4
      es-errors: 1.3.0
      is-typed-array: 1.1.15

  typed-array-byte-length@1.0.3:
    dependencies:
      call-bind: 1.0.8
      for-each: 0.3.5
      gopd: 1.2.0
      has-proto: 1.2.0
      is-typed-array: 1.1.15

  typed-array-byte-offset@1.0.4:
    dependencies:
      available-typed-arrays: 1.0.7
      call-bind: 1.0.8
      for-each: 0.3.5
      gopd: 1.2.0
      has-proto: 1.2.0
      is-typed-array: 1.1.15
      reflect.getprototypeof: 1.0.10

  typed-array-length@1.0.7:
    dependencies:
      call-bind: 1.0.8
      for-each: 0.3.5
      gopd: 1.2.0
      is-typed-array: 1.1.15
      possible-typed-array-names: 1.1.0
      reflect.getprototypeof: 1.0.10

  typescript@5.8.3: {}

  uc.micro@2.1.0: {}

  unbox-primitive@1.1.0:
    dependencies:
      call-bound: 1.0.4
      has-bigints: 1.1.0
      has-symbols: 1.1.0
      which-boxed-primitive: 1.1.1

  undici-types@7.8.0: {}

<<<<<<< HEAD
  /w3c-keyname@2.2.6:
    resolution: {integrity: sha512-f+fciywl1SJEniZHD6H+kUO8gOnwIr7f4ijKA6+ZvJFjeGi1r4PDLl53Ayud9O/rk64RqgoQine0feoeOU0kXg==}
=======
  universalify@0.1.2: {}
>>>>>>> fc75a6a2

  unrs-resolver@1.9.0:
    dependencies:
      napi-postinstall: 0.2.4
    optionalDependencies:
      '@unrs/resolver-binding-android-arm-eabi': 1.9.0
      '@unrs/resolver-binding-android-arm64': 1.9.0
      '@unrs/resolver-binding-darwin-arm64': 1.9.0
      '@unrs/resolver-binding-darwin-x64': 1.9.0
      '@unrs/resolver-binding-freebsd-x64': 1.9.0
      '@unrs/resolver-binding-linux-arm-gnueabihf': 1.9.0
      '@unrs/resolver-binding-linux-arm-musleabihf': 1.9.0
      '@unrs/resolver-binding-linux-arm64-gnu': 1.9.0
      '@unrs/resolver-binding-linux-arm64-musl': 1.9.0
      '@unrs/resolver-binding-linux-ppc64-gnu': 1.9.0
      '@unrs/resolver-binding-linux-riscv64-gnu': 1.9.0
      '@unrs/resolver-binding-linux-riscv64-musl': 1.9.0
      '@unrs/resolver-binding-linux-s390x-gnu': 1.9.0
      '@unrs/resolver-binding-linux-x64-gnu': 1.9.0
      '@unrs/resolver-binding-linux-x64-musl': 1.9.0
      '@unrs/resolver-binding-wasm32-wasi': 1.9.0
      '@unrs/resolver-binding-win32-arm64-msvc': 1.9.0
      '@unrs/resolver-binding-win32-ia32-msvc': 1.9.0
      '@unrs/resolver-binding-win32-x64-msvc': 1.9.0

  uri-js@4.4.1:
    dependencies:
      punycode: 2.3.1

  util-deprecate@1.0.2: {}

  w3c-keyname@2.2.8: {}

  which-boxed-primitive@1.1.1:
    dependencies:
      is-bigint: 1.1.0
      is-boolean-object: 1.2.2
      is-number-object: 1.1.1
      is-string: 1.1.1
      is-symbol: 1.1.1

  which-builtin-type@1.2.1:
    dependencies:
      call-bound: 1.0.4
      function.prototype.name: 1.1.8
      has-tostringtag: 1.0.2
      is-async-function: 2.1.1
      is-date-object: 1.1.0
      is-finalizationregistry: 1.1.1
      is-generator-function: 1.1.0
      is-regex: 1.2.1
      is-weakref: 1.1.1
      isarray: 2.0.5
      which-boxed-primitive: 1.1.1
      which-collection: 1.0.2
      which-typed-array: 1.1.19

  which-collection@1.0.2:
    dependencies:
      is-map: 2.0.3
      is-set: 2.0.3
      is-weakmap: 2.0.2
      is-weakset: 2.0.4

  which-typed-array@1.1.19:
    dependencies:
      available-typed-arrays: 1.0.7
      call-bind: 1.0.8
      call-bound: 1.0.4
      for-each: 0.3.5
      get-proto: 1.0.1
      gopd: 1.2.0
      has-tostringtag: 1.0.2

  which@2.0.2:
    dependencies:
      isexe: 2.0.0

  word-wrap@1.2.5: {}

  yocto-queue@0.1.0: {}

  zimmerframe@1.1.2: {}<|MERGE_RESOLUTION|>--- conflicted
+++ resolved
@@ -40,16 +40,11 @@
         specifier: ^3.3.1
         version: 3.3.1
       '@eslint/js':
-<<<<<<< HEAD
-        specifier: ^9.23.0
-        version: 9.23.0
+        specifier: ^9.28.0
+        version: 9.28.0
       '@polyipseity/obsidian':
         specifier: ~1.4.11
-        version: 1.4.11(@codemirror/state@6.0.0)(@codemirror/view@6.0.0)
-=======
-        specifier: ^9.28.0
-        version: 9.28.0
->>>>>>> fc75a6a2
+        version: 1.4.11(@codemirror/state@6.5.2)(@codemirror/view@6.37.1)
       '@tsconfig/node16':
         specifier: ^16.1.4
         version: 16.1.4
@@ -190,23 +185,11 @@
   '@changesets/write@0.4.0':
     resolution: {integrity: sha512-CdTLvIOPiCNuH71pyDu3rA+Q0n65cmAbXnwWH84rKGiFumFzkmHNT8KHTMEchcxN+Kl8I54xGUhJ7l3E7X396Q==}
 
-<<<<<<< HEAD
-  /@codemirror/state@6.0.0:
-    resolution: {integrity: sha512-UjP/jB2dz7B+1L+eiCm8YWhM1zBkFM2zUyp8hhtpvgmuOFmoWjwqHnICQmM34HNPBqMPcVY9ZcqJcOhDrB+dBQ==}
-
-  /@codemirror/view@6.0.0:
-    resolution: {integrity: sha512-IdbZtg17jpLdNnetoPpSOMZNtsCEAexFNdG7tU6TlJkLQakaTNrzXiQEIx9oiZx3f1ql6Zbr8+qyLr/pkrmsng==}
-    dependencies:
-      '@codemirror/state': 6.0.0
-      style-mod: 4.0.3
-      w3c-keyname: 2.2.6
-=======
   '@codemirror/state@6.5.2':
     resolution: {integrity: sha512-FVqsPqtPWKVVL3dPSxy8wEF/ymIEuVzF1PK3VbUgrxXpJUSHQWWZz4JMToquRxnkw+36LTamCZG2iua2Ptq0fA==}
 
   '@codemirror/view@6.37.1':
     resolution: {integrity: sha512-Qy4CAUwngy/VQkEz0XzMKVRcckQuqLYWKqVpDDDghBe5FSXSqfVrJn49nw3ePZHxRUz4nRmb05Lgi+9csWo4eg==}
->>>>>>> fc75a6a2
 
   '@emnapi/core@1.4.3':
     resolution: {integrity: sha512-4m62DuCE07lw01soJwPiBGC0nAww0Q+RY70VZ+n49yDIO13yyinhbWCeNnaob0lakDtWQzSdtNWzJeOJt2ma+g==}
@@ -492,23 +475,13 @@
       esbuild:
         optional: true
 
-<<<<<<< HEAD
-  /@polyipseity/obsidian@1.4.11(@codemirror/state@6.0.0)(@codemirror/view@6.0.0):
+  '@polyipseity/obsidian@1.4.11':
     resolution: {integrity: sha512-PbUxq/odpG2mcYeyL6wg6mRlJ61cqMrZ0niLhTKLH9ARyzJjkz1V1KZ8McqvqNIgSLTgFjtHLHvOYjg+QaG+7w==}
     peerDependencies:
       '@codemirror/state': ^6.0.0
       '@codemirror/view': ^6.0.0
-    dependencies:
-      '@codemirror/state': 6.0.0
-      '@codemirror/view': 6.0.0
-      '@types/codemirror': 5.60.8
-      moment: 2.29.4
-    dev: true
-
-  /@rtsao/scc@1.1.0:
-=======
+
   '@rtsao/scc@1.1.0':
->>>>>>> fc75a6a2
     resolution: {integrity: sha512-zt6OdqaDoOnJ1ZYsCYGt9YmWzDXl4vQdKTyJev62gFhRGKdx7mcT54V9KIjg+d2wi9EXsPvAPKe7i7WjfVWB8g==}
 
   '@sveltejs/acorn-typescript@1.0.5':
@@ -530,11 +503,6 @@
 
   '@types/codemirror@5.60.8':
     resolution: {integrity: sha512-VjFgDF/eB+Aklcy15TtOTLQeMjTo07k7KAjql8OK5Dirr7a6sJY4T1uVBDuTVG9VEmn1uUsohOpYnVfgC6/jyw==}
-<<<<<<< HEAD
-    dependencies:
-      '@types/tern': 0.23.4
-=======
->>>>>>> fc75a6a2
 
   '@types/debug@4.1.12':
     resolution: {integrity: sha512-vIChWdVG3LG1SMxEvI/AK+FWJthlrqlTu7fbrlywTkkaONwk/UAGaULXRlf8vkzFBLVm0zkMdCquhL5aOjhXPQ==}
@@ -569,18 +537,11 @@
   '@types/semver@7.7.0':
     resolution: {integrity: sha512-k107IF4+Xr7UHjwDc7Cfd6PRQfbdkiRabXGRjo07b4WyPahFBZCZ1sE+BNxYIJPPg73UkfOsVOLwqVc/6ETrIA==}
 
-<<<<<<< HEAD
-  /@types/tern@0.23.4:
-    resolution: {integrity: sha512-JAUw1iXGO1qaWwEOzxTKJZ/5JxVeON9kvGZ/osgZaJImBnyjyn0cjovPsf6FNLmyGY8Vw9DoXZCMlfMkMwHRWg==}
-    dependencies:
-      '@types/estree': 1.0.6
-=======
   '@types/tern@0.23.9':
     resolution: {integrity: sha512-ypzHFE/wBzh+BlH6rrBgS5I/Z7RD21pGhZ2rltb/+ZrVM1awdZwjx7hE5XfuYgHWk9uvV5HLZN3SloevCAp3Bw==}
 
   '@types/unist@2.0.11':
     resolution: {integrity: sha512-CmBKiL6NNo/OqgmMn95Fk9Whlp2mtvIv+KNpQKN2F4SjvrEesubTRWGYSg+BnWZOnlCaSTU1sMpsBOzgbYhnsA==}
->>>>>>> fc75a6a2
 
   '@typescript-eslint/eslint-plugin@8.34.0':
     resolution: {integrity: sha512-QXwAlHlbcAwNlEEMKQS2RCgJsgXrTJdjXT08xEgbPFa2yYQgVjBymxP5DrfrE7X7iodSzd9qBUHUycdyVJTW1w==}
@@ -2589,6 +2550,13 @@
       - '@codemirror/state'
       - '@codemirror/view'
       - typescript
+
+  '@polyipseity/obsidian@1.4.11(@codemirror/state@6.5.2)(@codemirror/view@6.37.1)':
+    dependencies:
+      '@codemirror/state': 6.5.2
+      '@codemirror/view': 6.37.1
+      '@types/codemirror': 5.60.8
+      moment: 2.29.4
 
   '@rtsao/scc@1.1.0': {}
 
@@ -3982,16 +3950,7 @@
     dependencies:
       brace-expansion: 2.0.2
 
-<<<<<<< HEAD
-  /minimist@1.2.8:
-    resolution: {integrity: sha512-2yyAR8qBkN3YuheJanUpWC5U3bb5osDywNB8RzDVlDwDHbocAJveqqj1u8+SVD7jkWT4yvsHCpWqqWqAxb0zCA==}
-    dev: true
-
-  /moment@2.29.4:
-    resolution: {integrity: sha512-5LC9SOxjSc2HF6vO2CyuTDNivEdoz2IvyJJGj6X8DJ0eFyfszE0QiEd+iXmBvUP3WHxSjFH/vIsA0EN00cgr8w==}
-=======
   minimist@1.2.8: {}
->>>>>>> fc75a6a2
 
   moment@2.29.4: {}
 
@@ -4343,12 +4302,7 @@
 
   strip-json-comments@3.1.1: {}
 
-<<<<<<< HEAD
-  /style-mod@4.0.3:
-    resolution: {integrity: sha512-78Jv8kYJdjbvRwwijtCevYADfsI0lGzYJe4mMFdceO8l75DFFDoqBhR1jVDicDRRaX4//g1u9wKeo+ztc2h1Rw==}
-=======
   style-mod@4.1.2: {}
->>>>>>> fc75a6a2
 
   supports-color@7.2.0:
     dependencies:
@@ -4476,12 +4430,7 @@
 
   undici-types@7.8.0: {}
 
-<<<<<<< HEAD
-  /w3c-keyname@2.2.6:
-    resolution: {integrity: sha512-f+fciywl1SJEniZHD6H+kUO8gOnwIr7f4ijKA6+ZvJFjeGi1r4PDLl53Ayud9O/rk64RqgoQine0feoeOU0kXg==}
-=======
   universalify@0.1.2: {}
->>>>>>> fc75a6a2
 
   unrs-resolver@1.9.0:
     dependencies:
