--- conflicted
+++ resolved
@@ -28,16 +28,11 @@
         version: 9.4.1(typescript@5.3.3)
     devDependencies:
       '@changesets/cli':
-<<<<<<< HEAD
-        specifier: ^2.26.2
-        version: 2.26.2
+        specifier: ^2.27.1
+        version: 2.27.1
       '@polyipseity/obsidian':
         specifier: ~1.2.8
         version: 1.2.8(@codemirror/state@6.0.0)(@codemirror/view@6.0.0)
-=======
-        specifier: ^2.27.1
-        version: 2.27.1
->>>>>>> c95bbb66
       '@tsconfig/node16':
         specifier: ^16.1.1
         version: 16.1.1
