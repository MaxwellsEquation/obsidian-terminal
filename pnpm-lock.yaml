--- conflicted
+++ resolved
@@ -95,10 +95,6 @@
       '@tsconfig/strictest':
         specifier: ^2.0.1
         version: 2.0.1
-<<<<<<< HEAD
-      '@tsconfig/svelte':
-        specifier: ^5.0.0
-        version: 5.0.0
       '@types/ansi-escape-sequences':
         specifier: ^4.0.0
         version: 4.0.0
@@ -111,8 +107,6 @@
       '@types/estree':
         specifier: ^1.0.1
         version: 1.0.1
-=======
->>>>>>> e4061fb3
       '@types/lodash-es':
         specifier: ^4.17.8
         version: 4.17.8
@@ -763,11 +757,6 @@
     resolution: {integrity: sha512-7JHHCbyCsGUxLd0pDbp24yz3zjxw2t673W5oAP6HCEdr/UUhaRhYd3SSnUsGCk+VnPVJVA4mXROzbhI+nyIk+w==}
     dev: true
 
-<<<<<<< HEAD
-  /@tsconfig/svelte@5.0.0:
-    resolution: {integrity: sha512-iu5BqFjU0+OcLTNQp7fHe6Bf6zdNeJ9IZjLZMqWLuGzVFm/xx+lm//Tf6koPyRmxo55/Snm6RRQ990n89cRKFw==}
-    dev: true
-
   /@types/ansi-escape-sequences@4.0.0:
     resolution: {integrity: sha512-y9KJUf19SBowoaqhWdQNnErxFMNsKbuair2i3SGv5Su1ExLPAJz37iPXLHKIFQGYkHGxsSe45rNt8ZekXxJwUw==}
     dev: true
@@ -780,8 +769,6 @@
     resolution: {integrity: sha512-tNM9Y3oqYcRbux7HXxYq3GpAqjfpe7nZFLK13i/pp9q6FpbxIuW4CzVavxWzJqmgkBSCGbpxUbRRVN+PVuBy9A==}
     dev: true
 
-=======
->>>>>>> e4061fb3
   /@types/codemirror@0.0.108:
     resolution: {integrity: sha512-3FGFcus0P7C2UOGCNUVENqObEb4SFk+S8Dnxq7K6aIsLVs/vDtlangl3PEO0ykaKXyK56swVF6Nho7VsA44uhw==}
     dependencies:
