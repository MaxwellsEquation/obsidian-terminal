--- conflicted
+++ resolved
@@ -34,11 +34,7 @@
         version: 2.3.0
       obsidian:
         specifier: ^1.2.5
-<<<<<<< HEAD
-        version: 1.2.8(@codemirror/state@6.0.0)(@codemirror/view@6.0.0)
-=======
         version: link:build/obsidian
->>>>>>> 6471e1f7
       obsidian-plugin-library:
         specifier: ^1.0.8
         version: link:build/obsidian-plugin-library
@@ -238,11 +234,7 @@
         version: 2.3.0
       obsidian:
         specifier: ^1.2.5
-<<<<<<< HEAD
-        version: 1.2.8(@codemirror/state@6.0.0)(@codemirror/view@6.0.0)
-=======
         version: link:../obsidian
->>>>>>> 6471e1f7
       p-lazy:
         specifier: ^4.0.0
         version: 4.0.0
