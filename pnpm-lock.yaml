lockfileVersion: '6.0'

settings:
  autoInstallPeers: true
  excludeLinksFromLockfile: false

overrides:
  tsconfig-paths: ^4.0.0

importers:

  .:
    dependencies:
      '@polyipseity/obsidian-plugin-library':
<<<<<<< HEAD
        specifier: ^1.22.0
        version: 1.22.0(@capacitor/core@5.2.2)(@codemirror/state@6.2.1)(@codemirror/view@6.16.0)(esbuild@0.19.3)(typescript@5.2.2)
      acorn:
        specifier: ^8.10.0
        version: 8.10.0
      ansi-escape-sequences:
        specifier: ^6.2.2
        version: 6.2.2
      async-lock:
        specifier: ^1.4.0
        version: 1.4.0
      browser-util-inspect:
        specifier: ^0.2.0
        version: 0.2.0
=======
        specifier: ^1.23.0
        version: 1.23.0(@capacitor/core@5.2.0)(@codemirror/state@6.0.0)(@codemirror/view@6.0.0)(esbuild@0.19.4)(typescript@5.2.2)
>>>>>>> 6c6ee1e7
      i18next:
        specifier: ^23.5.1
        version: 23.5.1
      immutable:
        specifier: ^4.3.4
        version: 4.3.4
      lodash-es:
        specifier: ^4.17.21
        version: 4.17.21
      monkey-around:
        specifier: ^2.3.0
        version: 2.3.0
      obsidian:
        specifier: ^1.2.8
        version: 1.2.8(@codemirror/state@6.2.1)(@codemirror/view@6.16.0)
      semver:
        specifier: ^7.5.4
        version: 7.5.4
      simple-icons:
        specifier: ^9.15.0
        version: 9.15.0
      source-map:
        specifier: ^0.7.4
        version: 0.7.4
      tmp-promise:
        specifier: ^3.0.3
        version: 3.0.3
      ts-essentials:
        specifier: ^9.4.0
        version: 9.4.0(typescript@5.2.2)
      xterm:
        specifier: ^5.3.0
        version: 5.3.0
      xterm-addon-canvas:
        specifier: ^0.5.0
        version: 0.5.0(xterm@5.3.0)
      xterm-addon-fit:
        specifier: ^0.8.0
        version: 0.8.0(xterm@5.3.0)
      xterm-addon-ligatures:
        specifier: ^0.7.0
        version: 0.7.0(xterm@5.3.0)
      xterm-addon-search:
        specifier: ^0.13.0
        version: 0.13.0(xterm@5.3.0)
      xterm-addon-serialize:
        specifier: ^0.11.0
        version: 0.11.0(xterm@5.3.0)
      xterm-addon-unicode11:
        specifier: ^0.6.0
        version: 0.6.0(xterm@5.3.0)
      xterm-addon-web-links:
        specifier: ^0.9.0
        version: 0.9.0(xterm@5.3.0)
      xterm-addon-webgl:
        specifier: ^0.16.0
        version: 0.16.0(xterm@5.3.0)
    devDependencies:
      '@changesets/cli':
        specifier: ^2.26.2
        version: 2.26.2
      '@polyipseity/obsidian':
        specifier: ^1.2.8
        version: 1.2.8(@codemirror/state@6.2.1)(@codemirror/view@6.16.0)
      '@tsconfig/node16':
        specifier: ^16.1.1
        version: 16.1.1
      '@tsconfig/recommended':
        specifier: ^1.0.3
        version: 1.0.3
      '@tsconfig/strictest':
        specifier: ^2.0.2
        version: 2.0.2
      '@types/ansi-escape-sequences':
        specifier: ^4.0.0
        version: 4.0.0
      '@types/async-lock':
        specifier: ^1.4.0
        version: 1.4.0
      '@types/browser-util-inspect':
        specifier: ^0.2.2
        version: 0.2.2
      '@types/estree':
        specifier: ^1.0.1
        version: 1.0.1
      '@types/lodash-es':
        specifier: ^4.17.9
        version: 4.17.9
      '@types/node':
        specifier: ^20.7.1
        version: 20.7.1
      '@types/semver':
        specifier: ^7.5.3
        version: 7.5.3
      '@typescript-eslint/eslint-plugin':
        specifier: ^6.7.3
        version: 6.7.3(@typescript-eslint/parser@6.7.3)(eslint@8.50.0)(typescript@5.2.2)
      '@typescript-eslint/parser':
        specifier: ^6.7.3
        version: 6.7.3(eslint@8.50.0)(typescript@5.2.2)
      builtin-modules:
        specifier: ^3.3.0
        version: 3.3.0
      esbuild:
        specifier: ^0.19.4
        version: 0.19.4
      esbuild-compress:
        specifier: ^2.0.0
        version: 2.0.0(esbuild@0.19.4)
      esbuild-plugin-globals:
        specifier: ^0.2.0
        version: 0.2.0
      esbuild-plugin-text-replace:
        specifier: ^1.3.0
        version: 1.3.0
      eslint:
        specifier: ^8.50.0
        version: 8.50.0
      eslint-import-resolver-typescript:
        specifier: ^3.6.1
        version: 3.6.1(@typescript-eslint/parser@6.7.3)(eslint-plugin-import@2.28.1)(eslint@8.50.0)
      eslint-plugin-import:
        specifier: ^2.28.1
        version: 2.28.1(@typescript-eslint/parser@6.7.3)(eslint-import-resolver-typescript@3.6.1)(eslint@8.50.0)
      p-lazy:
        specifier: ^4.0.0
        version: 4.0.0
      tslib:
        specifier: ^2.6.2
        version: 2.6.2
      typescript:
        specifier: ^5.2.2
        version: 5.2.2

packages:

  /@aashutoshrathi/word-wrap@1.2.6:
    resolution: {integrity: sha512-1Yjs2SvM8TflER/OD3cOjhWWOZb58A2t7wpE2S9XfBYTiIl+XFhQG2bjy4Pu1I+EAlCNUzRDYDdFwFYUKvXcIA==}
    engines: {node: '>=0.10.0'}
    dev: true

  /@babel/code-frame@7.22.10:
    resolution: {integrity: sha512-/KKIMG4UEL35WmI9OlvMhurwtytjvXoFcGNrOvyG9zIzA8YmPjVtIZUf7b05+TPO7G7/GEmLHDaoCgACHl9hhA==}
    engines: {node: '>=6.9.0'}
    dependencies:
      '@babel/highlight': 7.22.10
      chalk: 2.4.2
    dev: true

  /@babel/helper-validator-identifier@7.22.5:
    resolution: {integrity: sha512-aJXu+6lErq8ltp+JhkJUfk1MTGyuA4v7f3pA+BJ5HLfNC6nAQ0Cpi9uOquUj8Hehg0aUiHzWQbOVJGao6ztBAQ==}
    engines: {node: '>=6.9.0'}
    dev: true

  /@babel/highlight@7.22.10:
    resolution: {integrity: sha512-78aUtVcT7MUscr0K5mIEnkwxPE0MaxkR5RxRwuHaQ+JuU5AmTPhY+do2mdzVTnIJJpyBglql2pehuBIWHug+WQ==}
    engines: {node: '>=6.9.0'}
    dependencies:
      '@babel/helper-validator-identifier': 7.22.5
      chalk: 2.4.2
      js-tokens: 4.0.0
    dev: true

  /@babel/runtime@7.22.10:
    resolution: {integrity: sha512-21t/fkKLMZI4pqP2wlmsQAWnYW1PDyKyyUV4vCi+B25ydmdaYTKXPwCj0BzSUnZf4seIiYvSA3jcZ3gdsMFkLQ==}
    engines: {node: '>=6.9.0'}
    dependencies:
      regenerator-runtime: 0.14.0

  /@capacitor/core@5.2.2:
    resolution: {integrity: sha512-3jKECZC5+YD2rljMZm1e/K3AYyoxUmLDZCyofTPbRYPBSI0wJh5ZCkX+XIGzNM0o/Wokl3Voa1JB8xsLC0MPxA==}
    dependencies:
      tslib: 2.6.2
    dev: false

<<<<<<< HEAD
  /@capacitor/filesystem@5.1.3(@capacitor/core@5.2.2):
    resolution: {integrity: sha512-6TEvJrpsWw7+ZjFH3ggW9mlHEOt4utGOjO9UPPXP4+OIDA1lW52Lpzg1XI/MMNZ9Wyz06kWgRljnS29LLltMiA==}
=======
  /@capacitor/filesystem@5.1.4(@capacitor/core@5.2.0):
    resolution: {integrity: sha512-10EM1KvFMs+pTzxkcflspzxBWcX9sOnS9nTP5Afjr5hn4OxLrwTFySw2Z12Uv6jdN4OnhY3jXtDKXPljXvXILg==}
>>>>>>> 6c6ee1e7
    peerDependencies:
      '@capacitor/core': ^5.1.1
    dependencies:
      '@capacitor/core': 5.2.2
    dev: false

  /@changesets/apply-release-plan@6.1.4:
    resolution: {integrity: sha512-FMpKF1fRlJyCZVYHr3CbinpZZ+6MwvOtWUuO8uo+svcATEoc1zRDcj23pAurJ2TZ/uVz1wFHH6K3NlACy0PLew==}
    dependencies:
      '@babel/runtime': 7.22.10
      '@changesets/config': 2.3.1
      '@changesets/get-version-range-type': 0.3.2
      '@changesets/git': 2.0.0
      '@changesets/types': 5.2.1
      '@manypkg/get-packages': 1.1.3
      detect-indent: 6.1.0
      fs-extra: 7.0.1
      lodash.startcase: 4.4.0
      outdent: 0.5.0
      prettier: 2.8.8
      resolve-from: 5.0.0
      semver: 7.5.4
    dev: true

  /@changesets/assemble-release-plan@5.2.4:
    resolution: {integrity: sha512-xJkWX+1/CUaOUWTguXEbCDTyWJFECEhmdtbkjhn5GVBGxdP/JwaHBIU9sW3FR6gD07UwZ7ovpiPclQZs+j+mvg==}
    dependencies:
      '@babel/runtime': 7.22.10
      '@changesets/errors': 0.1.4
      '@changesets/get-dependents-graph': 1.3.6
      '@changesets/types': 5.2.1
      '@manypkg/get-packages': 1.1.3
      semver: 7.5.4
    dev: true

  /@changesets/changelog-git@0.1.14:
    resolution: {integrity: sha512-+vRfnKtXVWsDDxGctOfzJsPhaCdXRYoe+KyWYoq5X/GqoISREiat0l3L8B0a453B2B4dfHGcZaGyowHbp9BSaA==}
    dependencies:
      '@changesets/types': 5.2.1
    dev: true

  /@changesets/cli@2.26.2:
    resolution: {integrity: sha512-dnWrJTmRR8bCHikJHl9b9HW3gXACCehz4OasrXpMp7sx97ECuBGGNjJhjPhdZNCvMy9mn4BWdplI323IbqsRig==}
    hasBin: true
    dependencies:
      '@babel/runtime': 7.22.10
      '@changesets/apply-release-plan': 6.1.4
      '@changesets/assemble-release-plan': 5.2.4
      '@changesets/changelog-git': 0.1.14
      '@changesets/config': 2.3.1
      '@changesets/errors': 0.1.4
      '@changesets/get-dependents-graph': 1.3.6
      '@changesets/get-release-plan': 3.0.17
      '@changesets/git': 2.0.0
      '@changesets/logger': 0.0.5
      '@changesets/pre': 1.0.14
      '@changesets/read': 0.5.9
      '@changesets/types': 5.2.1
      '@changesets/write': 0.2.3
      '@manypkg/get-packages': 1.1.3
      '@types/is-ci': 3.0.0
      '@types/semver': 7.5.3
      ansi-colors: 4.1.3
      chalk: 2.4.2
      enquirer: 2.4.1
      external-editor: 3.1.0
      fs-extra: 7.0.1
      human-id: 1.0.2
      is-ci: 3.0.1
      meow: 6.1.1
      outdent: 0.5.0
      p-limit: 2.3.0
      preferred-pm: 3.0.3
      resolve-from: 5.0.0
      semver: 7.5.4
      spawndamnit: 2.0.0
      term-size: 2.2.1
      tty-table: 4.2.1
    dev: true

  /@changesets/config@2.3.1:
    resolution: {integrity: sha512-PQXaJl82CfIXddUOppj4zWu+987GCw2M+eQcOepxN5s+kvnsZOwjEJO3DH9eVy+OP6Pg/KFEWdsECFEYTtbg6w==}
    dependencies:
      '@changesets/errors': 0.1.4
      '@changesets/get-dependents-graph': 1.3.6
      '@changesets/logger': 0.0.5
      '@changesets/types': 5.2.1
      '@manypkg/get-packages': 1.1.3
      fs-extra: 7.0.1
      micromatch: 4.0.5
    dev: true

  /@changesets/errors@0.1.4:
    resolution: {integrity: sha512-HAcqPF7snsUJ/QzkWoKfRfXushHTu+K5KZLJWPb34s4eCZShIf8BFO3fwq6KU8+G7L5KdtN2BzQAXOSXEyiY9Q==}
    dependencies:
      extendable-error: 0.1.7
    dev: true

  /@changesets/get-dependents-graph@1.3.6:
    resolution: {integrity: sha512-Q/sLgBANmkvUm09GgRsAvEtY3p1/5OCzgBE5vX3vgb5CvW0j7CEljocx5oPXeQSNph6FXulJlXV3Re/v3K3P3Q==}
    dependencies:
      '@changesets/types': 5.2.1
      '@manypkg/get-packages': 1.1.3
      chalk: 2.4.2
      fs-extra: 7.0.1
      semver: 7.5.4
    dev: true

  /@changesets/get-release-plan@3.0.17:
    resolution: {integrity: sha512-6IwKTubNEgoOZwDontYc2x2cWXfr6IKxP3IhKeK+WjyD6y3M4Gl/jdQvBw+m/5zWILSOCAaGLu2ZF6Q+WiPniw==}
    dependencies:
      '@babel/runtime': 7.22.10
      '@changesets/assemble-release-plan': 5.2.4
      '@changesets/config': 2.3.1
      '@changesets/pre': 1.0.14
      '@changesets/read': 0.5.9
      '@changesets/types': 5.2.1
      '@manypkg/get-packages': 1.1.3
    dev: true

  /@changesets/get-version-range-type@0.3.2:
    resolution: {integrity: sha512-SVqwYs5pULYjYT4op21F2pVbcrca4qA/bAA3FmFXKMN7Y+HcO8sbZUTx3TAy2VXulP2FACd1aC7f2nTuqSPbqg==}
    dev: true

  /@changesets/git@2.0.0:
    resolution: {integrity: sha512-enUVEWbiqUTxqSnmesyJGWfzd51PY4H7mH9yUw0hPVpZBJ6tQZFMU3F3mT/t9OJ/GjyiM4770i+sehAn6ymx6A==}
    dependencies:
      '@babel/runtime': 7.22.10
      '@changesets/errors': 0.1.4
      '@changesets/types': 5.2.1
      '@manypkg/get-packages': 1.1.3
      is-subdir: 1.2.0
      micromatch: 4.0.5
      spawndamnit: 2.0.0
    dev: true

  /@changesets/logger@0.0.5:
    resolution: {integrity: sha512-gJyZHomu8nASHpaANzc6bkQMO9gU/ib20lqew1rVx753FOxffnCrJlGIeQVxNWCqM+o6OOleCo/ivL8UAO5iFw==}
    dependencies:
      chalk: 2.4.2
    dev: true

  /@changesets/parse@0.3.16:
    resolution: {integrity: sha512-127JKNd167ayAuBjUggZBkmDS5fIKsthnr9jr6bdnuUljroiERW7FBTDNnNVyJ4l69PzR57pk6mXQdtJyBCJKg==}
    dependencies:
      '@changesets/types': 5.2.1
      js-yaml: 3.14.1
    dev: true

  /@changesets/pre@1.0.14:
    resolution: {integrity: sha512-dTsHmxQWEQekHYHbg+M1mDVYFvegDh9j/kySNuDKdylwfMEevTeDouR7IfHNyVodxZXu17sXoJuf2D0vi55FHQ==}
    dependencies:
      '@babel/runtime': 7.22.10
      '@changesets/errors': 0.1.4
      '@changesets/types': 5.2.1
      '@manypkg/get-packages': 1.1.3
      fs-extra: 7.0.1
    dev: true

  /@changesets/read@0.5.9:
    resolution: {integrity: sha512-T8BJ6JS6j1gfO1HFq50kU3qawYxa4NTbI/ASNVVCBTsKquy2HYwM9r7ZnzkiMe8IEObAJtUVGSrePCOxAK2haQ==}
    dependencies:
      '@babel/runtime': 7.22.10
      '@changesets/git': 2.0.0
      '@changesets/logger': 0.0.5
      '@changesets/parse': 0.3.16
      '@changesets/types': 5.2.1
      chalk: 2.4.2
      fs-extra: 7.0.1
      p-filter: 2.1.0
    dev: true

  /@changesets/types@4.1.0:
    resolution: {integrity: sha512-LDQvVDv5Kb50ny2s25Fhm3d9QSZimsoUGBsUioj6MC3qbMUCuC8GPIvk/M6IvXx3lYhAs0lwWUQLb+VIEUCECw==}
    dev: true

  /@changesets/types@5.2.1:
    resolution: {integrity: sha512-myLfHbVOqaq9UtUKqR/nZA/OY7xFjQMdfgfqeZIBK4d0hA6pgxArvdv8M+6NUzzBsjWLOtvApv8YHr4qM+Kpfg==}
    dev: true

  /@changesets/write@0.2.3:
    resolution: {integrity: sha512-Dbamr7AIMvslKnNYsLFafaVORx4H0pvCA2MHqgtNCySMe1blImEyAEOzDmcgKAkgz4+uwoLz7demIrX+JBr/Xw==}
    dependencies:
      '@babel/runtime': 7.22.10
      '@changesets/types': 5.2.1
      fs-extra: 7.0.1
      human-id: 1.0.2
      prettier: 2.8.8
    dev: true

  /@codemirror/state@6.2.1:
    resolution: {integrity: sha512-RupHSZ8+OjNT38zU9fKH2sv+Dnlr8Eb8sl4NOnnqz95mCFTZUaiRP8Xv5MeeaG0px2b8Bnfe7YGwCV3nsBhbuw==}

  /@codemirror/view@6.16.0:
    resolution: {integrity: sha512-1Z2HkvkC3KR/oEZVuW9Ivmp8TWLzGEd8T8TA04TTwPvqogfkHBdYSlflytDOqmkUxM2d1ywTg7X2dU5mC+SXvg==}
    dependencies:
      '@codemirror/state': 6.2.1
      style-mod: 4.0.3
      w3c-keyname: 2.2.8

  /@esbuild/android-arm64@0.19.4:
    resolution: {integrity: sha512-mRsi2vJsk4Bx/AFsNBqOH2fqedxn5L/moT58xgg51DjX1la64Z3Npicut2VbhvDFO26qjWtPMsVxCd80YTFVeg==}
    engines: {node: '>=12'}
    cpu: [arm64]
    os: [android]
    requiresBuild: true
    optional: true

  /@esbuild/android-arm@0.19.4:
    resolution: {integrity: sha512-uBIbiYMeSsy2U0XQoOGVVcpIktjLMEKa7ryz2RLr7L/vTnANNEsPVAh4xOv7ondGz6ac1zVb0F8Jx20rQikffQ==}
    engines: {node: '>=12'}
    cpu: [arm]
    os: [android]
    requiresBuild: true
    optional: true

  /@esbuild/android-x64@0.19.4:
    resolution: {integrity: sha512-4iPufZ1TMOD3oBlGFqHXBpa3KFT46aLl6Vy7gwed0ZSYgHaZ/mihbYb4t7Z9etjkC9Al3ZYIoOaHrU60gcMy7g==}
    engines: {node: '>=12'}
    cpu: [x64]
    os: [android]
    requiresBuild: true
    optional: true

  /@esbuild/darwin-arm64@0.19.4:
    resolution: {integrity: sha512-Lviw8EzxsVQKpbS+rSt6/6zjn9ashUZ7Tbuvc2YENgRl0yZTktGlachZ9KMJUsVjZEGFVu336kl5lBgDN6PmpA==}
    engines: {node: '>=12'}
    cpu: [arm64]
    os: [darwin]
    requiresBuild: true
    optional: true

  /@esbuild/darwin-x64@0.19.4:
    resolution: {integrity: sha512-YHbSFlLgDwglFn0lAO3Zsdrife9jcQXQhgRp77YiTDja23FrC2uwnhXMNkAucthsf+Psr7sTwYEryxz6FPAVqw==}
    engines: {node: '>=12'}
    cpu: [x64]
    os: [darwin]
    requiresBuild: true
    optional: true

  /@esbuild/freebsd-arm64@0.19.4:
    resolution: {integrity: sha512-vz59ijyrTG22Hshaj620e5yhs2dU1WJy723ofc+KUgxVCM6zxQESmWdMuVmUzxtGqtj5heHyB44PjV/HKsEmuQ==}
    engines: {node: '>=12'}
    cpu: [arm64]
    os: [freebsd]
    requiresBuild: true
    optional: true

  /@esbuild/freebsd-x64@0.19.4:
    resolution: {integrity: sha512-3sRbQ6W5kAiVQRBWREGJNd1YE7OgzS0AmOGjDmX/qZZecq8NFlQsQH0IfXjjmD0XtUYqr64e0EKNFjMUlPL3Cw==}
    engines: {node: '>=12'}
    cpu: [x64]
    os: [freebsd]
    requiresBuild: true
    optional: true

  /@esbuild/linux-arm64@0.19.4:
    resolution: {integrity: sha512-ZWmWORaPbsPwmyu7eIEATFlaqm0QGt+joRE9sKcnVUG3oBbr/KYdNE2TnkzdQwX6EDRdg/x8Q4EZQTXoClUqqA==}
    engines: {node: '>=12'}
    cpu: [arm64]
    os: [linux]
    requiresBuild: true
    optional: true

  /@esbuild/linux-arm@0.19.4:
    resolution: {integrity: sha512-z/4ArqOo9EImzTi4b6Vq+pthLnepFzJ92BnofU1jgNlcVb+UqynVFdoXMCFreTK7FdhqAzH0vmdwW5373Hm9pg==}
    engines: {node: '>=12'}
    cpu: [arm]
    os: [linux]
    requiresBuild: true
    optional: true

  /@esbuild/linux-ia32@0.19.4:
    resolution: {integrity: sha512-EGc4vYM7i1GRUIMqRZNCTzJh25MHePYsnQfKDexD8uPTCm9mK56NIL04LUfX2aaJ+C9vyEp2fJ7jbqFEYgO9lQ==}
    engines: {node: '>=12'}
    cpu: [ia32]
    os: [linux]
    requiresBuild: true
    optional: true

  /@esbuild/linux-loong64@0.19.4:
    resolution: {integrity: sha512-WVhIKO26kmm8lPmNrUikxSpXcgd6HDog0cx12BUfA2PkmURHSgx9G6vA19lrlQOMw+UjMZ+l3PpbtzffCxFDRg==}
    engines: {node: '>=12'}
    cpu: [loong64]
    os: [linux]
    requiresBuild: true
    optional: true

  /@esbuild/linux-mips64el@0.19.4:
    resolution: {integrity: sha512-keYY+Hlj5w86hNp5JJPuZNbvW4jql7c1eXdBUHIJGTeN/+0QFutU3GrS+c27L+NTmzi73yhtojHk+lr2+502Mw==}
    engines: {node: '>=12'}
    cpu: [mips64el]
    os: [linux]
    requiresBuild: true
    optional: true

  /@esbuild/linux-ppc64@0.19.4:
    resolution: {integrity: sha512-tQ92n0WMXyEsCH4m32S21fND8VxNiVazUbU4IUGVXQpWiaAxOBvtOtbEt3cXIV3GEBydYsY8pyeRMJx9kn3rvw==}
    engines: {node: '>=12'}
    cpu: [ppc64]
    os: [linux]
    requiresBuild: true
    optional: true

  /@esbuild/linux-riscv64@0.19.4:
    resolution: {integrity: sha512-tRRBey6fG9tqGH6V75xH3lFPpj9E8BH+N+zjSUCnFOX93kEzqS0WdyJHkta/mmJHn7MBaa++9P4ARiU4ykjhig==}
    engines: {node: '>=12'}
    cpu: [riscv64]
    os: [linux]
    requiresBuild: true
    optional: true

  /@esbuild/linux-s390x@0.19.4:
    resolution: {integrity: sha512-152aLpQqKZYhThiJ+uAM4PcuLCAOxDsCekIbnGzPKVBRUDlgaaAfaUl5NYkB1hgY6WN4sPkejxKlANgVcGl9Qg==}
    engines: {node: '>=12'}
    cpu: [s390x]
    os: [linux]
    requiresBuild: true
    optional: true

  /@esbuild/linux-x64@0.19.4:
    resolution: {integrity: sha512-Mi4aNA3rz1BNFtB7aGadMD0MavmzuuXNTaYL6/uiYIs08U7YMPETpgNn5oue3ICr+inKwItOwSsJDYkrE9ekVg==}
    engines: {node: '>=12'}
    cpu: [x64]
    os: [linux]
    requiresBuild: true
    optional: true

  /@esbuild/netbsd-x64@0.19.4:
    resolution: {integrity: sha512-9+Wxx1i5N/CYo505CTT7T+ix4lVzEdz0uCoYGxM5JDVlP2YdDC1Bdz+Khv6IbqmisT0Si928eAxbmGkcbiuM/A==}
    engines: {node: '>=12'}
    cpu: [x64]
    os: [netbsd]
    requiresBuild: true
    optional: true

  /@esbuild/openbsd-x64@0.19.4:
    resolution: {integrity: sha512-MFsHleM5/rWRW9EivFssop+OulYVUoVcqkyOkjiynKBCGBj9Lihl7kh9IzrreDyXa4sNkquei5/DTP4uCk25xw==}
    engines: {node: '>=12'}
    cpu: [x64]
    os: [openbsd]
    requiresBuild: true
    optional: true

  /@esbuild/sunos-x64@0.19.4:
    resolution: {integrity: sha512-6Xq8SpK46yLvrGxjp6HftkDwPP49puU4OF0hEL4dTxqCbfx09LyrbUj/D7tmIRMj5D5FCUPksBbxyQhp8tmHzw==}
    engines: {node: '>=12'}
    cpu: [x64]
    os: [sunos]
    requiresBuild: true
    optional: true

  /@esbuild/win32-arm64@0.19.4:
    resolution: {integrity: sha512-PkIl7Jq4mP6ke7QKwyg4fD4Xvn8PXisagV/+HntWoDEdmerB2LTukRZg728Yd1Fj+LuEX75t/hKXE2Ppk8Hh1w==}
    engines: {node: '>=12'}
    cpu: [arm64]
    os: [win32]
    requiresBuild: true
    optional: true

  /@esbuild/win32-ia32@0.19.4:
    resolution: {integrity: sha512-ga676Hnvw7/ycdKB53qPusvsKdwrWzEyJ+AtItHGoARszIqvjffTwaaW3b2L6l90i7MO9i+dlAW415INuRhSGg==}
    engines: {node: '>=12'}
    cpu: [ia32]
    os: [win32]
    requiresBuild: true
    optional: true

  /@esbuild/win32-x64@0.19.4:
    resolution: {integrity: sha512-HP0GDNla1T3ZL8Ko/SHAS2GgtjOg+VmWnnYLhuTksr++EnduYB0f3Y2LzHsUwb2iQ13JGoY6G3R8h6Du/WG6uA==}
    engines: {node: '>=12'}
    cpu: [x64]
    os: [win32]
    requiresBuild: true
    optional: true

  /@eslint-community/eslint-utils@4.4.0(eslint@8.50.0):
    resolution: {integrity: sha512-1/sA4dwrzBAyeUoQ6oxahHKmrZvsnLCg4RfxW3ZFGGmQkSNQPFNLV9CUEFQP1x9EYXHTo5p6xdhZM1Ne9p/AfA==}
    engines: {node: ^12.22.0 || ^14.17.0 || >=16.0.0}
    peerDependencies:
      eslint: ^6.0.0 || ^7.0.0 || >=8.0.0
    dependencies:
      eslint: 8.50.0
      eslint-visitor-keys: 3.4.3
    dev: true

  /@eslint-community/regexpp@4.6.2:
    resolution: {integrity: sha512-pPTNuaAG3QMH+buKyBIGJs3g/S5y0caxw0ygM3YyE6yJFySwiGGSzA+mM3KJ8QQvzeLh3blwgSonkFjgQdxzMw==}
    engines: {node: ^12.0.0 || ^14.0.0 || >=16.0.0}
    dev: true

  /@eslint/eslintrc@2.1.2:
    resolution: {integrity: sha512-+wvgpDsrB1YqAMdEUCcnTlpfVBH7Vqn6A/NT3D8WVXFIaKMlErPIZT3oCIAVCOtarRpMtelZLqJeU3t7WY6X6g==}
    engines: {node: ^12.22.0 || ^14.17.0 || >=16.0.0}
    dependencies:
      ajv: 6.12.6
      debug: 4.3.4
      espree: 9.6.1
      globals: 13.20.0
      ignore: 5.2.4
      import-fresh: 3.3.0
      js-yaml: 4.1.0
      minimatch: 3.1.2
      strip-json-comments: 3.1.1
    transitivePeerDependencies:
      - supports-color
    dev: true

  /@eslint/js@8.50.0:
    resolution: {integrity: sha512-NCC3zz2+nvYd+Ckfh87rA47zfu2QsQpvc6k1yzTk+b9KzRj0wkGa8LSoGOXN6Zv4lRf/EIoZ80biDh9HOI+RNQ==}
    engines: {node: ^12.22.0 || ^14.17.0 || >=16.0.0}
    dev: true

  /@humanwhocodes/config-array@0.11.11:
    resolution: {integrity: sha512-N2brEuAadi0CcdeMXUkhbZB84eskAc8MEX1By6qEchoVywSgXPIjou4rYsl0V3Hj0ZnuGycGCjdNgockbzeWNA==}
    engines: {node: '>=10.10.0'}
    dependencies:
      '@humanwhocodes/object-schema': 1.2.1
      debug: 4.3.4
      minimatch: 3.1.2
    transitivePeerDependencies:
      - supports-color
    dev: true

  /@humanwhocodes/module-importer@1.0.1:
    resolution: {integrity: sha512-bxveV4V8v5Yb4ncFTT3rPSgZBOpCkjfK0y4oVVVJwIuDVBRMDXrPyXRL988i5ap9m9bnyEEjWfm5WkBmtffLfA==}
    engines: {node: '>=12.22'}
    dev: true

  /@humanwhocodes/object-schema@1.2.1:
    resolution: {integrity: sha512-ZnQMnLV4e7hDlUvw8H+U8ASL02SS2Gn6+9Ac3wGGLIe7+je2AeAOxPY+izIPJDfFDb7eDjev0Us8MO1iFRN8hA==}
    dev: true

  /@jridgewell/resolve-uri@3.1.1:
    resolution: {integrity: sha512-dSYZh7HhCDtCKm4QakX0xFpsRDqjjtZf/kjI/v3T3Nwt5r8/qz/M19F9ySyOqU94SXBmeG9ttTul+YnR4LOxFA==}
    engines: {node: '>=6.0.0'}
    dev: false

  /@jridgewell/sourcemap-codec@1.4.15:
    resolution: {integrity: sha512-eF2rxCRulEKXHTRiDrDy6erMYWqNw4LPdQ8UQA4huuxaQsVeRPFl2oM8oDGxMFhJUWZf9McpLtJasDDZb/Bpeg==}
    dev: false

  /@jridgewell/trace-mapping@0.3.19:
    resolution: {integrity: sha512-kf37QtfW+Hwx/buWGMPcR60iF9ziHa6r/CZJIHbmcm4+0qrXiVdxegAH0F6yddEVQ7zdkjcGCgCzUu+BcbhQxw==}
    dependencies:
      '@jridgewell/resolve-uri': 3.1.1
      '@jridgewell/sourcemap-codec': 1.4.15
    dev: false

  /@manypkg/find-root@1.1.0:
    resolution: {integrity: sha512-mki5uBvhHzO8kYYix/WRy2WX8S3B5wdVSc9D6KcU5lQNglP2yt58/VfLuAK49glRXChosY8ap2oJ1qgma3GUVA==}
    dependencies:
      '@babel/runtime': 7.22.10
      '@types/node': 12.20.55
      find-up: 4.1.0
      fs-extra: 8.1.0
    dev: true

  /@manypkg/get-packages@1.1.3:
    resolution: {integrity: sha512-fo+QhuU3qE/2TQMQmbVMqaQ6EWbMhi4ABWP+O4AM1NqPBuy0OrApV5LO6BrrgnhtAHS2NH6RrVk9OL181tTi8A==}
    dependencies:
      '@babel/runtime': 7.22.10
      '@changesets/types': 4.1.0
      '@manypkg/find-root': 1.1.0
      fs-extra: 8.1.0
      globby: 11.1.0
      read-yaml-file: 1.1.0
    dev: true

  /@nodelib/fs.scandir@2.1.5:
    resolution: {integrity: sha512-vq24Bq3ym5HEQm2NKCr3yXDwjc7vTsEThRDnkp2DK9p1uqLR+DHurm/NOTo0KG7HYHU7eppKZj3MyqYuMBf62g==}
    engines: {node: '>= 8'}
    dependencies:
      '@nodelib/fs.stat': 2.0.5
      run-parallel: 1.2.0
    dev: true

  /@nodelib/fs.stat@2.0.5:
    resolution: {integrity: sha512-RkhPPp2zrqDAQA/2jNhnztcPAlv64XdhIp7a7454A5ovI7Bukxgt7MX7udwAu3zg1DcpPU0rz3VV1SeaqvY4+A==}
    engines: {node: '>= 8'}
    dev: true

  /@nodelib/fs.walk@1.2.8:
    resolution: {integrity: sha512-oGB+UxlgWcgQkgwo8GcEGwemoTFt3FIO9ababBmaGwXIoBKZ+GTy0pP185beGg7Llih/NSHSV2XAs1lnznocSg==}
    engines: {node: '>= 8'}
    dependencies:
      '@nodelib/fs.scandir': 2.1.5
      fastq: 1.15.0
    dev: true

<<<<<<< HEAD
  /@polyipseity/obsidian-plugin-library@1.22.0(@capacitor/core@5.2.2)(@codemirror/state@6.2.1)(@codemirror/view@6.16.0)(esbuild@0.19.3)(typescript@5.2.2):
    resolution: {integrity: sha512-gdkZbQFtJMaEljV+AoKivzVdURdippWtJnG9fCZkQStledJaRYkMHD+f7XbV9yaWQfCPundmvRnhCK+AIRSq+Q==}
=======
  /@polyipseity/obsidian-plugin-library@1.23.0(@capacitor/core@5.2.0)(@codemirror/state@6.0.0)(@codemirror/view@6.0.0)(esbuild@0.19.4)(typescript@5.2.2):
    resolution: {integrity: sha512-Df8deCUFPRzPJ07R0JspIHJfHwKqjOsTQiaPvD1Ne7adE3B+Q62sl+0GEHu26PqpA7lVfAmVdv/os7wmE4PTcw==}
>>>>>>> 6c6ee1e7
    peerDependencies:
      esbuild: '>=0.17.0'
    peerDependenciesMeta:
      esbuild:
        optional: true
    dependencies:
<<<<<<< HEAD
      '@capacitor/filesystem': 5.1.3(@capacitor/core@5.2.2)
=======
      '@capacitor/filesystem': 5.1.4(@capacitor/core@5.2.0)
>>>>>>> 6c6ee1e7
      '@jridgewell/trace-mapping': 0.3.19
      async-lock: 1.4.0
      browser-util-inspect: 0.2.0
      convert-source-map: 2.0.0
      deep-equal: 2.2.2
      esbuild: 0.19.4
      file-saver: 2.0.5
      i18next: 23.5.1
      i18next-resources-to-backend: 1.1.4
      import-meta-resolve: 3.0.0
      lodash-es: 4.17.21
      lucide: 0.279.0
      lz-string: 1.5.0
      moment: 2.29.4
      monkey-around: 2.3.0
      obsidian: 1.2.8(@codemirror/state@6.2.1)(@codemirror/view@6.16.0)
      p-lazy: 4.0.0
      semver: 7.5.4
      source-map: 0.7.4
      svelte: 3.59.2
      ts-deepmerge: 6.2.0
      ts-essentials: 9.4.0(typescript@5.2.2)
    transitivePeerDependencies:
      - '@capacitor/core'
      - '@codemirror/state'
      - '@codemirror/view'
      - typescript
    dev: false

  /@polyipseity/obsidian@1.2.8(@codemirror/state@6.2.1)(@codemirror/view@6.16.0):
    resolution: {integrity: sha512-rlXPpSAmZwxmcxsa163vl8eQMYq7gQwB+fx76NdvG3TC5ln7AG4uVRMfCyLfoePRYc8JxeJoUNujH0bgnePymA==}
    peerDependencies:
      '@codemirror/state': ^6.0.0
      '@codemirror/view': ^6.0.0
    dependencies:
      '@codemirror/state': 6.2.1
      '@codemirror/view': 6.16.0
      '@types/codemirror': 0.0.108
      moment: 2.29.4
    dev: true

  /@tsconfig/node16@16.1.1:
    resolution: {integrity: sha512-+pio93ejHN4nINX4pXqfnR/fPLRtJBaT4ORaa5RH0Oc1zoYmo2B2koG+M328CQhHKn1Wj6FcOxCDFXAot9NhvA==}
    dev: true

  /@tsconfig/recommended@1.0.3:
    resolution: {integrity: sha512-+jby/Guq9H8O7NWgCv6X8VAiQE8Dr/nccsCtL74xyHKhu2Knu5EAKmOZj3nLCnLm1KooUzKY+5DsnGVqhM8/wQ==}
    dev: true

  /@tsconfig/strictest@2.0.2:
    resolution: {integrity: sha512-jt4jIsWKvUvuY6adJnQJlb/UR7DdjC8CjHI/OaSQruj2yX9/K6+KOvDt/vD6udqos/FUk5Op66CvYT7TBLYO5Q==}
    dev: true

  /@types/ansi-escape-sequences@4.0.0:
    resolution: {integrity: sha512-y9KJUf19SBowoaqhWdQNnErxFMNsKbuair2i3SGv5Su1ExLPAJz37iPXLHKIFQGYkHGxsSe45rNt8ZekXxJwUw==}
    dev: true

  /@types/async-lock@1.4.0:
    resolution: {integrity: sha512-2+rYSaWrpdbQG3SA0LmMT6YxWLrI81AqpMlSkw3QtFc2HGDufkweQSn30Eiev7x9LL0oyFrBqk1PXOnB9IEgKg==}
    dev: true

  /@types/browser-util-inspect@0.2.2:
    resolution: {integrity: sha512-JTfgEA1hErP6f7ONmngL4INr0/BcaccmsKjiBimSHcZUKjJ1EpJ1vB4hni84j0QhL8oVrLWdo4r3EsdVoGw3Rg==}
    dev: true

  /@types/codemirror@0.0.108:
    resolution: {integrity: sha512-3FGFcus0P7C2UOGCNUVENqObEb4SFk+S8Dnxq7K6aIsLVs/vDtlangl3PEO0ykaKXyK56swVF6Nho7VsA44uhw==}
    dependencies:
      '@types/tern': 0.23.4

  /@types/estree@1.0.1:
    resolution: {integrity: sha512-LG4opVs2ANWZ1TJoKc937iMmNstM/d0ae1vNbnBvBhqCSezgVUOzcLCqbI5elV8Vy6WKwKjaqR+zO9VKirBBCA==}

  /@types/is-ci@3.0.0:
    resolution: {integrity: sha512-Q0Op0hdWbYd1iahB+IFNQcWXFq4O0Q5MwQP7uN0souuQ4rPg1vEYcnIOfr1gY+M+6rc8FGoRaBO1mOOvL29sEQ==}
    dependencies:
      ci-info: 3.8.0
    dev: true

  /@types/json-schema@7.0.12:
    resolution: {integrity: sha512-Hr5Jfhc9eYOQNPYO5WLDq/n4jqijdHNlDXjuAQkkt+mWdQR+XJToOHrsD4cPaMXpn6KO7y2+wM8AZEs8VpBLVA==}
    dev: true

  /@types/lodash-es@4.17.9:
    resolution: {integrity: sha512-ZTcmhiI3NNU7dEvWLZJkzG6ao49zOIjEgIE0RgV7wbPxU0f2xT3VSAHw2gmst8swH6V0YkLRGp4qPlX/6I90MQ==}
    dependencies:
      '@types/lodash': 4.14.196
    dev: true

  /@types/lodash@4.14.196:
    resolution: {integrity: sha512-22y3o88f4a94mKljsZcanlNWPzO0uBsBdzLAngf2tp533LzZcQzb6+eZPJ+vCTt+bqF2XnvT9gejTLsAcJAJyQ==}
    dev: true

  /@types/minimist@1.2.2:
    resolution: {integrity: sha512-jhuKLIRrhvCPLqwPcx6INqmKeiA5EWrsCOPhrlFSrbrmU4ZMPjj5Ul/oLCMDO98XRUIwVm78xICz4EPCektzeQ==}
    dev: true

  /@types/node@12.20.55:
    resolution: {integrity: sha512-J8xLz7q2OFulZ2cyGTLE1TbbZcjpno7FaN6zdJNrgAdrJ+DZzh/uFR6YrTb4C+nXakvud8Q4+rbhoIWlYQbUFQ==}
    dev: true

  /@types/node@20.7.1:
    resolution: {integrity: sha512-LT+OIXpp2kj4E2S/p91BMe+VgGX2+lfO+XTpfXhh+bCk2LkQtHZSub8ewFBMGP5ClysPjTDFa4sMI8Q3n4T0wg==}
    dev: true

  /@types/normalize-package-data@2.4.1:
    resolution: {integrity: sha512-Gj7cI7z+98M282Tqmp2K5EIsoouUEzbBJhQQzDE3jSIRk6r9gsz0oUokqIUR4u1R3dMHo0pDHM7sNOHyhulypw==}
    dev: true

  /@types/semver@7.5.3:
    resolution: {integrity: sha512-OxepLK9EuNEIPxWNME+C6WwbRAOOI2o2BaQEGzz5Lu2e4Z5eDnEo+/aVEDMIXywoJitJ7xWd641wrGLZdtwRyw==}
    dev: true

  /@types/tern@0.23.4:
    resolution: {integrity: sha512-JAUw1iXGO1qaWwEOzxTKJZ/5JxVeON9kvGZ/osgZaJImBnyjyn0cjovPsf6FNLmyGY8Vw9DoXZCMlfMkMwHRWg==}
    dependencies:
      '@types/estree': 1.0.1

  /@typescript-eslint/eslint-plugin@6.7.3(@typescript-eslint/parser@6.7.3)(eslint@8.50.0)(typescript@5.2.2):
    resolution: {integrity: sha512-vntq452UHNltxsaaN+L9WyuMch8bMd9CqJ3zhzTPXXidwbf5mqqKCVXEuvRZUqLJSTLeWE65lQwyXsRGnXkCTA==}
    engines: {node: ^16.0.0 || >=18.0.0}
    peerDependencies:
      '@typescript-eslint/parser': ^6.0.0 || ^6.0.0-alpha
      eslint: ^7.0.0 || ^8.0.0
      typescript: '*'
    peerDependenciesMeta:
      typescript:
        optional: true
    dependencies:
      '@eslint-community/regexpp': 4.6.2
      '@typescript-eslint/parser': 6.7.3(eslint@8.50.0)(typescript@5.2.2)
      '@typescript-eslint/scope-manager': 6.7.3
      '@typescript-eslint/type-utils': 6.7.3(eslint@8.50.0)(typescript@5.2.2)
      '@typescript-eslint/utils': 6.7.3(eslint@8.50.0)(typescript@5.2.2)
      '@typescript-eslint/visitor-keys': 6.7.3
      debug: 4.3.4
      eslint: 8.50.0
      graphemer: 1.4.0
      ignore: 5.2.4
      natural-compare: 1.4.0
      semver: 7.5.4
      ts-api-utils: 1.0.1(typescript@5.2.2)
      typescript: 5.2.2
    transitivePeerDependencies:
      - supports-color
    dev: true

  /@typescript-eslint/parser@6.7.3(eslint@8.50.0)(typescript@5.2.2):
    resolution: {integrity: sha512-TlutE+iep2o7R8Lf+yoer3zU6/0EAUc8QIBB3GYBc1KGz4c4TRm83xwXUZVPlZ6YCLss4r77jbu6j3sendJoiQ==}
    engines: {node: ^16.0.0 || >=18.0.0}
    peerDependencies:
      eslint: ^7.0.0 || ^8.0.0
      typescript: '*'
    peerDependenciesMeta:
      typescript:
        optional: true
    dependencies:
      '@typescript-eslint/scope-manager': 6.7.3
      '@typescript-eslint/types': 6.7.3
      '@typescript-eslint/typescript-estree': 6.7.3(typescript@5.2.2)
      '@typescript-eslint/visitor-keys': 6.7.3
      debug: 4.3.4
      eslint: 8.50.0
      typescript: 5.2.2
    transitivePeerDependencies:
      - supports-color
    dev: true

  /@typescript-eslint/scope-manager@6.7.3:
    resolution: {integrity: sha512-wOlo0QnEou9cHO2TdkJmzF7DFGvAKEnB82PuPNHpT8ZKKaZu6Bm63ugOTn9fXNJtvuDPanBc78lGUGGytJoVzQ==}
    engines: {node: ^16.0.0 || >=18.0.0}
    dependencies:
      '@typescript-eslint/types': 6.7.3
      '@typescript-eslint/visitor-keys': 6.7.3
    dev: true

  /@typescript-eslint/type-utils@6.7.3(eslint@8.50.0)(typescript@5.2.2):
    resolution: {integrity: sha512-Fc68K0aTDrKIBvLnKTZ5Pf3MXK495YErrbHb1R6aTpfK5OdSFj0rVN7ib6Tx6ePrZ2gsjLqr0s98NG7l96KSQw==}
    engines: {node: ^16.0.0 || >=18.0.0}
    peerDependencies:
      eslint: ^7.0.0 || ^8.0.0
      typescript: '*'
    peerDependenciesMeta:
      typescript:
        optional: true
    dependencies:
      '@typescript-eslint/typescript-estree': 6.7.3(typescript@5.2.2)
      '@typescript-eslint/utils': 6.7.3(eslint@8.50.0)(typescript@5.2.2)
      debug: 4.3.4
      eslint: 8.50.0
      ts-api-utils: 1.0.1(typescript@5.2.2)
      typescript: 5.2.2
    transitivePeerDependencies:
      - supports-color
    dev: true

  /@typescript-eslint/types@6.7.3:
    resolution: {integrity: sha512-4g+de6roB2NFcfkZb439tigpAMnvEIg3rIjWQ+EM7IBaYt/CdJt6em9BJ4h4UpdgaBWdmx2iWsafHTrqmgIPNw==}
    engines: {node: ^16.0.0 || >=18.0.0}
    dev: true

  /@typescript-eslint/typescript-estree@6.7.3(typescript@5.2.2):
    resolution: {integrity: sha512-YLQ3tJoS4VxLFYHTw21oe1/vIZPRqAO91z6Uv0Ss2BKm/Ag7/RVQBcXTGcXhgJMdA4U+HrKuY5gWlJlvoaKZ5g==}
    engines: {node: ^16.0.0 || >=18.0.0}
    peerDependencies:
      typescript: '*'
    peerDependenciesMeta:
      typescript:
        optional: true
    dependencies:
      '@typescript-eslint/types': 6.7.3
      '@typescript-eslint/visitor-keys': 6.7.3
      debug: 4.3.4
      globby: 11.1.0
      is-glob: 4.0.3
      semver: 7.5.4
      ts-api-utils: 1.0.1(typescript@5.2.2)
      typescript: 5.2.2
    transitivePeerDependencies:
      - supports-color
    dev: true

  /@typescript-eslint/utils@6.7.3(eslint@8.50.0)(typescript@5.2.2):
    resolution: {integrity: sha512-vzLkVder21GpWRrmSR9JxGZ5+ibIUSudXlW52qeKpzUEQhRSmyZiVDDj3crAth7+5tmN1ulvgKaCU2f/bPRCzg==}
    engines: {node: ^16.0.0 || >=18.0.0}
    peerDependencies:
      eslint: ^7.0.0 || ^8.0.0
    dependencies:
      '@eslint-community/eslint-utils': 4.4.0(eslint@8.50.0)
      '@types/json-schema': 7.0.12
      '@types/semver': 7.5.3
      '@typescript-eslint/scope-manager': 6.7.3
      '@typescript-eslint/types': 6.7.3
      '@typescript-eslint/typescript-estree': 6.7.3(typescript@5.2.2)
      eslint: 8.50.0
      semver: 7.5.4
    transitivePeerDependencies:
      - supports-color
      - typescript
    dev: true

  /@typescript-eslint/visitor-keys@6.7.3:
    resolution: {integrity: sha512-HEVXkU9IB+nk9o63CeICMHxFWbHWr3E1mpilIQBe9+7L/lH97rleFLVtYsfnWB+JVMaiFnEaxvknvmIzX+CqVg==}
    engines: {node: ^16.0.0 || >=18.0.0}
    dependencies:
      '@typescript-eslint/types': 6.7.3
      eslint-visitor-keys: 3.4.3
    dev: true

  /acorn-jsx@5.3.2(acorn@8.10.0):
    resolution: {integrity: sha512-rq9s+JNhf0IChjtDXxllJ7g41oZk5SlXtp0LHwyA5cejwn7vKmKp4pPri6YEePv2PU65sAsegbXtIinmDFDXgQ==}
    peerDependencies:
      acorn: ^6.0.0 || ^7.0.0 || ^8.0.0
    dependencies:
      acorn: 8.10.0
    dev: true

  /acorn@8.10.0:
    resolution: {integrity: sha512-F0SAmZ8iUtS//m8DmCTA0jlh6TDKkHQyK6xc6V4KDTyZKA9dnvX9/3sRTVQrWm79glUAZbnmmNcdYwUIHWVybw==}
    engines: {node: '>=0.4.0'}
    hasBin: true

  /ajv@6.12.6:
    resolution: {integrity: sha512-j3fVLgvTo527anyYyJOGTYJbG+vnnQYvE0m5mmkc1TK+nxAppkCLMIL0aZ4dblVCNoGShhm+kzE4ZUykBoMg4g==}
    dependencies:
      fast-deep-equal: 3.1.3
      fast-json-stable-stringify: 2.1.0
      json-schema-traverse: 0.4.1
      uri-js: 4.4.1
    dev: true

  /ansi-colors@4.1.3:
    resolution: {integrity: sha512-/6w/C21Pm1A7aZitlI5Ni/2J6FFQN8i1Cvz3kHABAAbw93v/NlvKdVOqz7CCWz/3iv/JplRSEEZ83XION15ovw==}
    engines: {node: '>=6'}
    dev: true

  /ansi-escape-sequences@6.2.2:
    resolution: {integrity: sha512-mBPG9BZy4dMOJQ9BehU6ph8IKslvVppbqZ8APHnpfP+Hsx/hGow5PY46lSQL1vPPi1F5XTtO6p3GcH8O9c0cUg==}
    engines: {node: '>=12.17'}
    dependencies:
      array-back: 6.2.2
    dev: false

  /ansi-regex@5.0.1:
    resolution: {integrity: sha512-quJQXlTSUGL2LH9SUXo8VwsY4soanhgo6LNSm84E1LBcE8s3O0wpdiRzyR9z/ZZJMlMWv37qOOb9pdJlMUEKFQ==}
    engines: {node: '>=8'}
    dev: true

  /ansi-styles@3.2.1:
    resolution: {integrity: sha512-VT0ZI6kZRdTh8YyJw3SMbYm/u+NqfsAxEpWO0Pf9sq8/e94WxxOpPKx9FR1FlyCtOVDNOQ+8ntlqFxiRc+r5qA==}
    engines: {node: '>=4'}
    dependencies:
      color-convert: 1.9.3
    dev: true

  /ansi-styles@4.3.0:
    resolution: {integrity: sha512-zbB9rCJAT1rbjiVDb2hqKFHNYLxgtk8NURxZ3IZwD3F6NtxbXZQCnnSi1Lkx+IDohdPlFp222wVALIheZJQSEg==}
    engines: {node: '>=8'}
    dependencies:
      color-convert: 2.0.1
    dev: true

  /argparse@1.0.10:
    resolution: {integrity: sha512-o5Roy6tNG4SL/FOkCAN6RzjiakZS25RLYFrcMttJqbdd8BWrnA+fGz57iN5Pb06pvBGvl5gQ0B48dJlslXvoTg==}
    dependencies:
      sprintf-js: 1.0.3
    dev: true

  /argparse@2.0.1:
    resolution: {integrity: sha512-8+9WqebbFzpX9OR+Wa6O29asIogeRMzcGtAINdpMHHyAg10f05aSFVBbcEqGf/PXw1EjAZ+q2/bEBg3DvurK3Q==}
    dev: true

  /array-back@6.2.2:
    resolution: {integrity: sha512-gUAZ7HPyb4SJczXAMUXMGAvI976JoK3qEx9v1FTmeYuJj0IBiaKttG1ydtGKdkfqWkIkouke7nG8ufGy77+Cvw==}
    engines: {node: '>=12.17'}
    dev: false

  /array-buffer-byte-length@1.0.0:
    resolution: {integrity: sha512-LPuwb2P+NrQw3XhxGc36+XSvuBPopovXYTR9Ew++Du9Yb/bx5AzBfrIsBoj0EZUifjQU+sHL21sseZ3jerWO/A==}
    dependencies:
      call-bind: 1.0.2
      is-array-buffer: 3.0.2

  /array-includes@3.1.6:
    resolution: {integrity: sha512-sgTbLvL6cNnw24FnbaDyjmvddQ2ML8arZsgaJhoABMoplz/4QRhtrYS+alr1BUM1Bwp6dhx8vVCBSLG+StwOFw==}
    engines: {node: '>= 0.4'}
    dependencies:
      call-bind: 1.0.2
      define-properties: 1.2.0
      es-abstract: 1.22.1
      get-intrinsic: 1.2.1
      is-string: 1.0.7
    dev: true

  /array-union@2.1.0:
    resolution: {integrity: sha512-HGyxoOTYUyCM6stUe6EJgnd4EoewAI7zMdfqO+kGjnlZmBDz/cR5pf8r/cR4Wq60sL/p0IkcjUEEPwS3GFrIyw==}
    engines: {node: '>=8'}
    dev: true

  /array.prototype.findlastindex@1.2.2:
    resolution: {integrity: sha512-tb5thFFlUcp7NdNF6/MpDk/1r/4awWG1FIz3YqDf+/zJSTezBb+/5WViH41obXULHVpDzoiCLpJ/ZO9YbJMsdw==}
    engines: {node: '>= 0.4'}
    dependencies:
      call-bind: 1.0.2
      define-properties: 1.2.0
      es-abstract: 1.22.1
      es-shim-unscopables: 1.0.0
      get-intrinsic: 1.2.1
    dev: true

  /array.prototype.flat@1.3.1:
    resolution: {integrity: sha512-roTU0KWIOmJ4DRLmwKd19Otg0/mT3qPNt0Qb3GWW8iObuZXxrjB/pzn0R3hqpRSWg4HCwqx+0vwOnWnvlOyeIA==}
    engines: {node: '>= 0.4'}
    dependencies:
      call-bind: 1.0.2
      define-properties: 1.2.0
      es-abstract: 1.22.1
      es-shim-unscopables: 1.0.0
    dev: true

  /array.prototype.flatmap@1.3.1:
    resolution: {integrity: sha512-8UGn9O1FDVvMNB0UlLv4voxRMze7+FpHyF5mSMRjWHUMlpoDViniy05870VlxhfgTnLbpuwTzvD76MTtWxB/mQ==}
    engines: {node: '>= 0.4'}
    dependencies:
      call-bind: 1.0.2
      define-properties: 1.2.0
      es-abstract: 1.22.1
      es-shim-unscopables: 1.0.0
    dev: true

  /arraybuffer.prototype.slice@1.0.1:
    resolution: {integrity: sha512-09x0ZWFEjj4WD8PDbykUwo3t9arLn8NIzmmYEJFpYekOAQjpkGSyrQhNoRTcwwcFRu+ycWF78QZ63oWTqSjBcw==}
    engines: {node: '>= 0.4'}
    dependencies:
      array-buffer-byte-length: 1.0.0
      call-bind: 1.0.2
      define-properties: 1.2.0
      get-intrinsic: 1.2.1
      is-array-buffer: 3.0.2
      is-shared-array-buffer: 1.0.2
    dev: true

  /arrify@1.0.1:
    resolution: {integrity: sha512-3CYzex9M9FGQjCGMGyi6/31c8GJbgb0qGyrx5HWxPd0aCwh4cB2YjMb2Xf9UuoogrMrlO9cTqnB5rI5GHZTcUA==}
    engines: {node: '>=0.10.0'}
    dev: true

  /async-lock@1.4.0:
    resolution: {integrity: sha512-coglx5yIWuetakm3/1dsX9hxCNox22h7+V80RQOu2XUUMidtArxKoZoOtHUPuR84SycKTXzgGzAUR5hJxujyJQ==}
    dev: false

  /available-typed-arrays@1.0.5:
    resolution: {integrity: sha512-DMD0KiN46eipeziST1LPP/STfDU0sufISXmjSgvVsoU2tqxctQeASejWcfNtxYKqETM1UxQ8sp2OrSBWpHY6sw==}
    engines: {node: '>= 0.4'}

  /balanced-match@1.0.2:
    resolution: {integrity: sha512-3oSeUO0TMV67hN1AmbXsK4yaqU7tjiHlbxRDZOpH0KW9+CeX4bRAaX0Anxt0tx2MrpRpWwQaPwIlISEJhYU5Pw==}

  /better-path-resolve@1.0.0:
    resolution: {integrity: sha512-pbnl5XzGBdrFU/wT4jqmJVPn2B6UHPBOhzMQkY/SPUPB6QtUXtmBHBIwCbXJol93mOpGMnQyP/+BB19q04xj7g==}
    engines: {node: '>=4'}
    dependencies:
      is-windows: 1.0.2
    dev: true

  /brace-expansion@1.1.11:
    resolution: {integrity: sha512-iCuPHDFgrHX7H2vEI/5xpz07zSHB00TpugqhmYtVmMO6518mCuRMoOYFldEBl0g187ufozdaHgWKcYFb61qGiA==}
    dependencies:
      balanced-match: 1.0.2
      concat-map: 0.0.1

  /braces@3.0.2:
    resolution: {integrity: sha512-b8um+L1RzM3WDSzvhm6gIz1yfTbBt6YTlcEKAvsmqCZZFw46z626lVj9j1yEPW33H5H+lBQpZMP1k8l+78Ha0A==}
    engines: {node: '>=8'}
    dependencies:
      fill-range: 7.0.1
    dev: true

  /breakword@1.0.6:
    resolution: {integrity: sha512-yjxDAYyK/pBvws9H4xKYpLDpYKEH6CzrBPAuXq3x18I+c/2MkVtT3qAr7Oloi6Dss9qNhPVueAAVU1CSeNDIXw==}
    dependencies:
      wcwidth: 1.0.1
    dev: true

  /browser-util-inspect@0.2.0:
    resolution: {integrity: sha512-R7WvAj0p9FtwS2Jbtc1HUd1+YZdeb5EEqjBSbbOK3owJtW1viWyJDeTPy43QZ7bZ8POtb1yMv++h844486jMsQ==}
    dev: false

  /builtin-modules@3.3.0:
    resolution: {integrity: sha512-zhaCDicdLuWN5UbN5IMnFqNMhNfo919sH85y2/ea+5Yg9TsTkeZxpL+JLbp6cgYFS4sRLp3YV4S6yDuqVWHYOw==}
    engines: {node: '>=6'}
    dev: true

  /call-bind@1.0.2:
    resolution: {integrity: sha512-7O+FbCihrB5WGbFYesctwmTKae6rOiIzmz1icreWJ+0aA7LJfuqhEso2T9ncpcFtzMQtzXf2QGGueWJGTYsqrA==}
    dependencies:
      function-bind: 1.1.1
      get-intrinsic: 1.2.1

  /callsites@3.1.0:
    resolution: {integrity: sha512-P8BjAsXvZS+VIDUI11hHCQEv74YT67YUi5JJFNWIqL235sBmjX4+qx9Muvls5ivyNENctx46xQLQ3aTuE7ssaQ==}
    engines: {node: '>=6'}
    dev: true

  /camelcase-keys@6.2.2:
    resolution: {integrity: sha512-YrwaA0vEKazPBkn0ipTiMpSajYDSe+KjQfrjhcBMxJt/znbvlHd8Pw/Vamaz5EB4Wfhs3SUR3Z9mwRu/P3s3Yg==}
    engines: {node: '>=8'}
    dependencies:
      camelcase: 5.3.1
      map-obj: 4.3.0
      quick-lru: 4.0.1
    dev: true

  /camelcase@5.3.1:
    resolution: {integrity: sha512-L28STB170nwWS63UjtlEOE3dldQApaJXZkOI1uMFfzf3rRuPegHaHesyee+YxQ+W6SvRDQV6UrdOdRiR153wJg==}
    engines: {node: '>=6'}
    dev: true

  /chalk@2.4.2:
    resolution: {integrity: sha512-Mti+f9lpJNcwF4tWV8/OrTTtF1gZi+f8FqlyAdouralcFWFQWF2+NgCHShjkCb+IFBLq9buZwE1xckQU4peSuQ==}
    engines: {node: '>=4'}
    dependencies:
      ansi-styles: 3.2.1
      escape-string-regexp: 1.0.5
      supports-color: 5.5.0
    dev: true

  /chalk@4.1.2:
    resolution: {integrity: sha512-oKnbhFyRIXpUuez8iBMmyEa4nbj4IOQyuhc/wy9kY7/WVPcwIO9VA668Pu8RkO7+0G76SLROeyw9CpQ061i4mA==}
    engines: {node: '>=10'}
    dependencies:
      ansi-styles: 4.3.0
      supports-color: 7.2.0
    dev: true

  /chardet@0.7.0:
    resolution: {integrity: sha512-mT8iDcrh03qDGRRmoA2hmBJnxpllMR+0/0qlzjqZES6NdiWDcZkCNAk4rPFZ9Q85r27unkiNNg8ZOiwZXBHwcA==}
    dev: true

  /ci-info@3.8.0:
    resolution: {integrity: sha512-eXTggHWSooYhq49F2opQhuHWgzucfF2YgODK4e1566GQs5BIfP30B0oenwBJHfWxAs2fyPB1s7Mg949zLf61Yw==}
    engines: {node: '>=8'}
    dev: true

  /cliui@6.0.0:
    resolution: {integrity: sha512-t6wbgtoCXvAzst7QgXxJYqPt0usEfbgQdftEPbLL/cvv6HPE5VgvqCuAIDR0NgU52ds6rFwqrgakNLrHEjCbrQ==}
    dependencies:
      string-width: 4.2.3
      strip-ansi: 6.0.1
      wrap-ansi: 6.2.0
    dev: true

  /cliui@8.0.1:
    resolution: {integrity: sha512-BSeNnyus75C4//NQ9gQt1/csTXyo/8Sb+afLAkzAptFuMsod9HFokGNudZpi/oQV73hnVK+sR+5PVRMd+Dr7YQ==}
    engines: {node: '>=12'}
    dependencies:
      string-width: 4.2.3
      strip-ansi: 6.0.1
      wrap-ansi: 7.0.0
    dev: true

  /clone@1.0.4:
    resolution: {integrity: sha512-JQHZ2QMW6l3aH/j6xCqQThY/9OH4D/9ls34cgkUBiEeocRTU04tHfKPBsUK1PqZCUQM7GiA0IIXJSuXHI64Kbg==}
    engines: {node: '>=0.8'}
    dev: true

  /color-convert@1.9.3:
    resolution: {integrity: sha512-QfAUtd+vFdAtFQcC8CCyYt1fYWxSqAiK2cSD6zDB8N3cpsEBAvRxp9zOGg6G/SHHJYAT88/az/IuDGALsNVbGg==}
    dependencies:
      color-name: 1.1.3
    dev: true

  /color-convert@2.0.1:
    resolution: {integrity: sha512-RRECPsj7iu/xb5oKYcsFHSppFNnsj/52OVTRKb4zP5onXwVF3zVmmToNcOfGC+CRDpfK/U584fMg38ZHCaElKQ==}
    engines: {node: '>=7.0.0'}
    dependencies:
      color-name: 1.1.4
    dev: true

  /color-name@1.1.3:
    resolution: {integrity: sha512-72fSenhMw2HZMTVHeCA9KCmpEIbzWiQsjN+BHcBbS9vr1mtt+vJjPdksIBNUmKAW8TFUDPJK5SUU3QhE9NEXDw==}
    dev: true

  /color-name@1.1.4:
    resolution: {integrity: sha512-dOy+3AuW3a2wNbZHIuMZpTcgjGuLU/uBL/ubcZF9OXbDo8ff4O8yVp5Bf0efS8uEoYo5q4Fx7dY9OgQGXgAsQA==}
    dev: true

  /concat-map@0.0.1:
    resolution: {integrity: sha512-/Srv4dswyQNBfohGpz9o6Yb3Gz3SrUDqBH5rTuhGR7ahtlbYKnVxw2bCFMRljaA7EXHaXZ8wsHdodFvbkhKmqg==}

  /convert-source-map@2.0.0:
    resolution: {integrity: sha512-Kvp459HrV2FEJ1CAsi1Ku+MY3kasH19TFykTz2xWmMeq6bk2NU3XXvfJ+Q61m0xktWwt+1HSYf3JZsTms3aRJg==}
    dev: false

  /core-js@3.32.0:
    resolution: {integrity: sha512-rd4rYZNlF3WuoYuRIDEmbR/ga9CeuWX9U05umAvgrrZoHY4Z++cp/xwPQMvUpBB4Ag6J8KfD80G0zwCyaSxDww==}
    requiresBuild: true
    dev: true

  /cross-spawn@5.1.0:
    resolution: {integrity: sha512-pTgQJ5KC0d2hcY8eyL1IzlBPYjTkyH72XRZPnLyKus2mBfNjQs3klqbJU2VILqZryAZUt9JOb3h/mWMy23/f5A==}
    dependencies:
      lru-cache: 4.1.5
      shebang-command: 1.2.0
      which: 1.3.1
    dev: true

  /cross-spawn@7.0.3:
    resolution: {integrity: sha512-iRDPJKUPVEND7dHPO8rkbOnPpyDygcDFtWjpeWNCgy8WP2rXcxXL8TskReQl6OrB2G7+UJrags1q15Fudc7G6w==}
    engines: {node: '>= 8'}
    dependencies:
      path-key: 3.1.1
      shebang-command: 2.0.0
      which: 2.0.2
    dev: true

  /csv-generate@3.4.3:
    resolution: {integrity: sha512-w/T+rqR0vwvHqWs/1ZyMDWtHHSJaN06klRqJXBEpDJaM/+dZkso0OKh1VcuuYvK3XM53KysVNq8Ko/epCK8wOw==}
    dev: true

  /csv-parse@4.16.3:
    resolution: {integrity: sha512-cO1I/zmz4w2dcKHVvpCr7JVRu8/FymG5OEpmvsZYlccYolPBLoVGKUHgNoc4ZGkFeFlWGEDmMyBM+TTqRdW/wg==}
    dev: true

  /csv-stringify@5.6.5:
    resolution: {integrity: sha512-PjiQ659aQ+fUTQqSrd1XEDnOr52jh30RBurfzkscaE2tPaFsDH5wOAHJiw8XAHphRknCwMUE9KRayc4K/NbO8A==}
    dev: true

  /csv@5.5.3:
    resolution: {integrity: sha512-QTaY0XjjhTQOdguARF0lGKm5/mEq9PD9/VhZZegHDIBq2tQwgNpHc3dneD4mGo2iJs+fTKv5Bp0fZ+BRuY3Z0g==}
    engines: {node: '>= 0.1.90'}
    dependencies:
      csv-generate: 3.4.3
      csv-parse: 4.16.3
      csv-stringify: 5.6.5
      stream-transform: 2.1.3
    dev: true

  /debug@3.2.7:
    resolution: {integrity: sha512-CFjzYYAi4ThfiQvizrFQevTTXHtnCqWfe7x1AhgEscTz6ZbLbfoLRLPugTQyBth6f8ZERVUSyWHFD/7Wu4t1XQ==}
    peerDependencies:
      supports-color: '*'
    peerDependenciesMeta:
      supports-color:
        optional: true
    dependencies:
      ms: 2.1.3
    dev: true

  /debug@4.3.4:
    resolution: {integrity: sha512-PRWFHuSU3eDtQJPvnNY7Jcket1j0t5OuOsFzPPzsekD52Zl8qUfFIPEiswXqIvHWGVHOgX+7G/vCNNhehwxfkQ==}
    engines: {node: '>=6.0'}
    peerDependencies:
      supports-color: '*'
    peerDependenciesMeta:
      supports-color:
        optional: true
    dependencies:
      ms: 2.1.2
    dev: true

  /decamelize-keys@1.1.1:
    resolution: {integrity: sha512-WiPxgEirIV0/eIOMcnFBA3/IJZAZqKnwAwWyvvdi4lsr1WCN22nhdf/3db3DoZcUjTV2SqfzIwNyp6y2xs3nmg==}
    engines: {node: '>=0.10.0'}
    dependencies:
      decamelize: 1.2.0
      map-obj: 1.0.1
    dev: true

  /decamelize@1.2.0:
    resolution: {integrity: sha512-z2S+W9X73hAUUki+N+9Za2lBlun89zigOyGrsax+KUQ6wKW4ZoWpEYBkGhQjwAjjDCkWxhY0VKEhk8wzY7F5cA==}
    engines: {node: '>=0.10.0'}
    dev: true

  /deep-equal@2.2.2:
    resolution: {integrity: sha512-xjVyBf0w5vH0I42jdAZzOKVldmPgSulmiyPRywoyq7HXC9qdgo17kxJE+rdnif5Tz6+pIrpJI8dCpMNLIGkUiA==}
    dependencies:
      array-buffer-byte-length: 1.0.0
      call-bind: 1.0.2
      es-get-iterator: 1.1.3
      get-intrinsic: 1.2.1
      is-arguments: 1.1.1
      is-array-buffer: 3.0.2
      is-date-object: 1.0.5
      is-regex: 1.1.4
      is-shared-array-buffer: 1.0.2
      isarray: 2.0.5
      object-is: 1.1.5
      object-keys: 1.1.1
      object.assign: 4.1.4
      regexp.prototype.flags: 1.5.0
      side-channel: 1.0.4
      which-boxed-primitive: 1.0.2
      which-collection: 1.0.1
      which-typed-array: 1.1.11
    dev: false

  /deep-is@0.1.4:
    resolution: {integrity: sha512-oIPzksmTg4/MriiaYGO+okXDT7ztn/w3Eptv/+gSIdMdKsJo0u4CfYNFJPy+4SKMuCqGw2wxnA+URMg3t8a/bQ==}
    dev: true

  /defaults@1.0.4:
    resolution: {integrity: sha512-eFuaLoy/Rxalv2kr+lqMlUnrDWV+3j4pljOIJgLIhI058IQfWJ7vXhyEIHu+HtC738klGALYxOKDO0bQP3tg8A==}
    dependencies:
      clone: 1.0.4
    dev: true

  /define-properties@1.2.0:
    resolution: {integrity: sha512-xvqAVKGfT1+UAvPwKTVw/njhdQ8ZhXK4lI0bCIuCMrp2up9nPnaDftrLtmpTazqd1o+UY4zgzU+avtMbDP+ldA==}
    engines: {node: '>= 0.4'}
    dependencies:
      has-property-descriptors: 1.0.0
      object-keys: 1.1.1

  /detect-indent@6.1.0:
    resolution: {integrity: sha512-reYkTUJAZb9gUuZ2RvVCNhVHdg62RHnJ7WJl8ftMi4diZ6NWlciOzQN88pUhSELEwflJht4oQDv0F0BMlwaYtA==}
    engines: {node: '>=8'}
    dev: true

  /dir-glob@3.0.1:
    resolution: {integrity: sha512-WkrWp9GR4KXfKGYzOLmTuGVi1UWFfws377n9cc55/tb6DuqyF6pcQ5AbiHEshaDpY9v6oaSr2XCDidGmMwdzIA==}
    engines: {node: '>=8'}
    dependencies:
      path-type: 4.0.0
    dev: true

  /doctrine@2.1.0:
    resolution: {integrity: sha512-35mSku4ZXK0vfCuHEDAwt55dg2jNajHZ1odvF+8SSr82EsZY4QmXfuWso8oEd8zRhVObSN18aM0CjSdoBX7zIw==}
    engines: {node: '>=0.10.0'}
    dependencies:
      esutils: 2.0.3
    dev: true

  /doctrine@3.0.0:
    resolution: {integrity: sha512-yS+Q5i3hBf7GBkd4KG8a7eBNNWNGLTaEwwYWUijIYM7zrlYDM0BFXHjjPWlWZ1Rg7UaddZeIDmi9jF3HmqiQ2w==}
    engines: {node: '>=6.0.0'}
    dependencies:
      esutils: 2.0.3
    dev: true

  /emoji-regex@8.0.0:
    resolution: {integrity: sha512-MSjYzcWNOA0ewAHpz0MxpYFvwg6yjy1NG3xteoqz644VCo/RPgnr1/GGt+ic3iJTzQ8Eu3TdM14SawnVUmGE6A==}
    dev: true

  /enhanced-resolve@5.15.0:
    resolution: {integrity: sha512-LXYT42KJ7lpIKECr2mAXIaMldcNCh/7E0KBKOu4KSfkHmP+mZmSs+8V5gBAqisWBy0OO4W5Oyys0GO1Y8KtdKg==}
    engines: {node: '>=10.13.0'}
    dependencies:
      graceful-fs: 4.2.11
      tapable: 2.2.1
    dev: true

  /enquirer@2.4.1:
    resolution: {integrity: sha512-rRqJg/6gd538VHvR3PSrdRBb/1Vy2YfzHqzvbhGIQpDRKIa4FgV/54b5Q1xYSxOOwKvjXweS26E0Q+nAMwp2pQ==}
    engines: {node: '>=8.6'}
    dependencies:
      ansi-colors: 4.1.3
      strip-ansi: 6.0.1
    dev: true

  /error-ex@1.3.2:
    resolution: {integrity: sha512-7dFHNmqeFSEt2ZBsCriorKnn3Z2pj+fd9kmI6QoWw4//DL+icEBfc0U7qJCisqrTsKTjw4fNFy2pW9OqStD84g==}
    dependencies:
      is-arrayish: 0.2.1
    dev: true

  /es-abstract@1.22.1:
    resolution: {integrity: sha512-ioRRcXMO6OFyRpyzV3kE1IIBd4WG5/kltnzdxSCqoP8CMGs/Li+M1uF5o7lOkZVFjDs+NLesthnF66Pg/0q0Lw==}
    engines: {node: '>= 0.4'}
    dependencies:
      array-buffer-byte-length: 1.0.0
      arraybuffer.prototype.slice: 1.0.1
      available-typed-arrays: 1.0.5
      call-bind: 1.0.2
      es-set-tostringtag: 2.0.1
      es-to-primitive: 1.2.1
      function.prototype.name: 1.1.5
      get-intrinsic: 1.2.1
      get-symbol-description: 1.0.0
      globalthis: 1.0.3
      gopd: 1.0.1
      has: 1.0.3
      has-property-descriptors: 1.0.0
      has-proto: 1.0.1
      has-symbols: 1.0.3
      internal-slot: 1.0.5
      is-array-buffer: 3.0.2
      is-callable: 1.2.7
      is-negative-zero: 2.0.2
      is-regex: 1.1.4
      is-shared-array-buffer: 1.0.2
      is-string: 1.0.7
      is-typed-array: 1.1.12
      is-weakref: 1.0.2
      object-inspect: 1.12.3
      object-keys: 1.1.1
      object.assign: 4.1.4
      regexp.prototype.flags: 1.5.0
      safe-array-concat: 1.0.0
      safe-regex-test: 1.0.0
      string.prototype.trim: 1.2.7
      string.prototype.trimend: 1.0.6
      string.prototype.trimstart: 1.0.6
      typed-array-buffer: 1.0.0
      typed-array-byte-length: 1.0.0
      typed-array-byte-offset: 1.0.0
      typed-array-length: 1.0.4
      unbox-primitive: 1.0.2
      which-typed-array: 1.1.11
    dev: true

  /es-get-iterator@1.1.3:
    resolution: {integrity: sha512-sPZmqHBe6JIiTfN5q2pEi//TwxmAFHwj/XEuYjTuse78i8KxaqMTTzxPoFKuzRpDpTJ+0NAbpfenkmH2rePtuw==}
    dependencies:
      call-bind: 1.0.2
      get-intrinsic: 1.2.1
      has-symbols: 1.0.3
      is-arguments: 1.1.1
      is-map: 2.0.2
      is-set: 2.0.2
      is-string: 1.0.7
      isarray: 2.0.5
      stop-iteration-iterator: 1.0.0
    dev: false

  /es-set-tostringtag@2.0.1:
    resolution: {integrity: sha512-g3OMbtlwY3QewlqAiMLI47KywjWZoEytKr8pf6iTC8uJq5bIAH52Z9pnQ8pVL6whrCto53JZDuUIsifGeLorTg==}
    engines: {node: '>= 0.4'}
    dependencies:
      get-intrinsic: 1.2.1
      has: 1.0.3
      has-tostringtag: 1.0.0
    dev: true

  /es-shim-unscopables@1.0.0:
    resolution: {integrity: sha512-Jm6GPcCdC30eMLbZ2x8z2WuRwAws3zTBBKuusffYVUrNj/GVSUAZ+xKMaUpfNDR5IbyNA5LJbaecoUVbmUcB1w==}
    dependencies:
      has: 1.0.3
    dev: true

  /es-to-primitive@1.2.1:
    resolution: {integrity: sha512-QCOllgZJtaUo9miYBcLChTUaHNjJF3PYs1VidD7AwiEj1kYxKeQTctLAezAOH5ZKRH0g2IgPn6KwB4IT8iRpvA==}
    engines: {node: '>= 0.4'}
    dependencies:
      is-callable: 1.2.7
      is-date-object: 1.0.5
      is-symbol: 1.0.4
    dev: true

  /esbuild-compress@2.0.0(esbuild@0.19.4):
    resolution: {integrity: sha512-eB/sMg06/CeINIhuWKD9qTwbUTjglUASmPaoC9s1+udunTZCVlUbMq0fs/Qt2/ejDkNGv38NJqLrLE2z0F1ypQ==}
    peerDependencies:
      esbuild: '>=0.17.0'
    dependencies:
      esbuild: 0.19.4
      import-meta-resolve: 3.0.0
      lodash-es: 4.17.21
      lz-string: 1.5.0
      p-lazy: 4.0.0
    dev: true

  /esbuild-plugin-globals@0.2.0:
    resolution: {integrity: sha512-y+6utQVWrETQWs0J8EGLV5gEOP59mmjX+fKWoQHn4TYwFMaj0FxQYflc566tHuokBCzl+uNW2iIlM1o1jfNy6w==}
    engines: {node: '>=7'}
    dev: true

  /esbuild-plugin-text-replace@1.3.0:
    resolution: {integrity: sha512-RWB/bbdP0xDHBOtA0st4CAE6UZtky76aCB7Shw5r350JY403lfvrj2UMkInUB346tMtFWXKWXNf4gqNM+WbXag==}
    engines: {node: '>=10.1.0'}
    dependencies:
      ts-replace-all: 1.0.0
    dev: true

  /esbuild@0.19.4:
    resolution: {integrity: sha512-x7jL0tbRRpv4QUyuDMjONtWFciygUxWaUM1kMX2zWxI0X2YWOt7MSA0g4UdeSiHM8fcYVzpQhKYOycZwxTdZkA==}
    engines: {node: '>=12'}
    hasBin: true
    requiresBuild: true
    optionalDependencies:
      '@esbuild/android-arm': 0.19.4
      '@esbuild/android-arm64': 0.19.4
      '@esbuild/android-x64': 0.19.4
      '@esbuild/darwin-arm64': 0.19.4
      '@esbuild/darwin-x64': 0.19.4
      '@esbuild/freebsd-arm64': 0.19.4
      '@esbuild/freebsd-x64': 0.19.4
      '@esbuild/linux-arm': 0.19.4
      '@esbuild/linux-arm64': 0.19.4
      '@esbuild/linux-ia32': 0.19.4
      '@esbuild/linux-loong64': 0.19.4
      '@esbuild/linux-mips64el': 0.19.4
      '@esbuild/linux-ppc64': 0.19.4
      '@esbuild/linux-riscv64': 0.19.4
      '@esbuild/linux-s390x': 0.19.4
      '@esbuild/linux-x64': 0.19.4
      '@esbuild/netbsd-x64': 0.19.4
      '@esbuild/openbsd-x64': 0.19.4
      '@esbuild/sunos-x64': 0.19.4
      '@esbuild/win32-arm64': 0.19.4
      '@esbuild/win32-ia32': 0.19.4
      '@esbuild/win32-x64': 0.19.4

  /escalade@3.1.1:
    resolution: {integrity: sha512-k0er2gUkLf8O0zKJiAhmkTnJlTvINGv7ygDNPbeIsX/TJjGJZHuh9B2UxbsaEkmlEo9MfhrSzmhIlhRlI2GXnw==}
    engines: {node: '>=6'}
    dev: true

  /escape-string-regexp@1.0.5:
    resolution: {integrity: sha512-vbRorB5FUQWvla16U8R/qgaFIya2qGzwDrNmCZuYKrbdSUMG6I1ZCGQRefkRVhuOkIGVne7BQ35DSfo1qvJqFg==}
    engines: {node: '>=0.8.0'}
    dev: true

  /escape-string-regexp@4.0.0:
    resolution: {integrity: sha512-TtpcNJ3XAzx3Gq8sWRzJaVajRs0uVxA2YAkdb1jm2YkPz4G6egUFAyA3n5vtEIZefPk5Wa4UXbKuS5fKkJWdgA==}
    engines: {node: '>=10'}
    dev: true

  /eslint-import-resolver-node@0.3.9:
    resolution: {integrity: sha512-WFj2isz22JahUv+B788TlO3N6zL3nNJGU8CcZbPZvVEkBPaJdCV4vy5wyghty5ROFbCRnm132v8BScu5/1BQ8g==}
    dependencies:
      debug: 3.2.7
      is-core-module: 2.13.0
      resolve: 1.22.4
    transitivePeerDependencies:
      - supports-color
    dev: true

  /eslint-import-resolver-typescript@3.6.1(@typescript-eslint/parser@6.7.3)(eslint-plugin-import@2.28.1)(eslint@8.50.0):
    resolution: {integrity: sha512-xgdptdoi5W3niYeuQxKmzVDTATvLYqhpwmykwsh7f6HIOStGWEIL9iqZgQDF9u9OEzrRwR8no5q2VT+bjAujTg==}
    engines: {node: ^14.18.0 || >=16.0.0}
    peerDependencies:
      eslint: '*'
      eslint-plugin-import: '*'
    dependencies:
      debug: 4.3.4
<<<<<<< HEAD
      enhanced-resolve: 5.15.0
      eslint: 8.49.0
      eslint-module-utils: 2.8.0(@typescript-eslint/parser@6.7.2)(eslint-import-resolver-node@0.3.9)(eslint-import-resolver-typescript@3.6.0)(eslint@8.49.0)
      eslint-plugin-import: 2.28.1(@typescript-eslint/parser@6.7.2)(eslint-import-resolver-typescript@3.6.0)(eslint@8.49.0)
=======
      enhanced-resolve: 5.14.0
      eslint: 8.50.0
      eslint-module-utils: 2.8.0(@typescript-eslint/parser@6.7.3)(eslint-import-resolver-node@0.3.7)(eslint-import-resolver-typescript@3.6.1)(eslint@8.50.0)
      eslint-plugin-import: 2.28.1(@typescript-eslint/parser@6.7.3)(eslint-import-resolver-typescript@3.6.1)(eslint@8.50.0)
>>>>>>> 6c6ee1e7
      fast-glob: 3.3.1
      get-tsconfig: 4.6.2
      is-core-module: 2.13.0
      is-glob: 4.0.3
    transitivePeerDependencies:
      - '@typescript-eslint/parser'
      - eslint-import-resolver-node
      - eslint-import-resolver-webpack
      - supports-color
    dev: true

<<<<<<< HEAD
  /eslint-module-utils@2.8.0(@typescript-eslint/parser@6.7.2)(eslint-import-resolver-node@0.3.9)(eslint-import-resolver-typescript@3.6.0)(eslint@8.49.0):
=======
  /eslint-module-utils@2.8.0(@typescript-eslint/parser@6.7.3)(eslint-import-resolver-node@0.3.7)(eslint-import-resolver-typescript@3.6.1)(eslint@8.50.0):
>>>>>>> 6c6ee1e7
    resolution: {integrity: sha512-aWajIYfsqCKRDgUfjEXNN/JlrzauMuSEy5sbd7WXbtW3EH6A6MpwEh42c7qD+MqQo9QMJ6fWLAeIJynx0g6OAw==}
    engines: {node: '>=4'}
    peerDependencies:
      '@typescript-eslint/parser': '*'
      eslint: '*'
      eslint-import-resolver-node: '*'
      eslint-import-resolver-typescript: '*'
      eslint-import-resolver-webpack: '*'
    peerDependenciesMeta:
      '@typescript-eslint/parser':
        optional: true
      eslint:
        optional: true
      eslint-import-resolver-node:
        optional: true
      eslint-import-resolver-typescript:
        optional: true
      eslint-import-resolver-webpack:
        optional: true
    dependencies:
      '@typescript-eslint/parser': 6.7.3(eslint@8.50.0)(typescript@5.2.2)
      debug: 3.2.7
<<<<<<< HEAD
      eslint: 8.49.0
      eslint-import-resolver-node: 0.3.9
      eslint-import-resolver-typescript: 3.6.0(@typescript-eslint/parser@6.7.2)(eslint-plugin-import@2.28.1)(eslint@8.49.0)
=======
      eslint: 8.50.0
      eslint-import-resolver-node: 0.3.7
      eslint-import-resolver-typescript: 3.6.1(@typescript-eslint/parser@6.7.3)(eslint-plugin-import@2.28.1)(eslint@8.50.0)
>>>>>>> 6c6ee1e7
    transitivePeerDependencies:
      - supports-color
    dev: true

  /eslint-plugin-import@2.28.1(@typescript-eslint/parser@6.7.3)(eslint-import-resolver-typescript@3.6.1)(eslint@8.50.0):
    resolution: {integrity: sha512-9I9hFlITvOV55alzoKBI+K9q74kv0iKMeY6av5+umsNwayt59fz692daGyjR+oStBQgx6nwR9rXldDev3Clw+A==}
    engines: {node: '>=4'}
    peerDependencies:
      '@typescript-eslint/parser': '*'
      eslint: ^2 || ^3 || ^4 || ^5 || ^6 || ^7.2.0 || ^8
    peerDependenciesMeta:
      '@typescript-eslint/parser':
        optional: true
    dependencies:
      '@typescript-eslint/parser': 6.7.3(eslint@8.50.0)(typescript@5.2.2)
      array-includes: 3.1.6
      array.prototype.findlastindex: 1.2.2
      array.prototype.flat: 1.3.1
      array.prototype.flatmap: 1.3.1
      debug: 3.2.7
      doctrine: 2.1.0
<<<<<<< HEAD
      eslint: 8.49.0
      eslint-import-resolver-node: 0.3.9
      eslint-module-utils: 2.8.0(@typescript-eslint/parser@6.7.2)(eslint-import-resolver-node@0.3.9)(eslint-import-resolver-typescript@3.6.0)(eslint@8.49.0)
=======
      eslint: 8.50.0
      eslint-import-resolver-node: 0.3.7
      eslint-module-utils: 2.8.0(@typescript-eslint/parser@6.7.3)(eslint-import-resolver-node@0.3.7)(eslint-import-resolver-typescript@3.6.1)(eslint@8.50.0)
>>>>>>> 6c6ee1e7
      has: 1.0.3
      is-core-module: 2.13.0
      is-glob: 4.0.3
      minimatch: 3.1.2
      object.fromentries: 2.0.6
      object.groupby: 1.0.0
      object.values: 1.1.6
      semver: 6.3.1
      tsconfig-paths: 4.2.0
    transitivePeerDependencies:
      - eslint-import-resolver-typescript
      - eslint-import-resolver-webpack
      - supports-color
    dev: true

  /eslint-scope@7.2.2:
    resolution: {integrity: sha512-dOt21O7lTMhDM+X9mB4GX+DZrZtCUJPL/wlcTqxyrx5IvO0IYtILdtrQGQp+8n5S0gwSVmOf9NQrjMOgfQZlIg==}
    engines: {node: ^12.22.0 || ^14.17.0 || >=16.0.0}
    dependencies:
      esrecurse: 4.3.0
      estraverse: 5.3.0
    dev: true

  /eslint-visitor-keys@3.4.3:
    resolution: {integrity: sha512-wpc+LXeiyiisxPlEkUzU6svyS1frIO3Mgxj1fdy7Pm8Ygzguax2N3Fa/D/ag1WqbOprdI+uY6wMUl8/a2G+iag==}
    engines: {node: ^12.22.0 || ^14.17.0 || >=16.0.0}
    dev: true

  /eslint@8.50.0:
    resolution: {integrity: sha512-FOnOGSuFuFLv/Sa+FDVRZl4GGVAAFFi8LecRsI5a1tMO5HIE8nCm4ivAlzt4dT3ol/PaaGC0rJEEXQmHJBGoOg==}
    engines: {node: ^12.22.0 || ^14.17.0 || >=16.0.0}
    hasBin: true
    dependencies:
      '@eslint-community/eslint-utils': 4.4.0(eslint@8.50.0)
      '@eslint-community/regexpp': 4.6.2
      '@eslint/eslintrc': 2.1.2
      '@eslint/js': 8.50.0
      '@humanwhocodes/config-array': 0.11.11
      '@humanwhocodes/module-importer': 1.0.1
      '@nodelib/fs.walk': 1.2.8
      ajv: 6.12.6
      chalk: 4.1.2
      cross-spawn: 7.0.3
      debug: 4.3.4
      doctrine: 3.0.0
      escape-string-regexp: 4.0.0
      eslint-scope: 7.2.2
      eslint-visitor-keys: 3.4.3
      espree: 9.6.1
      esquery: 1.5.0
      esutils: 2.0.3
      fast-deep-equal: 3.1.3
      file-entry-cache: 6.0.1
      find-up: 5.0.0
      glob-parent: 6.0.2
      globals: 13.20.0
      graphemer: 1.4.0
      ignore: 5.2.4
      imurmurhash: 0.1.4
      is-glob: 4.0.3
      is-path-inside: 3.0.3
      js-yaml: 4.1.0
      json-stable-stringify-without-jsonify: 1.0.1
      levn: 0.4.1
      lodash.merge: 4.6.2
      minimatch: 3.1.2
      natural-compare: 1.4.0
      optionator: 0.9.3
      strip-ansi: 6.0.1
      text-table: 0.2.0
    transitivePeerDependencies:
      - supports-color
    dev: true

  /espree@9.6.1:
    resolution: {integrity: sha512-oruZaFkjorTpF32kDSI5/75ViwGeZginGGy2NoOSg3Q9bnwlnmDm4HLnkl0RE3n+njDXR037aY1+x58Z/zFdwQ==}
    engines: {node: ^12.22.0 || ^14.17.0 || >=16.0.0}
    dependencies:
      acorn: 8.10.0
      acorn-jsx: 5.3.2(acorn@8.10.0)
      eslint-visitor-keys: 3.4.3
    dev: true

  /esprima@4.0.1:
    resolution: {integrity: sha512-eGuFFw7Upda+g4p+QHvnW0RyTX/SVeJBDM/gCtMARO0cLuT2HcEKnTPvhjV6aGeqrCB/sbNop0Kszm0jsaWU4A==}
    engines: {node: '>=4'}
    hasBin: true
    dev: true

  /esquery@1.5.0:
    resolution: {integrity: sha512-YQLXUplAwJgCydQ78IMJywZCceoqk1oH01OERdSAJc/7U2AylwjhSCLDEtqwg811idIS/9fIU5GjG73IgjKMVg==}
    engines: {node: '>=0.10'}
    dependencies:
      estraverse: 5.3.0
    dev: true

  /esrecurse@4.3.0:
    resolution: {integrity: sha512-KmfKL3b6G+RXvP8N1vr3Tq1kL/oCFgn2NYXEtqP8/L3pKapUA4G8cFVaoF3SU323CD4XypR/ffioHmkti6/Tag==}
    engines: {node: '>=4.0'}
    dependencies:
      estraverse: 5.3.0
    dev: true

  /estraverse@5.3.0:
    resolution: {integrity: sha512-MMdARuVEQziNTeJD8DgMqmhwR11BRQ/cBP+pLtYdSTnf3MIO8fFeiINEbX36ZdNlfU/7A9f3gUw49B3oQsvwBA==}
    engines: {node: '>=4.0'}
    dev: true

  /esutils@2.0.3:
    resolution: {integrity: sha512-kVscqXk4OCp68SZ0dkgEKVi6/8ij300KBWTJq32P/dYeWTSwK41WyTxalN1eRmA5Z9UU/LX9D7FWSmV9SAYx6g==}
    engines: {node: '>=0.10.0'}
    dev: true

  /extendable-error@0.1.7:
    resolution: {integrity: sha512-UOiS2in6/Q0FK0R0q6UY9vYpQ21mr/Qn1KOnte7vsACuNJf514WvCCUHSRCPcgjPT2bAhNIJdlE6bVap1GKmeg==}
    dev: true

  /external-editor@3.1.0:
    resolution: {integrity: sha512-hMQ4CX1p1izmuLYyZqLMO/qGNw10wSv9QDCPfzXfyFrOaCSSoRfqE1Kf1s5an66J5JZC62NewG+mK49jOCtQew==}
    engines: {node: '>=4'}
    dependencies:
      chardet: 0.7.0
      iconv-lite: 0.4.24
      tmp: 0.0.33
    dev: true

  /fast-deep-equal@3.1.3:
    resolution: {integrity: sha512-f3qQ9oQy9j2AhBe/H9VC91wLmKBCCU/gDOnKNAYG5hswO7BLKj09Hc5HYNz9cGI++xlpDCIgDaitVs03ATR84Q==}
    dev: true

  /fast-glob@3.3.1:
    resolution: {integrity: sha512-kNFPyjhh5cKjrUltxs+wFx+ZkbRaxxmZ+X0ZU31SOsxCEtP9VPgtq2teZw1DebupL5GmDaNQ6yKMMVcM41iqDg==}
    engines: {node: '>=8.6.0'}
    dependencies:
      '@nodelib/fs.stat': 2.0.5
      '@nodelib/fs.walk': 1.2.8
      glob-parent: 5.1.2
      merge2: 1.4.1
      micromatch: 4.0.5
    dev: true

  /fast-json-stable-stringify@2.1.0:
    resolution: {integrity: sha512-lhd/wF+Lk98HZoTCtlVraHtfh5XYijIjalXck7saUtuanSDyLMxnHhSXEDJqHxD7msR8D0uCmqlkwjCV8xvwHw==}
    dev: true

  /fast-levenshtein@2.0.6:
    resolution: {integrity: sha512-DCXu6Ifhqcks7TZKY3Hxp3y6qphY5SJZmrWMDrKcERSOXWQdMhU9Ig/PYrzyw/ul9jOIyh0N4M0tbC5hodg8dw==}
    dev: true

  /fastq@1.15.0:
    resolution: {integrity: sha512-wBrocU2LCXXa+lWBt8RoIRD89Fi8OdABODa/kEnyeyjS5aZO5/GNvI5sEINADqP/h8M29UHTHUb53sUu5Ihqdw==}
    dependencies:
      reusify: 1.0.4
    dev: true

  /file-entry-cache@6.0.1:
    resolution: {integrity: sha512-7Gps/XWymbLk2QLYK4NzpMOrYjMhdIxXuIvy2QBsLE6ljuodKvdkWs/cpyJJ3CVIVpH0Oi1Hvg1ovbMzLdFBBg==}
    engines: {node: ^10.12.0 || >=12.0.0}
    dependencies:
      flat-cache: 3.0.4
    dev: true

  /file-saver@2.0.5:
    resolution: {integrity: sha512-P9bmyZ3h/PRG+Nzga+rbdI4OEpNDzAVyy74uVO9ATgzLK6VtAsYybF/+TOCvrc0MO793d6+42lLyZTw7/ArVzA==}
    dev: false

  /fill-range@7.0.1:
    resolution: {integrity: sha512-qOo9F+dMUmC2Lcb4BbVvnKJxTPjCm+RRpe4gDuGrzkL7mEVl/djYSu2OdQ2Pa302N4oqkSg9ir6jaLWJ2USVpQ==}
    engines: {node: '>=8'}
    dependencies:
      to-regex-range: 5.0.1
    dev: true

  /find-up@4.1.0:
    resolution: {integrity: sha512-PpOwAdQ/YlXQ2vj8a3h8IipDuYRi3wceVQQGYWxNINccq40Anw7BlsEXCMbt1Zt+OLA6Fq9suIpIWD0OsnISlw==}
    engines: {node: '>=8'}
    dependencies:
      locate-path: 5.0.0
      path-exists: 4.0.0
    dev: true

  /find-up@5.0.0:
    resolution: {integrity: sha512-78/PXT1wlLLDgTzDs7sjq9hzz0vXD+zn+7wypEe4fXQxCmdmqfGsEPQxmiCSQI3ajFV91bVSsvNtrJRiW6nGng==}
    engines: {node: '>=10'}
    dependencies:
      locate-path: 6.0.0
      path-exists: 4.0.0
    dev: true

  /find-yarn-workspace-root2@1.2.16:
    resolution: {integrity: sha512-hr6hb1w8ePMpPVUK39S4RlwJzi+xPLuVuG8XlwXU3KD5Yn3qgBWVfy3AzNlDhWvE1EORCE65/Qm26rFQt3VLVA==}
    dependencies:
      micromatch: 4.0.5
      pkg-dir: 4.2.0
    dev: true

  /flat-cache@3.0.4:
    resolution: {integrity: sha512-dm9s5Pw7Jc0GvMYbshN6zchCA9RgQlzzEZX3vylR9IqFfS8XciblUXOKfW6SiuJ0e13eDYZoZV5wdrev7P3Nwg==}
    engines: {node: ^10.12.0 || >=12.0.0}
    dependencies:
      flatted: 3.2.7
      rimraf: 3.0.2
    dev: true

  /flatted@3.2.7:
    resolution: {integrity: sha512-5nqDSxl8nn5BSNxyR3n4I6eDmbolI6WT+QqR547RwxQapgjQBmtktdP+HTBb/a/zLsbzERTONyUB5pefh5TtjQ==}
    dev: true

  /font-finder@1.1.0:
    resolution: {integrity: sha512-wpCL2uIbi6GurJbU7ZlQ3nGd61Ho+dSU6U83/xJT5UPFfN35EeCW/rOtS+5k+IuEZu2SYmHzDIPL9eA5tSYRAw==}
    engines: {node: '>8.0.0'}
    dependencies:
      get-system-fonts: 2.0.2
      promise-stream-reader: 1.0.1
    dev: false

  /font-ligatures@1.4.1:
    resolution: {integrity: sha512-7W6zlfyhvCqShZ5ReUWqmSd9vBaUudW0Hxis+tqUjtHhsPU+L3Grf8mcZAtCiXHTzorhwdRTId2WeH/88gdFkw==}
    engines: {node: '>8.0.0'}
    dependencies:
      font-finder: 1.1.0
      lru-cache: 6.0.0
      opentype.js: 0.8.0
    dev: false

  /for-each@0.3.3:
    resolution: {integrity: sha512-jqYfLp7mo9vIyQf8ykW2v7A+2N4QjeCeI5+Dz9XraiO1ign81wjiH7Fb9vSOWvQfNtmSa4H2RoQTrrXivdUZmw==}
    dependencies:
      is-callable: 1.2.7

  /fs-extra@7.0.1:
    resolution: {integrity: sha512-YJDaCJZEnBmcbw13fvdAM9AwNOJwOzrE4pqMqBq5nFiEqXUqHwlK4B+3pUw6JNvfSPtX05xFHtYy/1ni01eGCw==}
    engines: {node: '>=6 <7 || >=8'}
    dependencies:
      graceful-fs: 4.2.11
      jsonfile: 4.0.0
      universalify: 0.1.2
    dev: true

  /fs-extra@8.1.0:
    resolution: {integrity: sha512-yhlQgA6mnOJUKOsRUFsgJdQCvkKhcz8tlZG5HBQfReYZy46OwLcY+Zia0mtdHsOo9y/hP+CxMN0TU9QxoOtG4g==}
    engines: {node: '>=6 <7 || >=8'}
    dependencies:
      graceful-fs: 4.2.11
      jsonfile: 4.0.0
      universalify: 0.1.2
    dev: true

  /fs.realpath@1.0.0:
    resolution: {integrity: sha512-OO0pH2lK6a0hZnAdau5ItzHPI6pUlvI7jMVnxUQRtw4owF2wk8lOSabtGDCTP4Ggrg2MbGnWO9X8K1t4+fGMDw==}

  /function-bind@1.1.1:
    resolution: {integrity: sha512-yIovAzMX49sF8Yl58fSCWJ5svSLuaibPxXQJFLmBObTuCr0Mf1KiPopGM9NiFjiYBCbfaa2Fh6breQ6ANVTI0A==}

  /function.prototype.name@1.1.5:
    resolution: {integrity: sha512-uN7m/BzVKQnCUF/iW8jYea67v++2u7m5UgENbHRtdDVclOUP+FMPlCNdmk0h/ysGyo2tavMJEDqJAkJdRa1vMA==}
    engines: {node: '>= 0.4'}
    dependencies:
      call-bind: 1.0.2
      define-properties: 1.2.0
      es-abstract: 1.22.1
      functions-have-names: 1.2.3
    dev: true

  /functions-have-names@1.2.3:
    resolution: {integrity: sha512-xckBUXyTIqT97tq2x2AMb+g163b5JFysYk0x4qxNFwbfQkmNZoiRHb6sPzI9/QV33WeuvVYBUIiD4NzNIyqaRQ==}

  /get-caller-file@2.0.5:
    resolution: {integrity: sha512-DyFP3BM/3YHTQOCUL/w0OZHR0lpKeGrxotcHWcqNEdnltqFwXVfhEBQ94eIo34AfQpo0rGki4cyIiftY06h2Fg==}
    engines: {node: 6.* || 8.* || >= 10.*}
    dev: true

  /get-intrinsic@1.2.1:
    resolution: {integrity: sha512-2DcsyfABl+gVHEfCOaTrWgyt+tb6MSEGmKq+kI5HwLbIYgjgmMcV8KQ41uaKz1xxUcn9tJtgFbQUEVcEbd0FYw==}
    dependencies:
      function-bind: 1.1.1
      has: 1.0.3
      has-proto: 1.0.1
      has-symbols: 1.0.3

  /get-symbol-description@1.0.0:
    resolution: {integrity: sha512-2EmdH1YvIQiZpltCNgkuiUnyukzxM/R6NDJX31Ke3BG1Nq5b0S2PhX59UKi9vZpPDQVdqn+1IcaAwnzTT5vCjw==}
    engines: {node: '>= 0.4'}
    dependencies:
      call-bind: 1.0.2
      get-intrinsic: 1.2.1
    dev: true

  /get-system-fonts@2.0.2:
    resolution: {integrity: sha512-zzlgaYnHMIEgHRrfC7x0Qp0Ylhw/sHpM6MHXeVBTYIsvGf5GpbnClB+Q6rAPdn+0gd2oZZIo6Tj3EaWrt4VhDQ==}
    engines: {node: '>8.0.0'}
    dev: false

  /get-tsconfig@4.6.2:
    resolution: {integrity: sha512-E5XrT4CbbXcXWy+1jChlZmrmCwd5KGx502kDCXJJ7y898TtWW9FwoG5HfOLVRKmlmDGkWN2HM9Ho+/Y8F0sJDg==}
    dependencies:
      resolve-pkg-maps: 1.0.0
    dev: true

  /glob-parent@5.1.2:
    resolution: {integrity: sha512-AOIgSQCepiJYwP3ARnGx+5VnTu2HBYdzbGP45eLw1vr3zB3vZLeyed1sC9hnbcOc9/SrMyM5RPQrkGz4aS9Zow==}
    engines: {node: '>= 6'}
    dependencies:
      is-glob: 4.0.3
    dev: true

  /glob-parent@6.0.2:
    resolution: {integrity: sha512-XxwI8EOhVQgWp6iDL+3b0r86f4d6AX6zSU55HfB4ydCEuXLXc5FcYeOu+nnGftS4TEju/11rt4KJPTMgbfmv4A==}
    engines: {node: '>=10.13.0'}
    dependencies:
      is-glob: 4.0.3
    dev: true

  /glob@7.2.3:
    resolution: {integrity: sha512-nFR0zLpU2YCaRxwoCJvL6UvCH2JFyFVIvwTLsIf21AuHlMskA1hhTdk+LlYJtOlYt9v6dvszD2BGRqBL+iQK9Q==}
    dependencies:
      fs.realpath: 1.0.0
      inflight: 1.0.6
      inherits: 2.0.4
      minimatch: 3.1.2
      once: 1.4.0
      path-is-absolute: 1.0.1

  /globals@13.20.0:
    resolution: {integrity: sha512-Qg5QtVkCy/kv3FUSlu4ukeZDVf9ee0iXLAUYX13gbR17bnejFTzr4iS9bY7kwCf1NztRNm1t91fjOiyx4CSwPQ==}
    engines: {node: '>=8'}
    dependencies:
      type-fest: 0.20.2
    dev: true

  /globalthis@1.0.3:
    resolution: {integrity: sha512-sFdI5LyBiNTHjRd7cGPWapiHWMOXKyuBNX/cWJ3NfzrZQVa8GI/8cofCl74AOVqq9W5kNmguTIzJ/1s2gyI9wA==}
    engines: {node: '>= 0.4'}
    dependencies:
      define-properties: 1.2.0
    dev: true

  /globby@11.1.0:
    resolution: {integrity: sha512-jhIXaOzy1sb8IyocaruWSn1TjmnBVs8Ayhcy83rmxNJ8q2uWKCAj3CnJY+KpGSXCueAPc0i05kVvVKtP1t9S3g==}
    engines: {node: '>=10'}
    dependencies:
      array-union: 2.1.0
      dir-glob: 3.0.1
      fast-glob: 3.3.1
      ignore: 5.2.4
      merge2: 1.4.1
      slash: 3.0.0
    dev: true

  /gopd@1.0.1:
    resolution: {integrity: sha512-d65bNlIadxvpb/A2abVdlqKqV563juRnZ1Wtk6s1sIR8uNsXR70xqIzVqxVf1eTqDunwT2MkczEeaezCKTZhwA==}
    dependencies:
      get-intrinsic: 1.2.1

  /graceful-fs@4.2.11:
    resolution: {integrity: sha512-RbJ5/jmFcNNCcDV5o9eTnBLJ/HszWV0P73bc+Ff4nS/rJj+YaS6IGyiOL0VoBYX+l1Wrl3k63h/KrH+nhJ0XvQ==}
    dev: true

  /grapheme-splitter@1.0.4:
    resolution: {integrity: sha512-bzh50DW9kTPM00T8y4o8vQg89Di9oLJVLW/KaOGIXJWP/iqCN6WKYkbNOF04vFLJhwcpYUh9ydh/+5vpOqV4YQ==}
    dev: true

  /graphemer@1.4.0:
    resolution: {integrity: sha512-EtKwoO6kxCL9WO5xipiHTZlSzBm7WLT627TqC/uVRd0HKmq8NXyebnNYxDoBi7wt8eTWrUrKXCOVaFq9x1kgag==}
    dev: true

  /hard-rejection@2.1.0:
    resolution: {integrity: sha512-VIZB+ibDhx7ObhAe7OVtoEbuP4h/MuOTHJ+J8h/eBXotJYl0fBgR72xDFCKgIh22OJZIOVNxBMWuhAr10r8HdA==}
    engines: {node: '>=6'}
    dev: true

  /has-bigints@1.0.2:
    resolution: {integrity: sha512-tSvCKtBr9lkF0Ex0aQiP9N+OpV4zi2r/Nee5VkRDbaqv35RLYMzbwQfFSZZH0kR+Rd6302UJZ2p/bJCEoR3VoQ==}

  /has-flag@3.0.0:
    resolution: {integrity: sha512-sKJf1+ceQBr4SMkvQnBDNDtf4TXpVhVGateu0t918bl30FnbE2m4vNLX+VWe/dpjlb+HugGYzW7uQXH98HPEYw==}
    engines: {node: '>=4'}
    dev: true

  /has-flag@4.0.0:
    resolution: {integrity: sha512-EykJT/Q1KjTWctppgIAgfSO0tKVuZUjhgMr17kqTumMl6Afv3EISleU7qZUzoXDFTAHTDC4NOoG/ZxU3EvlMPQ==}
    engines: {node: '>=8'}
    dev: true

  /has-property-descriptors@1.0.0:
    resolution: {integrity: sha512-62DVLZGoiEBDHQyqG4w9xCuZ7eJEwNmJRWw2VY84Oedb7WFcA27fiEVe8oUQx9hAUJ4ekurquucTGwsyO1XGdQ==}
    dependencies:
      get-intrinsic: 1.2.1

  /has-proto@1.0.1:
    resolution: {integrity: sha512-7qE+iP+O+bgF9clE5+UoBFzE65mlBiVj3tKCrlNQ0Ogwm0BjpT/gK4SlLYDMybDh5I3TCTKnPPa0oMG7JDYrhg==}
    engines: {node: '>= 0.4'}

  /has-symbols@1.0.3:
    resolution: {integrity: sha512-l3LCuF6MgDNwTDKkdYGEihYjt5pRPbEg46rtlmnSPlUbgmB8LOIrKJbYYFBSbnPaJexMKtiPO8hmeRjRz2Td+A==}
    engines: {node: '>= 0.4'}

  /has-tostringtag@1.0.0:
    resolution: {integrity: sha512-kFjcSNhnlGV1kyoGk7OXKSawH5JOb/LzUc5w9B02hOTO0dfFRjbHQKvg1d6cf3HbeUmtU9VbbV3qzZ2Teh97WQ==}
    engines: {node: '>= 0.4'}
    dependencies:
      has-symbols: 1.0.3

  /has@1.0.3:
    resolution: {integrity: sha512-f2dvO0VU6Oej7RkWJGrehjbzMAjFp5/VKPp5tTpWIV4JHHZK1/BxbFRtf/siA2SWTe09caDmVtYYzWEIbBS4zw==}
    engines: {node: '>= 0.4.0'}
    dependencies:
      function-bind: 1.1.1

  /hosted-git-info@2.8.9:
    resolution: {integrity: sha512-mxIDAb9Lsm6DoOJ7xH+5+X4y1LU/4Hi50L9C5sIswK3JzULS4bwk1FvjdBgvYR4bzT4tuUQiC15FE2f5HbLvYw==}
    dev: true

  /human-id@1.0.2:
    resolution: {integrity: sha512-UNopramDEhHJD+VR+ehk8rOslwSfByxPIZyJRfV739NDhN5LF1fa1MqnzKm2lGTQRjNrjK19Q5fhkgIfjlVUKw==}
    dev: true

  /i18next-resources-to-backend@1.1.4:
    resolution: {integrity: sha512-hMyr9AOmIea17AOaVe1srNxK/l3mbk81P7Uf3fdcjlw3ehZy3UNTd0OP3EEi6yu4J02kf9jzhCcjokz6AFlEOg==}
    dependencies:
      '@babel/runtime': 7.22.10
    dev: false

  /i18next@23.5.1:
    resolution: {integrity: sha512-JelYzcaCoFDaa+Ysbfz2JsGAKkrHiMG6S61+HLBUEIPaF40WMwW9hCPymlQGrP+wWawKxKPuSuD71WZscCsWHg==}
    dependencies:
      '@babel/runtime': 7.22.10
    dev: false

  /iconv-lite@0.4.24:
    resolution: {integrity: sha512-v3MXnZAcvnywkTUEZomIActle7RXXeedOR31wwl7VlyoXO4Qi9arvSenNQWne1TcRwhCL1HwLI21bEqdpj8/rA==}
    engines: {node: '>=0.10.0'}
    dependencies:
      safer-buffer: 2.1.2
    dev: true

  /ignore@5.2.4:
    resolution: {integrity: sha512-MAb38BcSbH0eHNBxn7ql2NH/kX33OkB3lZ1BNdh7ENeRChHTYsTvWrMubiIAMNS2llXEEgZ1MUOBtXChP3kaFQ==}
    engines: {node: '>= 4'}
    dev: true

  /immutable@4.3.4:
    resolution: {integrity: sha512-fsXeu4J4i6WNWSikpI88v/PcVflZz+6kMhUfIwc5SY+poQRPnaf5V7qds6SUyUN3cVxEzuCab7QIoLOQ+DQ1wA==}
    dev: false

  /import-fresh@3.3.0:
    resolution: {integrity: sha512-veYYhQa+D1QBKznvhUHxb8faxlrwUnxseDAbAp457E0wLNio2bOSKnjYDhMj+YiAq61xrMGhQk9iXVk5FzgQMw==}
    engines: {node: '>=6'}
    dependencies:
      parent-module: 1.0.1
      resolve-from: 4.0.0
    dev: true

  /import-meta-resolve@3.0.0:
    resolution: {integrity: sha512-4IwhLhNNA8yy445rPjD/lWh++7hMDOml2eHtd58eG7h+qK3EryMuuRbsHGPikCoAgIkkDnckKfWSk2iDla/ejg==}

  /imurmurhash@0.1.4:
    resolution: {integrity: sha512-JmXMZ6wuvDmLiHEml9ykzqO6lwFbof0GG4IkcGaENdCRDDmMVnny7s5HsIgHCbaq0w2MyPhDqkhTUgS2LU2PHA==}
    engines: {node: '>=0.8.19'}
    dev: true

  /indent-string@4.0.0:
    resolution: {integrity: sha512-EdDDZu4A2OyIK7Lr/2zG+w5jmbuk1DVBnEwREQvBzspBJkCEbRa8GxU1lghYcaGJCnRWibjDXlq779X1/y5xwg==}
    engines: {node: '>=8'}
    dev: true

  /inflight@1.0.6:
    resolution: {integrity: sha512-k92I/b08q4wvFscXCLvqfsHCrjrF7yiXsQuIVvVE7N82W3+aqpzuUdBbfhWcy/FZR3/4IgflMgKLOsvPDrGCJA==}
    dependencies:
      once: 1.4.0
      wrappy: 1.0.2

  /inherits@2.0.4:
    resolution: {integrity: sha512-k/vGaX4/Yla3WzyMCvTQOXYeIHvqOKtnqBduzTHpzpQZzAskKMhZ2K+EnBiSM9zGSoIFeMpXKxa4dYeZIQqewQ==}

  /internal-slot@1.0.5:
    resolution: {integrity: sha512-Y+R5hJrzs52QCG2laLn4udYVnxsfny9CpOhNhUvk/SSSVyF6T27FzRbF0sroPidSu3X8oEAkOn2K804mjpt6UQ==}
    engines: {node: '>= 0.4'}
    dependencies:
      get-intrinsic: 1.2.1
      has: 1.0.3
      side-channel: 1.0.4

  /is-arguments@1.1.1:
    resolution: {integrity: sha512-8Q7EARjzEnKpt/PCD7e1cgUS0a6X8u5tdSiMqXhojOdoV9TsMsiO+9VLC5vAmO8N7/GmXn7yjR8qnA6bVAEzfA==}
    engines: {node: '>= 0.4'}
    dependencies:
      call-bind: 1.0.2
      has-tostringtag: 1.0.0
    dev: false

  /is-array-buffer@3.0.2:
    resolution: {integrity: sha512-y+FyyR/w8vfIRq4eQcM1EYgSTnmHXPqaF+IgzgraytCFq5Xh8lllDVmAZolPJiZttZLeFSINPYMaEJ7/vWUa1w==}
    dependencies:
      call-bind: 1.0.2
      get-intrinsic: 1.2.1
      is-typed-array: 1.1.12

  /is-arrayish@0.2.1:
    resolution: {integrity: sha512-zz06S8t0ozoDXMG+ube26zeCTNXcKIPJZJi8hBrF4idCLms4CG9QtK7qBl1boi5ODzFpjswb5JPmHCbMpjaYzg==}
    dev: true

  /is-bigint@1.0.4:
    resolution: {integrity: sha512-zB9CruMamjym81i2JZ3UMn54PKGsQzsJeo6xvN3HJJ4CAsQNB6iRutp2To77OfCNuoxspsIhzaPoO1zyCEhFOg==}
    dependencies:
      has-bigints: 1.0.2

  /is-boolean-object@1.1.2:
    resolution: {integrity: sha512-gDYaKHJmnj4aWxyj6YHyXVpdQawtVLHU5cb+eztPGczf6cjuTdwve5ZIEfgXqH4e57An1D1AKf8CZ3kYrQRqYA==}
    engines: {node: '>= 0.4'}
    dependencies:
      call-bind: 1.0.2
      has-tostringtag: 1.0.0

  /is-callable@1.2.7:
    resolution: {integrity: sha512-1BC0BVFhS/p0qtw6enp8e+8OD0UrK0oFLztSjNzhcKA3WDuJxxAPXzPuPtKkjEY9UUoEWlX/8fgKeu2S8i9JTA==}
    engines: {node: '>= 0.4'}

  /is-ci@3.0.1:
    resolution: {integrity: sha512-ZYvCgrefwqoQ6yTyYUbQu64HsITZ3NfKX1lzaEYdkTDcfKzzCI/wthRRYKkdjHKFVgNiXKAKm65Zo1pk2as/QQ==}
    hasBin: true
    dependencies:
      ci-info: 3.8.0
    dev: true

  /is-core-module@2.13.0:
    resolution: {integrity: sha512-Z7dk6Qo8pOCp3l4tsX2C5ZVas4V+UxwQodwZhLopL91TX8UyyHEXafPcyoeeWuLrwzHcr3igO78wNLwHJHsMCQ==}
    dependencies:
      has: 1.0.3
    dev: true

  /is-date-object@1.0.5:
    resolution: {integrity: sha512-9YQaSxsAiSwcvS33MBk3wTCVnWK+HhF8VZR2jRxehM16QcVOdHqPn4VPHmRK4lSr38n9JriurInLcP90xsYNfQ==}
    engines: {node: '>= 0.4'}
    dependencies:
      has-tostringtag: 1.0.0

  /is-extglob@2.1.1:
    resolution: {integrity: sha512-SbKbANkN603Vi4jEZv49LeVJMn4yGwsbzZworEoyEiutsN3nJYdbO36zfhGJ6QEDpOZIFkDtnq5JRxmvl3jsoQ==}
    engines: {node: '>=0.10.0'}
    dev: true

  /is-fullwidth-code-point@3.0.0:
    resolution: {integrity: sha512-zymm5+u+sCsSWyD9qNaejV3DFvhCKclKdizYaJUuHA83RLjb7nSuGnddCHGv0hk+KY7BMAlsWeK4Ueg6EV6XQg==}
    engines: {node: '>=8'}
    dev: true

  /is-glob@4.0.3:
    resolution: {integrity: sha512-xelSayHH36ZgE7ZWhli7pW34hNbNl8Ojv5KVmkJD4hBdD3th8Tfk9vYasLM+mXWOZhFkgZfxhLSnrwRr4elSSg==}
    engines: {node: '>=0.10.0'}
    dependencies:
      is-extglob: 2.1.1
    dev: true

  /is-map@2.0.2:
    resolution: {integrity: sha512-cOZFQQozTha1f4MxLFzlgKYPTyj26picdZTx82hbc/Xf4K/tZOOXSCkMvU4pKioRXGDLJRn0GM7Upe7kR721yg==}
    dev: false

  /is-negative-zero@2.0.2:
    resolution: {integrity: sha512-dqJvarLawXsFbNDeJW7zAz8ItJ9cd28YufuuFzh0G8pNHjJMnY08Dv7sYX2uF5UpQOwieAeOExEYAWWfu7ZZUA==}
    engines: {node: '>= 0.4'}
    dev: true

  /is-number-object@1.0.7:
    resolution: {integrity: sha512-k1U0IRzLMo7ZlYIfzRu23Oh6MiIFasgpb9X76eqfFZAqwH44UI4KTBvBYIZ1dSL9ZzChTB9ShHfLkR4pdW5krQ==}
    engines: {node: '>= 0.4'}
    dependencies:
      has-tostringtag: 1.0.0

  /is-number@7.0.0:
    resolution: {integrity: sha512-41Cifkg6e8TylSpdtTpeLVMqvSBEVzTttHvERD741+pnZ8ANv0004MRL43QKPDlK9cGvNp6NZWZUBlbGXYxxng==}
    engines: {node: '>=0.12.0'}
    dev: true

  /is-path-inside@3.0.3:
    resolution: {integrity: sha512-Fd4gABb+ycGAmKou8eMftCupSir5lRxqf4aD/vd0cD2qc4HL07OjCeuHMr8Ro4CoMaeCKDB0/ECBOVWjTwUvPQ==}
    engines: {node: '>=8'}
    dev: true

  /is-plain-obj@1.1.0:
    resolution: {integrity: sha512-yvkRyxmFKEOQ4pNXCmJG5AEQNlXJS5LaONXo5/cLdTZdWvsZ1ioJEonLGAosKlMWE8lwUy/bJzMjcw8az73+Fg==}
    engines: {node: '>=0.10.0'}
    dev: true

  /is-regex@1.1.4:
    resolution: {integrity: sha512-kvRdxDsxZjhzUX07ZnLydzS1TU/TJlTUHHY4YLL87e37oUA49DfkLqgy+VjFocowy29cKvcSiu+kIv728jTTVg==}
    engines: {node: '>= 0.4'}
    dependencies:
      call-bind: 1.0.2
      has-tostringtag: 1.0.0

  /is-set@2.0.2:
    resolution: {integrity: sha512-+2cnTEZeY5z/iXGbLhPrOAaK/Mau5k5eXq9j14CpRTftq0pAJu2MwVRSZhyZWBzx3o6X795Lz6Bpb6R0GKf37g==}
    dev: false

  /is-shared-array-buffer@1.0.2:
    resolution: {integrity: sha512-sqN2UDu1/0y6uvXyStCOzyhAjCSlHceFoMKJW8W9EU9cvic/QdsZ0kEU93HEy3IUEFZIiH/3w+AH/UQbPHNdhA==}
    dependencies:
      call-bind: 1.0.2

  /is-string@1.0.7:
    resolution: {integrity: sha512-tE2UXzivje6ofPW7l23cjDOMa09gb7xlAqG6jG5ej6uPV32TlWP3NKPigtaGeHNu9fohccRYvIiZMfOOnOYUtg==}
    engines: {node: '>= 0.4'}
    dependencies:
      has-tostringtag: 1.0.0

  /is-subdir@1.2.0:
    resolution: {integrity: sha512-2AT6j+gXe/1ueqbW6fLZJiIw3F8iXGJtt0yDrZaBhAZEG1raiTxKWU+IPqMCzQAXOUCKdA4UDMgacKH25XG2Cw==}
    engines: {node: '>=4'}
    dependencies:
      better-path-resolve: 1.0.0
    dev: true

  /is-symbol@1.0.4:
    resolution: {integrity: sha512-C/CPBqKWnvdcxqIARxyOh4v1UUEOCHpgDa0WYgpKDFMszcrPcffg5uhwSgPCLD2WWxmq6isisz87tzT01tuGhg==}
    engines: {node: '>= 0.4'}
    dependencies:
      has-symbols: 1.0.3

  /is-typed-array@1.1.12:
    resolution: {integrity: sha512-Z14TF2JNG8Lss5/HMqt0//T9JeHXttXy5pH/DBU4vi98ozO2btxzq9MwYDZYnKwU8nRsz/+GVFVRDq3DkVuSPg==}
    engines: {node: '>= 0.4'}
    dependencies:
      which-typed-array: 1.1.11

  /is-weakmap@2.0.1:
    resolution: {integrity: sha512-NSBR4kH5oVj1Uwvv970ruUkCV7O1mzgVFO4/rev2cLRda9Tm9HrL70ZPut4rOHgY0FNrUu9BCbXA2sdQ+x0chA==}
    dev: false

  /is-weakref@1.0.2:
    resolution: {integrity: sha512-qctsuLZmIQ0+vSSMfoVvyFe2+GSEvnmZ2ezTup1SBse9+twCCeial6EEi3Nc2KFcf6+qz2FBPnjXsk8xhKSaPQ==}
    dependencies:
      call-bind: 1.0.2
    dev: true

  /is-weakset@2.0.2:
    resolution: {integrity: sha512-t2yVvttHkQktwnNNmBQ98AhENLdPUTDTE21uPqAQ0ARwQfGeQKRVS0NNurH7bTf7RrvcVn1OOge45CnBeHCSmg==}
    dependencies:
      call-bind: 1.0.2
      get-intrinsic: 1.2.1
    dev: false

  /is-windows@1.0.2:
    resolution: {integrity: sha512-eXK1UInq2bPmjyX6e3VHIzMLobc4J94i4AWn+Hpq3OU5KkrRC96OAcR3PRJ/pGu6m8TRnBHP9dkXQVsT/COVIA==}
    engines: {node: '>=0.10.0'}
    dev: true

  /isarray@2.0.5:
    resolution: {integrity: sha512-xHjhDr3cNBK0BzdUJSPXZntQUx/mwMS5Rw4A7lPJ90XGAO6ISP/ePDNuo0vhqOZU+UD5JoodwCAAoZQd3FeAKw==}

  /isexe@2.0.0:
    resolution: {integrity: sha512-RHxMLp9lnKHGHRng9QFhRCMbYAcVpn69smSGcq3f36xjgVVWThj4qqLbTLlq7Ssj8B+fIQ1EuCEGI2lKsyQeIw==}
    dev: true

  /js-tokens@4.0.0:
    resolution: {integrity: sha512-RdJUflcE3cUzKiMqQgsCu06FPu9UdIJO0beYbPhHN4k6apgJtifcoCtT9bcxOpYBtpD2kCM6Sbzg4CausW/PKQ==}
    dev: true

  /js-yaml@3.14.1:
    resolution: {integrity: sha512-okMH7OXXJ7YrN9Ok3/SXrnu4iX9yOk+25nqX4imS2npuvTYDmo/QEZoqwZkYaIDk3jVvBOTOIEgEhaLOynBS9g==}
    hasBin: true
    dependencies:
      argparse: 1.0.10
      esprima: 4.0.1
    dev: true

  /js-yaml@4.1.0:
    resolution: {integrity: sha512-wpxZs9NoxZaJESJGIZTyDEaYpl0FKSA+FB9aJiyemKhMwkxQg63h4T1KJgUGHpTqPDNRcmmYLugrRjJlBtWvRA==}
    hasBin: true
    dependencies:
      argparse: 2.0.1
    dev: true

  /json-parse-even-better-errors@2.3.1:
    resolution: {integrity: sha512-xyFwyhro/JEof6Ghe2iz2NcXoj2sloNsWr/XsERDK/oiPCfaNhl5ONfp+jQdAZRQQ0IJWNzH9zIZF7li91kh2w==}
    dev: true

  /json-schema-traverse@0.4.1:
    resolution: {integrity: sha512-xbbCH5dCYU5T8LcEhhuh7HJ88HXuW3qsI3Y0zOZFKfZEHcpWiHU/Jxzk629Brsab/mMiHQti9wMP+845RPe3Vg==}
    dev: true

  /json-stable-stringify-without-jsonify@1.0.1:
    resolution: {integrity: sha512-Bdboy+l7tA3OGW6FjyFHWkP5LuByj1Tk33Ljyq0axyzdk9//JSi2u3fP1QSmd1KNwq6VOKYGlAu87CisVir6Pw==}
    dev: true

  /json5@2.2.3:
    resolution: {integrity: sha512-XmOWe7eyHYH14cLdVPoyg+GOH3rYX++KpzrylJwSW98t3Nk+U8XOl8FWKOgwtzdb8lXGf6zYwDUzeHMWfxasyg==}
    engines: {node: '>=6'}
    hasBin: true
    dev: true

  /jsonfile@4.0.0:
    resolution: {integrity: sha512-m6F1R3z8jjlf2imQHS2Qez5sjKWQzbuuhuJ/FKYFRZvPE3PuHcSMVZzfsLhGVOkfd20obL5SWEBew5ShlquNxg==}
    optionalDependencies:
      graceful-fs: 4.2.11
    dev: true

  /kind-of@6.0.3:
    resolution: {integrity: sha512-dcS1ul+9tmeD95T+x28/ehLgd9mENa3LsvDTtzm3vyBEO7RPptvAD+t44WVXaUjTBRcrpFeFlC8WCruUR456hw==}
    engines: {node: '>=0.10.0'}
    dev: true

  /kleur@4.1.5:
    resolution: {integrity: sha512-o+NO+8WrRiQEE4/7nwRJhN1HWpVmJm511pBHUxPLtp0BUISzlBplORYSmTclCnJvQq2tKu/sgl3xVpkc7ZWuQQ==}
    engines: {node: '>=6'}
    dev: true

  /levn@0.4.1:
    resolution: {integrity: sha512-+bT2uH4E5LGE7h/n3evcS/sQlJXCpIp6ym8OWJ5eV6+67Dsql/LaaT7qJBAt2rzfoa/5QBGBhxDix1dMt2kQKQ==}
    engines: {node: '>= 0.8.0'}
    dependencies:
      prelude-ls: 1.2.1
      type-check: 0.4.0
    dev: true

  /lines-and-columns@1.2.4:
    resolution: {integrity: sha512-7ylylesZQ/PV29jhEDl3Ufjo6ZX7gCqJr5F7PKrqc93v7fzSymt1BpwEU8nAUXs8qzzvqhbjhK5QZg6Mt/HkBg==}
    dev: true

  /load-yaml-file@0.2.0:
    resolution: {integrity: sha512-OfCBkGEw4nN6JLtgRidPX6QxjBQGQf72q3si2uvqyFEMbycSFFHwAZeXx6cJgFM9wmLrf9zBwCP3Ivqa+LLZPw==}
    engines: {node: '>=6'}
    dependencies:
      graceful-fs: 4.2.11
      js-yaml: 3.14.1
      pify: 4.0.1
      strip-bom: 3.0.0
    dev: true

  /locate-path@5.0.0:
    resolution: {integrity: sha512-t7hw9pI+WvuwNJXwk5zVHpyhIqzg2qTlklJOf0mVxGSbe3Fp2VieZcduNYjaLDoy6p9uGpQEGWG87WpMKlNq8g==}
    engines: {node: '>=8'}
    dependencies:
      p-locate: 4.1.0
    dev: true

  /locate-path@6.0.0:
    resolution: {integrity: sha512-iPZK6eYjbxRu3uB4/WZ3EsEIMJFMqAoopl3R+zuq0UjcAm/MO6KCweDgPfP3elTztoKP3KtnVHxTn2NHBSDVUw==}
    engines: {node: '>=10'}
    dependencies:
      p-locate: 5.0.0
    dev: true

  /lodash-es@4.17.21:
    resolution: {integrity: sha512-mKnC+QJ9pWVzv+C4/U3rRsHapFfHvQFoFB92e52xeyGMcX6/OlIl78je1u8vePzYZSkkogMPJ2yjxxsb89cxyw==}

  /lodash.merge@4.6.2:
    resolution: {integrity: sha512-0KpjqXRVvrYyCsX1swR/XTK0va6VQkQM6MNo7PqW77ByjAhoARA8EfrP1N4+KlKj8YS0ZUCtRT/YUuhyYDujIQ==}
    dev: true

  /lodash.startcase@4.4.0:
    resolution: {integrity: sha512-+WKqsK294HMSc2jEbNgpHpd0JfIBhp7rEV4aqXWqFr6AlXov+SlcgB1Fv01y2kGe3Gc8nMW7VA0SrGuSkRfIEg==}
    dev: true

  /lru-cache@4.1.5:
    resolution: {integrity: sha512-sWZlbEP2OsHNkXrMl5GYk/jKk70MBng6UU4YI/qGDYbgf6YbP4EvmqISbXCoJiRKs+1bSpFHVgQxvJ17F2li5g==}
    dependencies:
      pseudomap: 1.0.2
      yallist: 2.1.2
    dev: true

  /lru-cache@6.0.0:
    resolution: {integrity: sha512-Jo6dJ04CmSjuznwJSS3pUeWmd/H0ffTlkXXgwZi+eq1UCmqQwCh+eLsYOYCwY991i2Fah4h1BEMCx4qThGbsiA==}
    engines: {node: '>=10'}
    dependencies:
      yallist: 4.0.0

  /lucide@0.279.0:
    resolution: {integrity: sha512-Q8ijuBexemRGqLj9iH/c+uIg4H1LyTUAHS3NbpD5se8gRr1RY8446ZxlGlRk1hEVYULZqF7Bhw75SGVEkHKUTg==}
    dev: false

  /lz-string@1.5.0:
    resolution: {integrity: sha512-h5bgJWpxJNswbU7qCrV0tIKQCaS3blPDrqKWx+QxzuzL1zGUzij9XCWLrSLsJPu5t+eWA/ycetzYAO5IOMcWAQ==}
    hasBin: true

  /map-obj@1.0.1:
    resolution: {integrity: sha512-7N/q3lyZ+LVCp7PzuxrJr4KMbBE2hW7BT7YNia330OFxIf4d3r5zVpicP2650l7CPN6RM9zOJRl3NGpqSiw3Eg==}
    engines: {node: '>=0.10.0'}
    dev: true

  /map-obj@4.3.0:
    resolution: {integrity: sha512-hdN1wVrZbb29eBGiGjJbeP8JbKjq1urkHJ/LIP/NY48MZ1QVXUsQBV1G1zvYFHn1XE06cwjBsOI2K3Ulnj1YXQ==}
    engines: {node: '>=8'}
    dev: true

  /meow@6.1.1:
    resolution: {integrity: sha512-3YffViIt2QWgTy6Pale5QpopX/IvU3LPL03jOTqp6pGj3VjesdO/U8CuHMKpnQr4shCNCM5fd5XFFvIIl6JBHg==}
    engines: {node: '>=8'}
    dependencies:
      '@types/minimist': 1.2.2
      camelcase-keys: 6.2.2
      decamelize-keys: 1.1.1
      hard-rejection: 2.1.0
      minimist-options: 4.1.0
      normalize-package-data: 2.5.0
      read-pkg-up: 7.0.1
      redent: 3.0.0
      trim-newlines: 3.0.1
      type-fest: 0.13.1
      yargs-parser: 18.1.3
    dev: true

  /merge2@1.4.1:
    resolution: {integrity: sha512-8q7VEgMJW4J8tcfVPy8g09NcQwZdbwFEqhe/WZkoIzjn/3TGDwtOCYtXGxA3O8tPzpczCCDgv+P2P5y00ZJOOg==}
    engines: {node: '>= 8'}
    dev: true

  /micromatch@4.0.5:
    resolution: {integrity: sha512-DMy+ERcEW2q8Z2Po+WNXuw3c5YaUSFjAO5GsJqfEl7UjvtIuFKO6ZrKvcItdy98dwFI2N1tg3zNIdKaQT+aNdA==}
    engines: {node: '>=8.6'}
    dependencies:
      braces: 3.0.2
      picomatch: 2.3.1
    dev: true

  /min-indent@1.0.1:
    resolution: {integrity: sha512-I9jwMn07Sy/IwOj3zVkVik2JTvgpaykDZEigL6Rx6N9LbMywwUSMtxET+7lVoDLLd3O3IXwJwvuuns8UB/HeAg==}
    engines: {node: '>=4'}
    dev: true

  /minimatch@3.1.2:
    resolution: {integrity: sha512-J7p63hRiAjw1NDEww1W7i37+ByIrOWO5XQQAzZ3VOcL0PNybwpfmV/N05zFAzwQ9USyEcX6t3UO+K5aqBQOIHw==}
    dependencies:
      brace-expansion: 1.1.11

  /minimist-options@4.1.0:
    resolution: {integrity: sha512-Q4r8ghd80yhO/0j1O3B2BjweX3fiHg9cdOwjJd2J76Q135c+NDxGCqdYKQ1SKBuFfgWbAUzBfvYjPUEeNgqN1A==}
    engines: {node: '>= 6'}
    dependencies:
      arrify: 1.0.1
      is-plain-obj: 1.1.0
      kind-of: 6.0.3
    dev: true

  /minimist@1.2.8:
    resolution: {integrity: sha512-2yyAR8qBkN3YuheJanUpWC5U3bb5osDywNB8RzDVlDwDHbocAJveqqj1u8+SVD7jkWT4yvsHCpWqqWqAxb0zCA==}
    dev: true

  /mixme@0.5.9:
    resolution: {integrity: sha512-VC5fg6ySUscaWUpI4gxCBTQMH2RdUpNrk+MsbpCYtIvf9SBJdiUey4qE7BXviJsJR4nDQxCZ+3yaYNW3guz/Pw==}
    engines: {node: '>= 8.0.0'}
    dev: true

  /moment@2.29.4:
    resolution: {integrity: sha512-5LC9SOxjSc2HF6vO2CyuTDNivEdoz2IvyJJGj6X8DJ0eFyfszE0QiEd+iXmBvUP3WHxSjFH/vIsA0EN00cgr8w==}

  /monkey-around@2.3.0:
    resolution: {integrity: sha512-QWcCUWjqE/MCk9cXlSKZ1Qc486LD439xw/Ak8Nt6l2PuL9+yrc9TJakt7OHDuOqPRYY4nTWBAEFKn32PE/SfXA==}
    dev: false

  /ms@2.1.2:
    resolution: {integrity: sha512-sGkPx+VjMtmA6MX27oA4FBFELFCZZ4S4XqeGOXCv68tT+jb3vk/RyaKWP0PTKyWtmLSM0b+adUTEvbs1PEaH2w==}
    dev: true

  /ms@2.1.3:
    resolution: {integrity: sha512-6FlzubTLZG3J2a/NVCAleEhjzq5oxgHyaCU9yYXvcLsvoVaHJq/s5xXI6/XXP6tz7R9xAOtHnSO/tXtF3WRTlA==}
    dev: true

  /natural-compare@1.4.0:
    resolution: {integrity: sha512-OWND8ei3VtNC9h7V60qff3SVobHr996CTwgxubgyQYEpg290h9J0buyECNNJexkFm5sOajh5G116RYA1c8ZMSw==}
    dev: true

  /normalize-package-data@2.5.0:
    resolution: {integrity: sha512-/5CMN3T0R4XTj4DcGaexo+roZSdSFW/0AOOTROrjxzCG1wrWXEsGbRKevjlIL+ZDE4sZlJr5ED4YW0yqmkK+eA==}
    dependencies:
      hosted-git-info: 2.8.9
      resolve: 1.22.4
      semver: 5.7.2
      validate-npm-package-license: 3.0.4
    dev: true

  /object-inspect@1.12.3:
    resolution: {integrity: sha512-geUvdk7c+eizMNUDkRpW1wJwgfOiOeHbxBR/hLXK1aT6zmVSO0jsQcs7fj6MGw89jC/cjGfLcNOrtMYtGqm81g==}

  /object-is@1.1.5:
    resolution: {integrity: sha512-3cyDsyHgtmi7I7DfSSI2LDp6SK2lwvtbg0p0R1e0RvTqF5ceGx+K2dfSjm1bKDMVCFEDAQvy+o8c6a7VujOddw==}
    engines: {node: '>= 0.4'}
    dependencies:
      call-bind: 1.0.2
      define-properties: 1.2.0
    dev: false

  /object-keys@1.1.1:
    resolution: {integrity: sha512-NuAESUOUMrlIXOfHKzD6bpPu3tYt3xvjNdRIQ+FeT0lNb4K8WR70CaDxhuNguS2XG+GjkyMwOzsN5ZktImfhLA==}
    engines: {node: '>= 0.4'}

  /object.assign@4.1.4:
    resolution: {integrity: sha512-1mxKf0e58bvyjSCtKYY4sRe9itRk3PJpquJOjeIkz885CczcI4IvJJDLPS72oowuSh+pBxUFROpX+TU++hxhZQ==}
    engines: {node: '>= 0.4'}
    dependencies:
      call-bind: 1.0.2
      define-properties: 1.2.0
      has-symbols: 1.0.3
      object-keys: 1.1.1

  /object.fromentries@2.0.6:
    resolution: {integrity: sha512-VciD13dswC4j1Xt5394WR4MzmAQmlgN72phd/riNp9vtD7tp4QQWJ0R4wvclXcafgcYK8veHRed2W6XeGBvcfg==}
    engines: {node: '>= 0.4'}
    dependencies:
      call-bind: 1.0.2
      define-properties: 1.2.0
      es-abstract: 1.22.1
    dev: true

  /object.groupby@1.0.0:
    resolution: {integrity: sha512-70MWG6NfRH9GnbZOikuhPPYzpUpof9iW2J9E4dW7FXTqPNb6rllE6u39SKwwiNh8lCwX3DDb5OgcKGiEBrTTyw==}
    dependencies:
      call-bind: 1.0.2
      define-properties: 1.2.0
      es-abstract: 1.22.1
      get-intrinsic: 1.2.1
    dev: true

  /object.values@1.1.6:
    resolution: {integrity: sha512-FVVTkD1vENCsAcwNs9k6jea2uHC/X0+JcjG8YA60FN5CMaJmG95wT9jek/xX9nornqGRrBkKtzuAu2wuHpKqvw==}
    engines: {node: '>= 0.4'}
    dependencies:
      call-bind: 1.0.2
      define-properties: 1.2.0
      es-abstract: 1.22.1
    dev: true

  /obsidian@1.2.8(@codemirror/state@6.2.1)(@codemirror/view@6.16.0):
    resolution: {integrity: sha512-HrC+feA8o0tXspj4lEAqxb1btwLwHD2oHXSwbbN+CdRHURqbCkuIDLld+nkuyJ1w1c9uvVDRVk8BoeOnWheOrQ==}
    peerDependencies:
      '@codemirror/state': ^6.0.0
      '@codemirror/view': ^6.0.0
    dependencies:
      '@codemirror/state': 6.2.1
      '@codemirror/view': 6.16.0
      '@types/codemirror': 0.0.108
      moment: 2.29.4
    dev: false

  /once@1.4.0:
    resolution: {integrity: sha512-lNaJgI+2Q5URQBkccEKHTQOPaXdUxnZZElQTZY0MFUAuaEqe1E+Nyvgdz/aIyNi6Z9MzO5dv1H8n58/GELp3+w==}
    dependencies:
      wrappy: 1.0.2

  /opentype.js@0.8.0:
    resolution: {integrity: sha512-FQHR4oGP+a0m/f6yHoRpBOIbn/5ZWxKd4D/djHVJu8+KpBTYrJda0b7mLcgDEMWXE9xBCJm+qb0yv6FcvPjukg==}
    hasBin: true
    dependencies:
      tiny-inflate: 1.0.3
    dev: false

  /optionator@0.9.3:
    resolution: {integrity: sha512-JjCoypp+jKn1ttEFExxhetCKeJt9zhAgAve5FXHixTvFDW/5aEktX9bufBKLRRMdU7bNtpLfcGu94B3cdEJgjg==}
    engines: {node: '>= 0.8.0'}
    dependencies:
      '@aashutoshrathi/word-wrap': 1.2.6
      deep-is: 0.1.4
      fast-levenshtein: 2.0.6
      levn: 0.4.1
      prelude-ls: 1.2.1
      type-check: 0.4.0
    dev: true

  /os-tmpdir@1.0.2:
    resolution: {integrity: sha512-D2FR03Vir7FIu45XBY20mTb+/ZSWB00sjU9jdQXt83gDrI4Ztz5Fs7/yy74g2N5SVQY4xY1qDr4rNddwYRVX0g==}
    engines: {node: '>=0.10.0'}
    dev: true

  /outdent@0.5.0:
    resolution: {integrity: sha512-/jHxFIzoMXdqPzTaCpFzAAWhpkSjZPF4Vsn6jAfNpmbH/ymsmd7Qc6VE9BGn0L6YMj6uwpQLxCECpus4ukKS9Q==}
    dev: true

  /p-filter@2.1.0:
    resolution: {integrity: sha512-ZBxxZ5sL2HghephhpGAQdoskxplTwr7ICaehZwLIlfL6acuVgZPm8yBNuRAFBGEqtD/hmUeq9eqLg2ys9Xr/yw==}
    engines: {node: '>=8'}
    dependencies:
      p-map: 2.1.0
    dev: true

  /p-lazy@4.0.0:
    resolution: {integrity: sha512-8lIogVWwqBkiBy4FpylVHLalB9dZ25B2zBdY4OGGknDPWB7ehf2jyxmbh8z3MZsfbERLNU266h9Yx3cxHn3lFg==}
    engines: {node: '>=12'}

  /p-limit@2.3.0:
    resolution: {integrity: sha512-//88mFWSJx8lxCzwdAABTJL2MyWB12+eIY7MDL2SqLmAkeKU9qxRvWuSyTjm3FUmpBEMuFfckAIqEaVGUDxb6w==}
    engines: {node: '>=6'}
    dependencies:
      p-try: 2.2.0
    dev: true

  /p-limit@3.1.0:
    resolution: {integrity: sha512-TYOanM3wGwNGsZN2cVTYPArw454xnXj5qmWF1bEoAc4+cU/ol7GVh7odevjp1FNHduHc3KZMcFduxU5Xc6uJRQ==}
    engines: {node: '>=10'}
    dependencies:
      yocto-queue: 0.1.0
    dev: true

  /p-locate@4.1.0:
    resolution: {integrity: sha512-R79ZZ/0wAxKGu3oYMlz8jy/kbhsNrS7SKZ7PxEHBgJ5+F2mtFW2fK2cOtBh1cHYkQsbzFV7I+EoRKe6Yt0oK7A==}
    engines: {node: '>=8'}
    dependencies:
      p-limit: 2.3.0
    dev: true

  /p-locate@5.0.0:
    resolution: {integrity: sha512-LaNjtRWUBY++zB5nE/NwcaoMylSPk+S+ZHNB1TzdbMJMny6dynpAGt7X/tl/QYq3TIeE6nxHppbo2LGymrG5Pw==}
    engines: {node: '>=10'}
    dependencies:
      p-limit: 3.1.0
    dev: true

  /p-map@2.1.0:
    resolution: {integrity: sha512-y3b8Kpd8OAN444hxfBbFfj1FY/RjtTd8tzYwhUqNYXx0fXx2iX4maP4Qr6qhIKbQXI02wTLAda4fYUbDagTUFw==}
    engines: {node: '>=6'}
    dev: true

  /p-try@2.2.0:
    resolution: {integrity: sha512-R4nPAVTAU0B9D35/Gk3uJf/7XYbQcyohSKdvAxIRSNghFl4e71hVoGnBNQz9cWaXxO2I10KTC+3jMdvvoKw6dQ==}
    engines: {node: '>=6'}
    dev: true

  /parent-module@1.0.1:
    resolution: {integrity: sha512-GQ2EWRpQV8/o+Aw8YqtfZZPfNRWZYkbidE9k5rpl/hC3vtHHBfGm2Ifi6qWV+coDGkrUKZAxE3Lot5kcsRlh+g==}
    engines: {node: '>=6'}
    dependencies:
      callsites: 3.1.0
    dev: true

  /parse-json@5.2.0:
    resolution: {integrity: sha512-ayCKvm/phCGxOkYRSCM82iDwct8/EonSEgCSxWxD7ve6jHggsFl4fZVQBPRNgQoKiuV/odhFrGzQXZwbifC8Rg==}
    engines: {node: '>=8'}
    dependencies:
      '@babel/code-frame': 7.22.10
      error-ex: 1.3.2
      json-parse-even-better-errors: 2.3.1
      lines-and-columns: 1.2.4
    dev: true

  /path-exists@4.0.0:
    resolution: {integrity: sha512-ak9Qy5Q7jYb2Wwcey5Fpvg2KoAc/ZIhLSLOSBmRmygPsGwkVVt0fZa0qrtMz+m6tJTAHfZQ8FnmB4MG4LWy7/w==}
    engines: {node: '>=8'}
    dev: true

  /path-is-absolute@1.0.1:
    resolution: {integrity: sha512-AVbw3UJ2e9bq64vSaS9Am0fje1Pa8pbGqTTsmXfaIiMpnr5DlDhfJOuLj9Sf95ZPVDAUerDfEk88MPmPe7UCQg==}
    engines: {node: '>=0.10.0'}

  /path-key@3.1.1:
    resolution: {integrity: sha512-ojmeN0qd+y0jszEtoY48r0Peq5dwMEkIlCOu6Q5f41lfkswXuKtYrhgoTpLnyIcHm24Uhqx+5Tqm2InSwLhE6Q==}
    engines: {node: '>=8'}
    dev: true

  /path-parse@1.0.7:
    resolution: {integrity: sha512-LDJzPVEEEPR+y48z93A0Ed0yXb8pAByGWo/k5YYdYgpY2/2EsOsksJrq7lOHxryrVOn1ejG6oAp8ahvOIQD8sw==}
    dev: true

  /path-type@4.0.0:
    resolution: {integrity: sha512-gDKb8aZMDeD/tZWs9P6+q0J9Mwkdl6xMV8TjnGP3qJVJ06bdMgkbBlLU8IdfOsIsFz2BW1rNVT3XuNEl8zPAvw==}
    engines: {node: '>=8'}
    dev: true

  /picomatch@2.3.1:
    resolution: {integrity: sha512-JU3teHTNjmE2VCGFzuY8EXzCDVwEqB2a8fsIvwaStHhAWJEeVd1o1QD80CU6+ZdEXXSLbSsuLwJjkCBWqRQUVA==}
    engines: {node: '>=8.6'}
    dev: true

  /pify@4.0.1:
    resolution: {integrity: sha512-uB80kBFb/tfd68bVleG9T5GGsGPjJrLAUpR5PZIrhBnIaRTQRjqdJSsIKkOP6OAIFbj7GOrcudc5pNjZ+geV2g==}
    engines: {node: '>=6'}
    dev: true

  /pkg-dir@4.2.0:
    resolution: {integrity: sha512-HRDzbaKjC+AOWVXxAU/x54COGeIv9eb+6CkDSQoNTt4XyWoIJvuPsXizxu/Fr23EiekbtZwmh1IcIG/l/a10GQ==}
    engines: {node: '>=8'}
    dependencies:
      find-up: 4.1.0
    dev: true

  /preferred-pm@3.0.3:
    resolution: {integrity: sha512-+wZgbxNES/KlJs9q40F/1sfOd/j7f1O9JaHcW5Dsn3aUUOZg3L2bjpVUcKV2jvtElYfoTuQiNeMfQJ4kwUAhCQ==}
    engines: {node: '>=10'}
    dependencies:
      find-up: 5.0.0
      find-yarn-workspace-root2: 1.2.16
      path-exists: 4.0.0
      which-pm: 2.0.0
    dev: true

  /prelude-ls@1.2.1:
    resolution: {integrity: sha512-vkcDPrRZo1QZLbn5RLGPpg/WmIQ65qoWWhcGKf/b5eplkkarX0m9z8ppCat4mlOqUsWpyNuYgO3VRyrYHSzX5g==}
    engines: {node: '>= 0.8.0'}
    dev: true

  /prettier@2.8.8:
    resolution: {integrity: sha512-tdN8qQGvNjw4CHbY+XXk0JgCXn9QiF21a55rBe5LJAU+kDyC4WQn4+awm2Xfk2lQMk5fKup9XgzTZtGkjBdP9Q==}
    engines: {node: '>=10.13.0'}
    hasBin: true
    dev: true

  /promise-stream-reader@1.0.1:
    resolution: {integrity: sha512-Tnxit5trUjBAqqZCGWwjyxhmgMN4hGrtpW3Oc/tRI4bpm/O2+ej72BB08l6JBnGQgVDGCLvHFGjGgQS6vzhwXg==}
    engines: {node: '>8.0.0'}
    dev: false

  /pseudomap@1.0.2:
    resolution: {integrity: sha512-b/YwNhb8lk1Zz2+bXXpS/LK9OisiZZ1SNsSLxN1x2OXVEhW2Ckr/7mWE5vrC1ZTiJlD9g19jWszTmJsB+oEpFQ==}
    dev: true

  /punycode@2.3.0:
    resolution: {integrity: sha512-rRV+zQD8tVFys26lAGR9WUuS4iUAngJScM+ZRSKtvl5tKeZ2t5bvdNFdNHBW9FWR4guGHlgmsZ1G7BSm2wTbuA==}
    engines: {node: '>=6'}
    dev: true

  /queue-microtask@1.2.3:
    resolution: {integrity: sha512-NuaNSa6flKT5JaSYQzJok04JzTL1CA6aGhv5rfLW3PgqA+M2ChpZQnAC8h8i4ZFkBS8X5RqkDBHA7r4hej3K9A==}
    dev: true

  /quick-lru@4.0.1:
    resolution: {integrity: sha512-ARhCpm70fzdcvNQfPoy49IaanKkTlRWF2JMzqhcJbhSFRZv7nPTvZJdcY7301IPmvW+/p0RgIWnQDLJxifsQ7g==}
    engines: {node: '>=8'}
    dev: true

  /read-pkg-up@7.0.1:
    resolution: {integrity: sha512-zK0TB7Xd6JpCLmlLmufqykGE+/TlOePD6qKClNW7hHDKFh/J7/7gCWGR7joEQEW1bKq3a3yUZSObOoWLFQ4ohg==}
    engines: {node: '>=8'}
    dependencies:
      find-up: 4.1.0
      read-pkg: 5.2.0
      type-fest: 0.8.1
    dev: true

  /read-pkg@5.2.0:
    resolution: {integrity: sha512-Ug69mNOpfvKDAc2Q8DRpMjjzdtrnv9HcSMX+4VsZxD1aZ6ZzrIE7rlzXBtWTyhULSMKg076AW6WR5iZpD0JiOg==}
    engines: {node: '>=8'}
    dependencies:
      '@types/normalize-package-data': 2.4.1
      normalize-package-data: 2.5.0
      parse-json: 5.2.0
      type-fest: 0.6.0
    dev: true

  /read-yaml-file@1.1.0:
    resolution: {integrity: sha512-VIMnQi/Z4HT2Fxuwg5KrY174U1VdUIASQVWXXyqtNRtxSr9IYkn1rsI6Tb6HsrHCmB7gVpNwX6JxPTHcH6IoTA==}
    engines: {node: '>=6'}
    dependencies:
      graceful-fs: 4.2.11
      js-yaml: 3.14.1
      pify: 4.0.1
      strip-bom: 3.0.0
    dev: true

  /redent@3.0.0:
    resolution: {integrity: sha512-6tDA8g98We0zd0GvVeMT9arEOnTw9qM03L9cJXaCjrip1OO764RDBLBfrB4cwzNGDj5OA5ioymC9GkizgWJDUg==}
    engines: {node: '>=8'}
    dependencies:
      indent-string: 4.0.0
      strip-indent: 3.0.0
    dev: true

  /regenerator-runtime@0.14.0:
    resolution: {integrity: sha512-srw17NI0TUWHuGa5CFGGmhfNIeja30WMBfbslPNhf6JrqQlLN5gcrvig1oqPxiVaXb0oW0XRKtH6Nngs5lKCIA==}

  /regexp.prototype.flags@1.5.0:
    resolution: {integrity: sha512-0SutC3pNudRKgquxGoRGIz946MZVHqbNfPjBdxeOhBrdgDKlRoXmYLQN9xRbrR09ZXWeGAdPuif7egofn6v5LA==}
    engines: {node: '>= 0.4'}
    dependencies:
      call-bind: 1.0.2
      define-properties: 1.2.0
      functions-have-names: 1.2.3

  /require-directory@2.1.1:
    resolution: {integrity: sha512-fGxEI7+wsG9xrvdjsrlmL22OMTTiHRwAMroiEeMgq8gzoLC/PQr7RsRDSTLUg/bZAZtF+TVIkHc6/4RIKrui+Q==}
    engines: {node: '>=0.10.0'}
    dev: true

  /require-main-filename@2.0.0:
    resolution: {integrity: sha512-NKN5kMDylKuldxYLSUfrbo5Tuzh4hd+2E8NPPX02mZtn1VuREQToYe/ZdlJy+J3uCpfaiGF05e7B8W0iXbQHmg==}
    dev: true

  /resolve-from@4.0.0:
    resolution: {integrity: sha512-pb/MYmXstAkysRFx8piNI1tGFNQIFA3vkE3Gq4EuA1dF6gHp/+vgZqsCGJapvy8N3Q+4o7FwvquPJcnZ7RYy4g==}
    engines: {node: '>=4'}
    dev: true

  /resolve-from@5.0.0:
    resolution: {integrity: sha512-qYg9KP24dD5qka9J47d0aVky0N+b4fTU89LN9iDnjB5waksiC49rvMB0PrUJQGoTmH50XPiqOvAjDfaijGxYZw==}
    engines: {node: '>=8'}
    dev: true

  /resolve-pkg-maps@1.0.0:
    resolution: {integrity: sha512-seS2Tj26TBVOC2NIc2rOe2y2ZO7efxITtLZcGSOnHHNOQ7CkiUBfw0Iw2ck6xkIhPwLhKNLS8BO+hEpngQlqzw==}
    dev: true

  /resolve@1.22.4:
    resolution: {integrity: sha512-PXNdCiPqDqeUou+w1C2eTQbNfxKSuMxqTCuvlmmMsk1NWHL5fRrhY6Pl0qEYYc6+QqGClco1Qj8XnjPego4wfg==}
    hasBin: true
    dependencies:
      is-core-module: 2.13.0
      path-parse: 1.0.7
      supports-preserve-symlinks-flag: 1.0.0
    dev: true

  /reusify@1.0.4:
    resolution: {integrity: sha512-U9nH88a3fc/ekCF1l0/UP1IosiuIjyTh7hBvXVMHYgVcfGvt897Xguj2UOLDeI5BG2m7/uwyaLVT6fbtCwTyzw==}
    engines: {iojs: '>=1.0.0', node: '>=0.10.0'}
    dev: true

  /rimraf@3.0.2:
    resolution: {integrity: sha512-JZkJMZkAGFFPP2YqXZXPbMlMBgsxzE8ILs4lMIX/2o0L9UBw9O/Y3o6wFw/i9YLapcUJWwqbi3kdxIPdC62TIA==}
    hasBin: true
    dependencies:
      glob: 7.2.3

  /run-parallel@1.2.0:
    resolution: {integrity: sha512-5l4VyZR86LZ/lDxZTR6jqL8AFE2S0IFLMP26AbjsLVADxHdhB/c0GUsH+y39UfCi3dzz8OlQuPmnaJOMoDHQBA==}
    dependencies:
      queue-microtask: 1.2.3
    dev: true

  /safe-array-concat@1.0.0:
    resolution: {integrity: sha512-9dVEFruWIsnie89yym+xWTAYASdpw3CJV7Li/6zBewGf9z2i1j31rP6jnY0pHEO4QZh6N0K11bFjWmdR8UGdPQ==}
    engines: {node: '>=0.4'}
    dependencies:
      call-bind: 1.0.2
      get-intrinsic: 1.2.1
      has-symbols: 1.0.3
      isarray: 2.0.5
    dev: true

  /safe-regex-test@1.0.0:
    resolution: {integrity: sha512-JBUUzyOgEwXQY1NuPtvcj/qcBDbDmEvWufhlnXZIm75DEHp+afM1r1ujJpJsV/gSM4t59tpDyPi1sd6ZaPFfsA==}
    dependencies:
      call-bind: 1.0.2
      get-intrinsic: 1.2.1
      is-regex: 1.1.4
    dev: true

  /safer-buffer@2.1.2:
    resolution: {integrity: sha512-YZo3K82SD7Riyi0E1EQPojLz7kpepnSQI9IyPbHHg1XXXevb5dJI7tpyN2ADxGcQbHG7vcyRHk0cbwqcQriUtg==}
    dev: true

  /semver@5.7.2:
    resolution: {integrity: sha512-cBznnQ9KjJqU67B52RMC65CMarK2600WFnbkcaiwWq3xy/5haFJlshgnpjovMVJ+Hff49d8GEn0b87C5pDQ10g==}
    hasBin: true
    dev: true

  /semver@6.3.1:
    resolution: {integrity: sha512-BR7VvDCVHO+q2xBEWskxS6DJE1qRnb7DxzUrogb71CWoSficBxYsiAGd+Kl0mmq/MprG9yArRkyrQxTO6XjMzA==}
    hasBin: true
    dev: true

  /semver@7.5.4:
    resolution: {integrity: sha512-1bCSESV6Pv+i21Hvpxp3Dx+pSD8lIPt8uVjRrxAUt/nbswYc+tK6Y2btiULjd4+fnq15PX+nqQDC7Oft7WkwcA==}
    engines: {node: '>=10'}
    hasBin: true
    dependencies:
      lru-cache: 6.0.0

  /set-blocking@2.0.0:
    resolution: {integrity: sha512-KiKBS8AnWGEyLzofFfmvKwpdPzqiy16LvQfK3yv/fVH7Bj13/wl3JSR1J+rfgRE9q7xUJK4qvgS8raSOeLUehw==}
    dev: true

  /shebang-command@1.2.0:
    resolution: {integrity: sha512-EV3L1+UQWGor21OmnvojK36mhg+TyIKDh3iFBKBohr5xeXIhNBcx8oWdgkTEEQ+BEFFYdLRuqMfd5L84N1V5Vg==}
    engines: {node: '>=0.10.0'}
    dependencies:
      shebang-regex: 1.0.0
    dev: true

  /shebang-command@2.0.0:
    resolution: {integrity: sha512-kHxr2zZpYtdmrN1qDjrrX/Z1rR1kG8Dx+gkpK1G4eXmvXswmcE1hTWBWYUzlraYw1/yZp6YuDY77YtvbN0dmDA==}
    engines: {node: '>=8'}
    dependencies:
      shebang-regex: 3.0.0
    dev: true

  /shebang-regex@1.0.0:
    resolution: {integrity: sha512-wpoSFAxys6b2a2wHZ1XpDSgD7N9iVjg29Ph9uV/uaP9Ex/KXlkTZTeddxDPSYQpgvzKLGJke2UU0AzoGCjNIvQ==}
    engines: {node: '>=0.10.0'}
    dev: true

  /shebang-regex@3.0.0:
    resolution: {integrity: sha512-7++dFhtcx3353uBaq8DDR4NuxBetBzC7ZQOhmTQInHEd6bSrXdiEyzCvG07Z44UYdLShWUyXt5M/yhz8ekcb1A==}
    engines: {node: '>=8'}
    dev: true

  /side-channel@1.0.4:
    resolution: {integrity: sha512-q5XPytqFEIKHkGdiMIrY10mvLRvnQh42/+GoBlFW3b2LXLE2xxJpZFdm94we0BaoV3RwJyGqg5wS7epxTv0Zvw==}
    dependencies:
      call-bind: 1.0.2
      get-intrinsic: 1.2.1
      object-inspect: 1.12.3

  /signal-exit@3.0.7:
    resolution: {integrity: sha512-wnD2ZE+l+SPC/uoS0vXeE9L1+0wuaMqKlfz9AMUo38JsyLSBWSFcHR1Rri62LZc12vLr1gb3jl7iwQhgwpAbGQ==}
    dev: true

  /simple-icons@9.15.0:
    resolution: {integrity: sha512-76lKUjLHV5xQmNd5uglZitthQjY+Y15e+sKsryEk4Xo9OXmC1E1trBNC5Q4R2FHkHu8lAUhW7Up0mCcG6e0Nqg==}
    engines: {node: '>=0.12.18'}
    dev: false

  /slash@3.0.0:
    resolution: {integrity: sha512-g9Q1haeby36OSStwb4ntCGGGaKsaVSjQ68fBxoQcutl5fS1vuY18H3wSt3jFyFtrkx+Kz0V1G85A4MyAdDMi2Q==}
    engines: {node: '>=8'}
    dev: true

  /smartwrap@2.0.2:
    resolution: {integrity: sha512-vCsKNQxb7PnCNd2wY1WClWifAc2lwqsG8OaswpJkVJsvMGcnEntdTCDajZCkk93Ay1U3t/9puJmb525Rg5MZBA==}
    engines: {node: '>=6'}
    hasBin: true
    dependencies:
      array.prototype.flat: 1.3.1
      breakword: 1.0.6
      grapheme-splitter: 1.0.4
      strip-ansi: 6.0.1
      wcwidth: 1.0.1
      yargs: 15.4.1
    dev: true

  /source-map@0.7.4:
    resolution: {integrity: sha512-l3BikUxvPOcn5E74dZiq5BGsTb5yEwhaTSzccU6t4sDOH8NWJCstKO5QT2CvtFoK6F0saL7p9xHAqHOlCPJygA==}
    engines: {node: '>= 8'}
    dev: false

  /spawndamnit@2.0.0:
    resolution: {integrity: sha512-j4JKEcncSjFlqIwU5L/rp2N5SIPsdxaRsIv678+TZxZ0SRDJTm8JrxJMjE/XuiEZNEir3S8l0Fa3Ke339WI4qA==}
    dependencies:
      cross-spawn: 5.1.0
      signal-exit: 3.0.7
    dev: true

  /spdx-correct@3.2.0:
    resolution: {integrity: sha512-kN9dJbvnySHULIluDHy32WHRUu3Og7B9sbY7tsFLctQkIqnMh3hErYgdMjTYuqmcXX+lK5T1lnUt3G7zNswmZA==}
    dependencies:
      spdx-expression-parse: 3.0.1
      spdx-license-ids: 3.0.13
    dev: true

  /spdx-exceptions@2.3.0:
    resolution: {integrity: sha512-/tTrYOC7PPI1nUAgx34hUpqXuyJG+DTHJTnIULG4rDygi4xu/tfgmq1e1cIRwRzwZgo4NLySi+ricLkZkw4i5A==}
    dev: true

  /spdx-expression-parse@3.0.1:
    resolution: {integrity: sha512-cbqHunsQWnJNE6KhVSMsMeH5H/L9EpymbzqTQ3uLwNCLZ1Q481oWaofqH7nO6V07xlXwY6PhQdQ2IedWx/ZK4Q==}
    dependencies:
      spdx-exceptions: 2.3.0
      spdx-license-ids: 3.0.13
    dev: true

  /spdx-license-ids@3.0.13:
    resolution: {integrity: sha512-XkD+zwiqXHikFZm4AX/7JSCXA98U5Db4AFd5XUg/+9UNtnH75+Z9KxtpYiJZx36mUDVOwH83pl7yvCer6ewM3w==}
    dev: true

  /sprintf-js@1.0.3:
    resolution: {integrity: sha512-D9cPgkvLlV3t3IzL0D0YLvGA9Ahk4PcvVwUbN0dSGr1aP0Nrt4AEnTUbuGvquEC0mA64Gqt1fzirlRs5ibXx8g==}
    dev: true

  /stop-iteration-iterator@1.0.0:
    resolution: {integrity: sha512-iCGQj+0l0HOdZ2AEeBADlsRC+vsnDsZsbdSiH1yNSjcfKM7fdpCMfqAL/dwF5BLiw/XhRft/Wax6zQbhq2BcjQ==}
    engines: {node: '>= 0.4'}
    dependencies:
      internal-slot: 1.0.5
    dev: false

  /stream-transform@2.1.3:
    resolution: {integrity: sha512-9GHUiM5hMiCi6Y03jD2ARC1ettBXkQBoQAe7nJsPknnI0ow10aXjTnew8QtYQmLjzn974BnmWEAJgCY6ZP1DeQ==}
    dependencies:
      mixme: 0.5.9
    dev: true

  /string-width@4.2.3:
    resolution: {integrity: sha512-wKyQRQpjJ0sIp62ErSZdGsjMJWsap5oRNihHhu6G7JVO/9jIB6UyevL+tXuOqrng8j/cxKTWyWUwvSTriiZz/g==}
    engines: {node: '>=8'}
    dependencies:
      emoji-regex: 8.0.0
      is-fullwidth-code-point: 3.0.0
      strip-ansi: 6.0.1
    dev: true

  /string.prototype.trim@1.2.7:
    resolution: {integrity: sha512-p6TmeT1T3411M8Cgg9wBTMRtY2q9+PNy9EV1i2lIXUN/btt763oIfxwN3RR8VU6wHX8j/1CFy0L+YuThm6bgOg==}
    engines: {node: '>= 0.4'}
    dependencies:
      call-bind: 1.0.2
      define-properties: 1.2.0
      es-abstract: 1.22.1
    dev: true

  /string.prototype.trimend@1.0.6:
    resolution: {integrity: sha512-JySq+4mrPf9EsDBEDYMOb/lM7XQLulwg5R/m1r0PXEFqrV0qHvl58sdTilSXtKOflCsK2E8jxf+GKC0T07RWwQ==}
    dependencies:
      call-bind: 1.0.2
      define-properties: 1.2.0
      es-abstract: 1.22.1
    dev: true

  /string.prototype.trimstart@1.0.6:
    resolution: {integrity: sha512-omqjMDaY92pbn5HOX7f9IccLA+U1tA9GvtU4JrodiXFfYB7jPzzHpRzpglLAjtUV6bB557zwClJezTqnAiYnQA==}
    dependencies:
      call-bind: 1.0.2
      define-properties: 1.2.0
      es-abstract: 1.22.1
    dev: true

  /strip-ansi@6.0.1:
    resolution: {integrity: sha512-Y38VPSHcqkFrCpFnQ9vuSXmquuv5oXOKpGeT6aGrr3o3Gc9AlVa6JBfUSOCnbxGGZF+/0ooI7KrPuUSztUdU5A==}
    engines: {node: '>=8'}
    dependencies:
      ansi-regex: 5.0.1
    dev: true

  /strip-bom@3.0.0:
    resolution: {integrity: sha512-vavAMRXOgBVNF6nyEEmL3DBK19iRpDcoIwW+swQ+CbGiu7lju6t+JklA1MHweoWtadgt4ISVUsXLyDq34ddcwA==}
    engines: {node: '>=4'}
    dev: true

  /strip-indent@3.0.0:
    resolution: {integrity: sha512-laJTa3Jb+VQpaC6DseHhF7dXVqHTfJPCRDaEbid/drOhgitgYku/letMUqOXFoWV0zIIUbjpdH2t+tYj4bQMRQ==}
    engines: {node: '>=8'}
    dependencies:
      min-indent: 1.0.1
    dev: true

  /strip-json-comments@3.1.1:
    resolution: {integrity: sha512-6fPc+R4ihwqP6N/aIv2f1gMH8lOVtWQHoqC4yK6oSDVVocumAsfCqjkXnqiYMhmMwS/mEHLp7Vehlt3ql6lEig==}
    engines: {node: '>=8'}
    dev: true

  /style-mod@4.0.3:
    resolution: {integrity: sha512-78Jv8kYJdjbvRwwijtCevYADfsI0lGzYJe4mMFdceO8l75DFFDoqBhR1jVDicDRRaX4//g1u9wKeo+ztc2h1Rw==}

  /supports-color@5.5.0:
    resolution: {integrity: sha512-QjVjwdXIt408MIiAqCX4oUKsgU2EqAGzs2Ppkm4aQYbjm+ZEWEcW4SfFNTr4uMNZma0ey4f5lgLrkB0aX0QMow==}
    engines: {node: '>=4'}
    dependencies:
      has-flag: 3.0.0
    dev: true

  /supports-color@7.2.0:
    resolution: {integrity: sha512-qpCAvRl9stuOHveKsn7HncJRvv501qIacKzQlO/+Lwxc9+0q2wLyv4Dfvt80/DPn2pqOBsJdDiogXGR9+OvwRw==}
    engines: {node: '>=8'}
    dependencies:
      has-flag: 4.0.0
    dev: true

  /supports-preserve-symlinks-flag@1.0.0:
    resolution: {integrity: sha512-ot0WnXS9fgdkgIcePe6RHNk1WA8+muPa6cSjeR3V8K27q9BB1rTE3R1p7Hv0z1ZyAc8s6Vvv8DIyWf681MAt0w==}
    engines: {node: '>= 0.4'}
    dev: true

  /svelte@3.59.2:
    resolution: {integrity: sha512-vzSyuGr3eEoAtT/A6bmajosJZIUWySzY2CzB3w2pgPvnkUjGqlDnsNnA0PMO+mMAhuyMul6C2uuZzY6ELSkzyA==}
    engines: {node: '>= 8'}
    dev: false

  /tapable@2.2.1:
    resolution: {integrity: sha512-GNzQvQTOIP6RyTfE2Qxb8ZVlNmw0n88vp1szwWRimP02mnTsx3Wtn5qRdqY9w2XduFNUgvOwhNnQsjwCp+kqaQ==}
    engines: {node: '>=6'}
    dev: true

  /term-size@2.2.1:
    resolution: {integrity: sha512-wK0Ri4fOGjv/XPy8SBHZChl8CM7uMc5VML7SqiQ0zG7+J5Vr+RMQDoHa2CNT6KHUnTGIXH34UDMkPzAUyapBZg==}
    engines: {node: '>=8'}
    dev: true

  /text-table@0.2.0:
    resolution: {integrity: sha512-N+8UisAXDGk8PFXP4HAzVR9nbfmVJ3zYLAWiTIoqC5v5isinhr+r5uaO8+7r3BMfuNIufIsA7RdpVgacC2cSpw==}
    dev: true

  /tiny-inflate@1.0.3:
    resolution: {integrity: sha512-pkY1fj1cKHb2seWDy0B16HeWyczlJA9/WW3u3c4z/NiWDsO3DOU5D7nhTLE9CF0yXv/QZFY7sEJmj24dK+Rrqw==}
    dev: false

  /tmp-promise@3.0.3:
    resolution: {integrity: sha512-RwM7MoPojPxsOBYnyd2hy0bxtIlVrihNs9pj5SUvY8Zz1sQcQG2tG1hSr8PDxfgEB8RNKDhqbIlroIarSNDNsQ==}
    dependencies:
      tmp: 0.2.1
    dev: false

  /tmp@0.0.33:
    resolution: {integrity: sha512-jRCJlojKnZ3addtTOjdIqoRuPEKBvNXcGYqzO6zWZX8KfKEpnGY5jfggJQ3EjKuu8D4bJRr0y+cYJFmYbImXGw==}
    engines: {node: '>=0.6.0'}
    dependencies:
      os-tmpdir: 1.0.2
    dev: true

  /tmp@0.2.1:
    resolution: {integrity: sha512-76SUhtfqR2Ijn+xllcI5P1oyannHNHByD80W1q447gU3mp9G9PSpGdWmjUOHRDPiHYacIk66W7ubDTuPF3BEtQ==}
    engines: {node: '>=8.17.0'}
    dependencies:
      rimraf: 3.0.2
    dev: false

  /to-regex-range@5.0.1:
    resolution: {integrity: sha512-65P7iz6X5yEr1cwcgvQxbbIw7Uk3gOy5dIdtZ4rDveLqhrdJP+Li/Hx6tyK0NEb+2GCyneCMJiGqrADCSNk8sQ==}
    engines: {node: '>=8.0'}
    dependencies:
      is-number: 7.0.0
    dev: true

  /trim-newlines@3.0.1:
    resolution: {integrity: sha512-c1PTsA3tYrIsLGkJkzHF+w9F2EyxfXGo4UyJc4pFL++FMjnq0HJS69T3M7d//gKrFKwy429bouPescbjecU+Zw==}
    engines: {node: '>=8'}
    dev: true

  /ts-api-utils@1.0.1(typescript@5.2.2):
    resolution: {integrity: sha512-lC/RGlPmwdrIBFTX59wwNzqh7aR2otPNPR/5brHZm/XKFYKsfqxihXUe9pU3JI+3vGkl+vyCoNNnPhJn3aLK1A==}
    engines: {node: '>=16.13.0'}
    peerDependencies:
      typescript: '>=4.2.0'
    dependencies:
      typescript: 5.2.2
    dev: true

  /ts-deepmerge@6.2.0:
    resolution: {integrity: sha512-2qxI/FZVDPbzh63GwWIZYE7daWKtwXZYuyc8YNq0iTmMUwn4mL0jRLsp6hfFlgbdRSR4x2ppe+E86FnvEpN7Nw==}
    engines: {node: '>=14.13.1'}
    dev: false

  /ts-essentials@9.4.0(typescript@5.2.2):
    resolution: {integrity: sha512-s4BzWZmTh926caZO7XF7MMbwCn1BioT3s3r9hT8ARnwW//30OD0XioEsMyq3ORAHP/deN4Zkst2ZvxXmL+tG6g==}
    peerDependencies:
      typescript: '>=4.1.0'
    peerDependenciesMeta:
      typescript:
        optional: true
    dependencies:
      typescript: 5.2.2
    dev: false

  /ts-replace-all@1.0.0:
    resolution: {integrity: sha512-6uBtdkw3jHXkPtx/e9xB/5vcngMm17CyJYsS2YZeQ+9FdRnt6Ev5g931Sg2p+dxbtMGoCm13m3ax/obicTZIkQ==}
    dependencies:
      core-js: 3.32.0
    dev: true

  /tsconfig-paths@4.2.0:
    resolution: {integrity: sha512-NoZ4roiN7LnbKn9QqE1amc9DJfzvZXxF4xDavcOWt1BPkdx+m+0gJuPM+S0vCe7zTJMYUP0R8pO2XMr+Y8oLIg==}
    engines: {node: '>=6'}
    dependencies:
      json5: 2.2.3
      minimist: 1.2.8
      strip-bom: 3.0.0
    dev: true

  /tslib@2.6.2:
    resolution: {integrity: sha512-AEYxH93jGFPn/a2iVAwW87VuUIkR1FVUKB77NwMF7nBTDkDrrT/Hpt/IrCJ0QXhW27jTBDcf5ZY7w6RiqTMw2Q==}

  /tty-table@4.2.1:
    resolution: {integrity: sha512-xz0uKo+KakCQ+Dxj1D/tKn2FSyreSYWzdkL/BYhgN6oMW808g8QRMuh1atAV9fjTPbWBjfbkKQpI/5rEcnAc7g==}
    engines: {node: '>=8.0.0'}
    hasBin: true
    dependencies:
      chalk: 4.1.2
      csv: 5.5.3
      kleur: 4.1.5
      smartwrap: 2.0.2
      strip-ansi: 6.0.1
      wcwidth: 1.0.1
      yargs: 17.7.2
    dev: true

  /type-check@0.4.0:
    resolution: {integrity: sha512-XleUoc9uwGXqjWwXaUTZAmzMcFZ5858QA2vvx1Ur5xIcixXIP+8LnFDgRplU30us6teqdlskFfu+ae4K79Ooew==}
    engines: {node: '>= 0.8.0'}
    dependencies:
      prelude-ls: 1.2.1
    dev: true

  /type-fest@0.13.1:
    resolution: {integrity: sha512-34R7HTnG0XIJcBSn5XhDd7nNFPRcXYRZrBB2O2jdKqYODldSzBAqzsWoZYYvduky73toYS/ESqxPvkDf/F0XMg==}
    engines: {node: '>=10'}
    dev: true

  /type-fest@0.20.2:
    resolution: {integrity: sha512-Ne+eE4r0/iWnpAxD852z3A+N0Bt5RN//NjJwRd2VFHEmrywxf5vsZlh4R6lixl6B+wz/8d+maTSAkN1FIkI3LQ==}
    engines: {node: '>=10'}
    dev: true

  /type-fest@0.6.0:
    resolution: {integrity: sha512-q+MB8nYR1KDLrgr4G5yemftpMC7/QLqVndBmEEdqzmNj5dcFOO4Oo8qlwZE3ULT3+Zim1F8Kq4cBnikNhlCMlg==}
    engines: {node: '>=8'}
    dev: true

  /type-fest@0.8.1:
    resolution: {integrity: sha512-4dbzIzqvjtgiM5rw1k5rEHtBANKmdudhGyBEajN01fEyhaAIhsoKNy6y7+IN93IfpFtwY9iqi7kD+xwKhQsNJA==}
    engines: {node: '>=8'}
    dev: true

  /typed-array-buffer@1.0.0:
    resolution: {integrity: sha512-Y8KTSIglk9OZEr8zywiIHG/kmQ7KWyjseXs1CbSo8vC42w7hg2HgYTxSWwP0+is7bWDc1H+Fo026CpHFwm8tkw==}
    engines: {node: '>= 0.4'}
    dependencies:
      call-bind: 1.0.2
      get-intrinsic: 1.2.1
      is-typed-array: 1.1.12
    dev: true

  /typed-array-byte-length@1.0.0:
    resolution: {integrity: sha512-Or/+kvLxNpeQ9DtSydonMxCx+9ZXOswtwJn17SNLvhptaXYDJvkFFP5zbfU/uLmvnBJlI4yrnXRxpdWH/M5tNA==}
    engines: {node: '>= 0.4'}
    dependencies:
      call-bind: 1.0.2
      for-each: 0.3.3
      has-proto: 1.0.1
      is-typed-array: 1.1.12
    dev: true

  /typed-array-byte-offset@1.0.0:
    resolution: {integrity: sha512-RD97prjEt9EL8YgAgpOkf3O4IF9lhJFr9g0htQkm0rchFp/Vx7LW5Q8fSXXub7BXAODyUQohRMyOc3faCPd0hg==}
    engines: {node: '>= 0.4'}
    dependencies:
      available-typed-arrays: 1.0.5
      call-bind: 1.0.2
      for-each: 0.3.3
      has-proto: 1.0.1
      is-typed-array: 1.1.12
    dev: true

  /typed-array-length@1.0.4:
    resolution: {integrity: sha512-KjZypGq+I/H7HI5HlOoGHkWUUGq+Q0TPhQurLbyrVrvnKTBgzLhIJ7j6J/XTQOi0d1RjyZ0wdas8bKs2p0x3Ng==}
    dependencies:
      call-bind: 1.0.2
      for-each: 0.3.3
      is-typed-array: 1.1.12
    dev: true

  /typescript@5.2.2:
    resolution: {integrity: sha512-mI4WrpHsbCIcwT9cF4FZvr80QUeKvsUsUvKDoR+X/7XHQH98xYD8YHZg7ANtz2GtZt/CBq2QJ0thkGJMHfqc1w==}
    engines: {node: '>=14.17'}
    hasBin: true

  /unbox-primitive@1.0.2:
    resolution: {integrity: sha512-61pPlCD9h51VoreyJ0BReideM3MDKMKnh6+V9L08331ipq6Q8OFXZYiqP6n/tbHx4s5I9uRhcye6BrbkizkBDw==}
    dependencies:
      call-bind: 1.0.2
      has-bigints: 1.0.2
      has-symbols: 1.0.3
      which-boxed-primitive: 1.0.2
    dev: true

  /universalify@0.1.2:
    resolution: {integrity: sha512-rBJeI5CXAlmy1pV+617WB9J63U6XcazHHF2f2dbJix4XzpUF0RS3Zbj0FGIOCAva5P/d/GBOYaACQ1w+0azUkg==}
    engines: {node: '>= 4.0.0'}
    dev: true

  /uri-js@4.4.1:
    resolution: {integrity: sha512-7rKUyy33Q1yc98pQ1DAmLtwX109F7TIfWlW1Ydo8Wl1ii1SeHieeh0HHfPeL2fMXK6z0s8ecKs9frCuLJvndBg==}
    dependencies:
      punycode: 2.3.0
    dev: true

  /validate-npm-package-license@3.0.4:
    resolution: {integrity: sha512-DpKm2Ui/xN7/HQKCtpZxoRWBhZ9Z0kqtygG8XCgNQ8ZlDnxuQmWhj566j8fN4Cu3/JmbhsDo7fcAJq4s9h27Ew==}
    dependencies:
      spdx-correct: 3.2.0
      spdx-expression-parse: 3.0.1
    dev: true

  /w3c-keyname@2.2.8:
    resolution: {integrity: sha512-dpojBhNsCNN7T82Tm7k26A6G9ML3NkhDsnw9n/eoxSRlVBB4CEtIQ/KTCLI2Fwf3ataSXRhYFkQi3SlnFwPvPQ==}

  /wcwidth@1.0.1:
    resolution: {integrity: sha512-XHPEwS0q6TaxcvG85+8EYkbiCux2XtWG2mkc47Ng2A77BQu9+DqIOJldST4HgPkuea7dvKSj5VgX3P1d4rW8Tg==}
    dependencies:
      defaults: 1.0.4
    dev: true

  /which-boxed-primitive@1.0.2:
    resolution: {integrity: sha512-bwZdv0AKLpplFY2KZRX6TvyuN7ojjr7lwkg6ml0roIy9YeuSr7JS372qlNW18UQYzgYK9ziGcerWqZOmEn9VNg==}
    dependencies:
      is-bigint: 1.0.4
      is-boolean-object: 1.1.2
      is-number-object: 1.0.7
      is-string: 1.0.7
      is-symbol: 1.0.4

  /which-collection@1.0.1:
    resolution: {integrity: sha512-W8xeTUwaln8i3K/cY1nGXzdnVZlidBcagyNFtBdD5kxnb4TvGKR7FfSIS3mYpwWS1QUCutfKz8IY8RjftB0+1A==}
    dependencies:
      is-map: 2.0.2
      is-set: 2.0.2
      is-weakmap: 2.0.1
      is-weakset: 2.0.2
    dev: false

  /which-module@2.0.1:
    resolution: {integrity: sha512-iBdZ57RDvnOR9AGBhML2vFZf7h8vmBjhoaZqODJBFWHVtKkDmKuHai3cx5PgVMrX5YDNp27AofYbAwctSS+vhQ==}
    dev: true

  /which-pm@2.0.0:
    resolution: {integrity: sha512-Lhs9Pmyph0p5n5Z3mVnN0yWcbQYUAD7rbQUiMsQxOJ3T57k7RFe35SUwWMf7dsbDZks1uOmw4AecB/JMDj3v/w==}
    engines: {node: '>=8.15'}
    dependencies:
      load-yaml-file: 0.2.0
      path-exists: 4.0.0
    dev: true

  /which-typed-array@1.1.11:
    resolution: {integrity: sha512-qe9UWWpkeG5yzZ0tNYxDmd7vo58HDBc39mZ0xWWpolAGADdFOzkfamWLDxkOWcvHQKVmdTyQdLD4NOfjLWTKew==}
    engines: {node: '>= 0.4'}
    dependencies:
      available-typed-arrays: 1.0.5
      call-bind: 1.0.2
      for-each: 0.3.3
      gopd: 1.0.1
      has-tostringtag: 1.0.0

  /which@1.3.1:
    resolution: {integrity: sha512-HxJdYWq1MTIQbJ3nw0cqssHoTNU267KlrDuGZ1WYlxDStUtKUhOaJmh112/TZmHxxUfuJqPXSOm7tDyas0OSIQ==}
    hasBin: true
    dependencies:
      isexe: 2.0.0
    dev: true

  /which@2.0.2:
    resolution: {integrity: sha512-BLI3Tl1TW3Pvl70l3yq3Y64i+awpwXqsGBYWkkqMtnbXgrMD+yj7rhW0kuEDxzJaYXGjEW5ogapKNMEKNMjibA==}
    engines: {node: '>= 8'}
    hasBin: true
    dependencies:
      isexe: 2.0.0
    dev: true

  /wrap-ansi@6.2.0:
    resolution: {integrity: sha512-r6lPcBGxZXlIcymEu7InxDMhdW0KDxpLgoFLcguasxCaJ/SOIZwINatK9KY/tf+ZrlywOKU0UDj3ATXUBfxJXA==}
    engines: {node: '>=8'}
    dependencies:
      ansi-styles: 4.3.0
      string-width: 4.2.3
      strip-ansi: 6.0.1
    dev: true

  /wrap-ansi@7.0.0:
    resolution: {integrity: sha512-YVGIj2kamLSTxw6NsZjoBxfSwsn0ycdesmc4p+Q21c5zPuZ1pl+NfxVdxPtdHvmNVOQ6XSYG4AUtyt/Fi7D16Q==}
    engines: {node: '>=10'}
    dependencies:
      ansi-styles: 4.3.0
      string-width: 4.2.3
      strip-ansi: 6.0.1
    dev: true

  /wrappy@1.0.2:
    resolution: {integrity: sha512-l4Sp/DRseor9wL6EvV2+TuQn63dMkPjZ/sp9XkghTEbV9KlPS1xUsZ3u7/IQO4wxtcFB4bgpQPRcR3QCvezPcQ==}

  /xterm-addon-canvas@0.5.0(xterm@5.3.0):
    resolution: {integrity: sha512-QOo/eZCMrCleAgMimfdbaZCgmQRWOml63Ued6RwQ+UTPvQj3Av9QKx3xksmyYrDGRO/AVRXa9oNuzlYvLdmoLQ==}
    peerDependencies:
      xterm: ^5.0.0
    dependencies:
      xterm: 5.3.0
    dev: false

  /xterm-addon-fit@0.8.0(xterm@5.3.0):
    resolution: {integrity: sha512-yj3Np7XlvxxhYF/EJ7p3KHaMt6OdwQ+HDu573Vx1lRXsVxOcnVJs51RgjZOouIZOczTsskaS+CpXspK81/DLqw==}
    peerDependencies:
      xterm: ^5.0.0
    dependencies:
      xterm: 5.3.0
    dev: false

  /xterm-addon-ligatures@0.7.0(xterm@5.3.0):
    resolution: {integrity: sha512-5HXKCN5vB8KkqLIloItZkYAwMWF4Y2yOQsc4oFUXOjV3GnZskZpH0W+8rJH+80wxLNym7OMpdmg3a/Vd/+owDg==}
    engines: {node: '>8.0.0'}
    peerDependencies:
      xterm: ^5.0.0
    dependencies:
      font-finder: 1.1.0
      font-ligatures: 1.4.1
      xterm: 5.3.0
    dev: false

  /xterm-addon-search@0.13.0(xterm@5.3.0):
    resolution: {integrity: sha512-sDUwG4CnqxUjSEFh676DlS3gsh3XYCzAvBPSvJ5OPgF3MRL3iHLPfsb06doRicLC2xXNpeG2cWk8x1qpESWJMA==}
    peerDependencies:
      xterm: ^5.0.0
    dependencies:
      xterm: 5.3.0
    dev: false

  /xterm-addon-serialize@0.11.0(xterm@5.3.0):
    resolution: {integrity: sha512-2CNDnmLdLkNWfsxNFkGsI5FE9W/BbsMzeOrbu59yNqH9L6k1gmL+Ab6VXxEp2NQUJSzaiqi6t0nFR5k5EDkVIg==}
    peerDependencies:
      xterm: ^5.0.0
    dependencies:
      xterm: 5.3.0
    dev: false

  /xterm-addon-unicode11@0.6.0(xterm@5.3.0):
    resolution: {integrity: sha512-5pkb8YoS/deRtNqQRw8t640mu+Ga8B2MG3RXGQu0bwgcfr8XiXIRI880TWM49ICAHhTmnOLPzIIBIjEnCq7k2A==}
    peerDependencies:
      xterm: ^5.0.0
    dependencies:
      xterm: 5.3.0
    dev: false

  /xterm-addon-web-links@0.9.0(xterm@5.3.0):
    resolution: {integrity: sha512-LIzi4jBbPlrKMZF3ihoyqayWyTXAwGfu4yprz1aK2p71e9UKXN6RRzVONR0L+Zd+Ik5tPVI9bwp9e8fDTQh49Q==}
    peerDependencies:
      xterm: ^5.0.0
    dependencies:
      xterm: 5.3.0
    dev: false

  /xterm-addon-webgl@0.16.0(xterm@5.3.0):
    resolution: {integrity: sha512-E8cq1AiqNOv0M/FghPT+zPAEnvIQRDbAbkb04rRYSxUym69elPWVJ4sv22FCLBqM/3LcrmBLl/pELnBebVFKgA==}
    peerDependencies:
      xterm: ^5.0.0
    dependencies:
      xterm: 5.3.0
    dev: false

  /xterm@5.3.0:
    resolution: {integrity: sha512-8QqjlekLUFTrU6x7xck1MsPzPA571K5zNqWm0M0oroYEWVOptZ0+ubQSkQ3uxIEhcIHRujJy6emDWX4A7qyFzg==}
    dev: false

  /y18n@4.0.3:
    resolution: {integrity: sha512-JKhqTOwSrqNA1NY5lSztJ1GrBiUodLMmIZuLiDaMRJ+itFd+ABVE8XBjOvIWL+rSqNDC74LCSFmlb/U4UZ4hJQ==}
    dev: true

  /y18n@5.0.8:
    resolution: {integrity: sha512-0pfFzegeDWJHJIAmTLRP2DwHjdF5s7jo9tuztdQxAhINCdvS+3nGINqPd00AphqJR/0LhANUS6/+7SCb98YOfA==}
    engines: {node: '>=10'}
    dev: true

  /yallist@2.1.2:
    resolution: {integrity: sha512-ncTzHV7NvsQZkYe1DW7cbDLm0YpzHmZF5r/iyP3ZnQtMiJ+pjzisCiMNI+Sj+xQF5pXhSHxSB3uDbsBTzY/c2A==}
    dev: true

  /yallist@4.0.0:
    resolution: {integrity: sha512-3wdGidZyq5PB084XLES5TpOSRA3wjXAlIWMhum2kRcv/41Sn2emQ0dycQW4uZXLejwKvg6EsvbdlVL+FYEct7A==}

  /yargs-parser@18.1.3:
    resolution: {integrity: sha512-o50j0JeToy/4K6OZcaQmW6lyXXKhq7csREXcDwk2omFPJEwUNOVtJKvmDr9EI1fAJZUyZcRF7kxGBWmRXudrCQ==}
    engines: {node: '>=6'}
    dependencies:
      camelcase: 5.3.1
      decamelize: 1.2.0
    dev: true

  /yargs-parser@21.1.1:
    resolution: {integrity: sha512-tVpsJW7DdjecAiFpbIB1e3qxIQsE6NoPc5/eTdrbbIC4h0LVsWhnoa3g+m2HclBIujHzsxZ4VJVA+GUuc2/LBw==}
    engines: {node: '>=12'}
    dev: true

  /yargs@15.4.1:
    resolution: {integrity: sha512-aePbxDmcYW++PaqBsJ+HYUFwCdv4LVvdnhBy78E57PIor8/OVvhMrADFFEDh8DHDFRv/O9i3lPhsENjO7QX0+A==}
    engines: {node: '>=8'}
    dependencies:
      cliui: 6.0.0
      decamelize: 1.2.0
      find-up: 4.1.0
      get-caller-file: 2.0.5
      require-directory: 2.1.1
      require-main-filename: 2.0.0
      set-blocking: 2.0.0
      string-width: 4.2.3
      which-module: 2.0.1
      y18n: 4.0.3
      yargs-parser: 18.1.3
    dev: true

  /yargs@17.7.2:
    resolution: {integrity: sha512-7dSzzRQ++CKnNI/krKnYRV7JKKPUXMEh61soaHKg9mrWEhzFWhFnxPxGl+69cD1Ou63C13NUPCnmIcrvqCuM6w==}
    engines: {node: '>=12'}
    dependencies:
      cliui: 8.0.1
      escalade: 3.1.1
      get-caller-file: 2.0.5
      require-directory: 2.1.1
      string-width: 4.2.3
      y18n: 5.0.8
      yargs-parser: 21.1.1
    dev: true

  /yocto-queue@0.1.0:
    resolution: {integrity: sha512-rVksvsnNCdJ/ohGc6xgPwyN8eheCxsiLM8mxuE/t/mOVqJewPuO1miLpTHQiRgTKCLexL4MeAFVagts7HmNZ2Q==}
    engines: {node: '>=10'}
    dev: true<|MERGE_RESOLUTION|>--- conflicted
+++ resolved
@@ -12,9 +12,8 @@
   .:
     dependencies:
       '@polyipseity/obsidian-plugin-library':
-<<<<<<< HEAD
-        specifier: ^1.22.0
-        version: 1.22.0(@capacitor/core@5.2.2)(@codemirror/state@6.2.1)(@codemirror/view@6.16.0)(esbuild@0.19.3)(typescript@5.2.2)
+        specifier: ^1.23.0
+        version: 1.23.0(@capacitor/core@5.2.2)(@codemirror/state@6.2.1)(@codemirror/view@6.16.0)(esbuild@0.19.4)(typescript@5.2.2)
       acorn:
         specifier: ^8.10.0
         version: 8.10.0
@@ -27,10 +26,6 @@
       browser-util-inspect:
         specifier: ^0.2.0
         version: 0.2.0
-=======
-        specifier: ^1.23.0
-        version: 1.23.0(@capacitor/core@5.2.0)(@codemirror/state@6.0.0)(@codemirror/view@6.0.0)(esbuild@0.19.4)(typescript@5.2.2)
->>>>>>> 6c6ee1e7
       i18next:
         specifier: ^23.5.1
         version: 23.5.1
@@ -206,13 +201,8 @@
       tslib: 2.6.2
     dev: false
 
-<<<<<<< HEAD
-  /@capacitor/filesystem@5.1.3(@capacitor/core@5.2.2):
-    resolution: {integrity: sha512-6TEvJrpsWw7+ZjFH3ggW9mlHEOt4utGOjO9UPPXP4+OIDA1lW52Lpzg1XI/MMNZ9Wyz06kWgRljnS29LLltMiA==}
-=======
-  /@capacitor/filesystem@5.1.4(@capacitor/core@5.2.0):
+  /@capacitor/filesystem@5.1.4(@capacitor/core@5.2.2):
     resolution: {integrity: sha512-10EM1KvFMs+pTzxkcflspzxBWcX9sOnS9nTP5Afjr5hn4OxLrwTFySw2Z12Uv6jdN4OnhY3jXtDKXPljXvXILg==}
->>>>>>> 6c6ee1e7
     peerDependencies:
       '@capacitor/core': ^5.1.1
     dependencies:
@@ -703,24 +693,15 @@
       fastq: 1.15.0
     dev: true
 
-<<<<<<< HEAD
-  /@polyipseity/obsidian-plugin-library@1.22.0(@capacitor/core@5.2.2)(@codemirror/state@6.2.1)(@codemirror/view@6.16.0)(esbuild@0.19.3)(typescript@5.2.2):
-    resolution: {integrity: sha512-gdkZbQFtJMaEljV+AoKivzVdURdippWtJnG9fCZkQStledJaRYkMHD+f7XbV9yaWQfCPundmvRnhCK+AIRSq+Q==}
-=======
-  /@polyipseity/obsidian-plugin-library@1.23.0(@capacitor/core@5.2.0)(@codemirror/state@6.0.0)(@codemirror/view@6.0.0)(esbuild@0.19.4)(typescript@5.2.2):
+  /@polyipseity/obsidian-plugin-library@1.23.0(@capacitor/core@5.2.2)(@codemirror/state@6.2.1)(@codemirror/view@6.16.0)(esbuild@0.19.4)(typescript@5.2.2):
     resolution: {integrity: sha512-Df8deCUFPRzPJ07R0JspIHJfHwKqjOsTQiaPvD1Ne7adE3B+Q62sl+0GEHu26PqpA7lVfAmVdv/os7wmE4PTcw==}
->>>>>>> 6c6ee1e7
     peerDependencies:
       esbuild: '>=0.17.0'
     peerDependenciesMeta:
       esbuild:
         optional: true
     dependencies:
-<<<<<<< HEAD
-      '@capacitor/filesystem': 5.1.3(@capacitor/core@5.2.2)
-=======
-      '@capacitor/filesystem': 5.1.4(@capacitor/core@5.2.0)
->>>>>>> 6c6ee1e7
+      '@capacitor/filesystem': 5.1.4(@capacitor/core@5.2.2)
       '@jridgewell/trace-mapping': 0.3.19
       async-lock: 1.4.0
       browser-util-inspect: 0.2.0
@@ -1596,17 +1577,10 @@
       eslint-plugin-import: '*'
     dependencies:
       debug: 4.3.4
-<<<<<<< HEAD
       enhanced-resolve: 5.15.0
-      eslint: 8.49.0
-      eslint-module-utils: 2.8.0(@typescript-eslint/parser@6.7.2)(eslint-import-resolver-node@0.3.9)(eslint-import-resolver-typescript@3.6.0)(eslint@8.49.0)
-      eslint-plugin-import: 2.28.1(@typescript-eslint/parser@6.7.2)(eslint-import-resolver-typescript@3.6.0)(eslint@8.49.0)
-=======
-      enhanced-resolve: 5.14.0
       eslint: 8.50.0
-      eslint-module-utils: 2.8.0(@typescript-eslint/parser@6.7.3)(eslint-import-resolver-node@0.3.7)(eslint-import-resolver-typescript@3.6.1)(eslint@8.50.0)
+      eslint-module-utils: 2.8.0(@typescript-eslint/parser@6.7.3)(eslint-import-resolver-node@0.3.9)(eslint-import-resolver-typescript@3.6.1)(eslint@8.50.0)
       eslint-plugin-import: 2.28.1(@typescript-eslint/parser@6.7.3)(eslint-import-resolver-typescript@3.6.1)(eslint@8.50.0)
->>>>>>> 6c6ee1e7
       fast-glob: 3.3.1
       get-tsconfig: 4.6.2
       is-core-module: 2.13.0
@@ -1618,11 +1592,7 @@
       - supports-color
     dev: true
 
-<<<<<<< HEAD
-  /eslint-module-utils@2.8.0(@typescript-eslint/parser@6.7.2)(eslint-import-resolver-node@0.3.9)(eslint-import-resolver-typescript@3.6.0)(eslint@8.49.0):
-=======
-  /eslint-module-utils@2.8.0(@typescript-eslint/parser@6.7.3)(eslint-import-resolver-node@0.3.7)(eslint-import-resolver-typescript@3.6.1)(eslint@8.50.0):
->>>>>>> 6c6ee1e7
+  /eslint-module-utils@2.8.0(@typescript-eslint/parser@6.7.3)(eslint-import-resolver-node@0.3.9)(eslint-import-resolver-typescript@3.6.1)(eslint@8.50.0):
     resolution: {integrity: sha512-aWajIYfsqCKRDgUfjEXNN/JlrzauMuSEy5sbd7WXbtW3EH6A6MpwEh42c7qD+MqQo9QMJ6fWLAeIJynx0g6OAw==}
     engines: {node: '>=4'}
     peerDependencies:
@@ -1645,15 +1615,9 @@
     dependencies:
       '@typescript-eslint/parser': 6.7.3(eslint@8.50.0)(typescript@5.2.2)
       debug: 3.2.7
-<<<<<<< HEAD
-      eslint: 8.49.0
+      eslint: 8.50.0
       eslint-import-resolver-node: 0.3.9
-      eslint-import-resolver-typescript: 3.6.0(@typescript-eslint/parser@6.7.2)(eslint-plugin-import@2.28.1)(eslint@8.49.0)
-=======
-      eslint: 8.50.0
-      eslint-import-resolver-node: 0.3.7
       eslint-import-resolver-typescript: 3.6.1(@typescript-eslint/parser@6.7.3)(eslint-plugin-import@2.28.1)(eslint@8.50.0)
->>>>>>> 6c6ee1e7
     transitivePeerDependencies:
       - supports-color
     dev: true
@@ -1675,15 +1639,9 @@
       array.prototype.flatmap: 1.3.1
       debug: 3.2.7
       doctrine: 2.1.0
-<<<<<<< HEAD
-      eslint: 8.49.0
+      eslint: 8.50.0
       eslint-import-resolver-node: 0.3.9
-      eslint-module-utils: 2.8.0(@typescript-eslint/parser@6.7.2)(eslint-import-resolver-node@0.3.9)(eslint-import-resolver-typescript@3.6.0)(eslint@8.49.0)
-=======
-      eslint: 8.50.0
-      eslint-import-resolver-node: 0.3.7
-      eslint-module-utils: 2.8.0(@typescript-eslint/parser@6.7.3)(eslint-import-resolver-node@0.3.7)(eslint-import-resolver-typescript@3.6.1)(eslint@8.50.0)
->>>>>>> 6c6ee1e7
+      eslint-module-utils: 2.8.0(@typescript-eslint/parser@6.7.3)(eslint-import-resolver-node@0.3.9)(eslint-import-resolver-typescript@3.6.1)(eslint@8.50.0)
       has: 1.0.3
       is-core-module: 2.13.0
       is-glob: 4.0.3
