lockfileVersion: '6.0'

settings:
  autoInstallPeers: true
  excludeLinksFromLockfile: false

overrides:
  tsconfig-paths: ^4.0.0

importers:

  .:
    dependencies:
      '@polyipseity/obsidian-plugin-library':
<<<<<<< HEAD
        specifier: ^1.21.0
        version: 1.21.0(@capacitor/core@5.2.2)(@codemirror/state@6.2.1)(@codemirror/view@6.16.0)(esbuild@0.19.3)(typescript@5.2.2)
      acorn:
        specifier: ^8.10.0
        version: 8.10.0
      ansi-escape-sequences:
        specifier: ^6.2.2
        version: 6.2.2
      async-lock:
        specifier: ^1.4.0
        version: 1.4.0
      browser-util-inspect:
        specifier: ^0.2.0
        version: 0.2.0
=======
        specifier: ^1.22.0
        version: 1.22.0(@capacitor/core@5.2.0)(@codemirror/state@6.0.0)(@codemirror/view@6.0.0)(esbuild@0.19.3)(typescript@5.2.2)
>>>>>>> d6444907
      i18next:
        specifier: ^23.5.1
        version: 23.5.1
      immutable:
        specifier: ^4.3.4
        version: 4.3.4
      lodash-es:
        specifier: ^4.17.21
        version: 4.17.21
      monkey-around:
        specifier: ^2.3.0
        version: 2.3.0
      obsidian:
        specifier: ^1.2.8
        version: 1.2.8(@codemirror/state@6.2.1)(@codemirror/view@6.16.0)
      semver:
        specifier: ^7.5.4
        version: 7.5.4
      simple-icons:
        specifier: ^9.14.0
        version: 9.14.0
      source-map:
        specifier: ^0.7.4
        version: 0.7.4
      tmp-promise:
        specifier: ^3.0.3
        version: 3.0.3
      ts-essentials:
        specifier: ^9.4.0
        version: 9.4.0(typescript@5.2.2)
      xterm:
        specifier: ^5.3.0
        version: 5.3.0
      xterm-addon-canvas:
        specifier: ^0.5.0
        version: 0.5.0(xterm@5.3.0)
      xterm-addon-fit:
        specifier: ^0.8.0
        version: 0.8.0(xterm@5.3.0)
      xterm-addon-ligatures:
        specifier: ^0.7.0
        version: 0.7.0(xterm@5.3.0)
      xterm-addon-search:
        specifier: ^0.13.0
        version: 0.13.0(xterm@5.3.0)
      xterm-addon-serialize:
        specifier: ^0.11.0
        version: 0.11.0(xterm@5.3.0)
      xterm-addon-unicode11:
        specifier: ^0.6.0
        version: 0.6.0(xterm@5.3.0)
      xterm-addon-web-links:
        specifier: ^0.9.0
        version: 0.9.0(xterm@5.3.0)
      xterm-addon-webgl:
        specifier: ^0.16.0
        version: 0.16.0(xterm@5.3.0)
    devDependencies:
      '@changesets/cli':
        specifier: ^2.26.2
        version: 2.26.2
      '@polyipseity/obsidian':
        specifier: ^1.2.8
        version: 1.2.8(@codemirror/state@6.2.1)(@codemirror/view@6.16.0)
      '@tsconfig/node16':
        specifier: ^16.1.1
        version: 16.1.1
      '@tsconfig/recommended':
        specifier: ^1.0.3
        version: 1.0.3
      '@tsconfig/strictest':
        specifier: ^2.0.2
        version: 2.0.2
      '@types/ansi-escape-sequences':
        specifier: ^4.0.0
        version: 4.0.0
      '@types/async-lock':
        specifier: ^1.4.0
        version: 1.4.0
      '@types/browser-util-inspect':
        specifier: ^0.2.1
        version: 0.2.1
      '@types/estree':
        specifier: ^1.0.1
        version: 1.0.1
      '@types/lodash-es':
        specifier: ^4.17.9
        version: 4.17.9
      '@types/node':
        specifier: ^20.6.3
        version: 20.6.3
      '@types/semver':
        specifier: ^7.5.2
        version: 7.5.2
      '@typescript-eslint/eslint-plugin':
        specifier: ^6.7.2
        version: 6.7.2(@typescript-eslint/parser@6.7.2)(eslint@8.49.0)(typescript@5.2.2)
      '@typescript-eslint/parser':
        specifier: ^6.7.2
        version: 6.7.2(eslint@8.49.0)(typescript@5.2.2)
      builtin-modules:
        specifier: ^3.3.0
        version: 3.3.0
      esbuild:
        specifier: ^0.19.3
        version: 0.19.3
      esbuild-compress:
        specifier: ^2.0.0
        version: 2.0.0(esbuild@0.19.3)
      esbuild-plugin-globals:
        specifier: ^0.2.0
        version: 0.2.0
      esbuild-plugin-text-replace:
        specifier: ^1.3.0
        version: 1.3.0
      eslint:
        specifier: ^8.49.0
        version: 8.49.0
      eslint-import-resolver-typescript:
        specifier: ^3.6.0
        version: 3.6.0(@typescript-eslint/parser@6.7.2)(eslint-plugin-import@2.28.1)(eslint@8.49.0)
      eslint-plugin-import:
        specifier: ^2.28.1
        version: 2.28.1(@typescript-eslint/parser@6.7.2)(eslint-import-resolver-typescript@3.6.0)(eslint@8.49.0)
      p-lazy:
        specifier: ^4.0.0
        version: 4.0.0
      tslib:
        specifier: ^2.6.2
        version: 2.6.2
      typescript:
        specifier: ^5.2.2
        version: 5.2.2

packages:

  /@aashutoshrathi/word-wrap@1.2.6:
    resolution: {integrity: sha512-1Yjs2SvM8TflER/OD3cOjhWWOZb58A2t7wpE2S9XfBYTiIl+XFhQG2bjy4Pu1I+EAlCNUzRDYDdFwFYUKvXcIA==}
    engines: {node: '>=0.10.0'}
    dev: true

  /@babel/code-frame@7.22.10:
    resolution: {integrity: sha512-/KKIMG4UEL35WmI9OlvMhurwtytjvXoFcGNrOvyG9zIzA8YmPjVtIZUf7b05+TPO7G7/GEmLHDaoCgACHl9hhA==}
    engines: {node: '>=6.9.0'}
    dependencies:
      '@babel/highlight': 7.22.10
      chalk: 2.4.2
    dev: true

  /@babel/helper-validator-identifier@7.22.5:
    resolution: {integrity: sha512-aJXu+6lErq8ltp+JhkJUfk1MTGyuA4v7f3pA+BJ5HLfNC6nAQ0Cpi9uOquUj8Hehg0aUiHzWQbOVJGao6ztBAQ==}
    engines: {node: '>=6.9.0'}
    dev: true

  /@babel/highlight@7.22.10:
    resolution: {integrity: sha512-78aUtVcT7MUscr0K5mIEnkwxPE0MaxkR5RxRwuHaQ+JuU5AmTPhY+do2mdzVTnIJJpyBglql2pehuBIWHug+WQ==}
    engines: {node: '>=6.9.0'}
    dependencies:
      '@babel/helper-validator-identifier': 7.22.5
      chalk: 2.4.2
      js-tokens: 4.0.0
    dev: true

  /@babel/runtime@7.22.10:
    resolution: {integrity: sha512-21t/fkKLMZI4pqP2wlmsQAWnYW1PDyKyyUV4vCi+B25ydmdaYTKXPwCj0BzSUnZf4seIiYvSA3jcZ3gdsMFkLQ==}
    engines: {node: '>=6.9.0'}
    dependencies:
      regenerator-runtime: 0.14.0

  /@capacitor/core@5.2.2:
    resolution: {integrity: sha512-3jKECZC5+YD2rljMZm1e/K3AYyoxUmLDZCyofTPbRYPBSI0wJh5ZCkX+XIGzNM0o/Wokl3Voa1JB8xsLC0MPxA==}
    dependencies:
      tslib: 2.6.2
    dev: false

  /@capacitor/filesystem@5.1.3(@capacitor/core@5.2.2):
    resolution: {integrity: sha512-6TEvJrpsWw7+ZjFH3ggW9mlHEOt4utGOjO9UPPXP4+OIDA1lW52Lpzg1XI/MMNZ9Wyz06kWgRljnS29LLltMiA==}
    peerDependencies:
      '@capacitor/core': ^5.1.1
    dependencies:
      '@capacitor/core': 5.2.2
    dev: false

  /@changesets/apply-release-plan@6.1.4:
    resolution: {integrity: sha512-FMpKF1fRlJyCZVYHr3CbinpZZ+6MwvOtWUuO8uo+svcATEoc1zRDcj23pAurJ2TZ/uVz1wFHH6K3NlACy0PLew==}
    dependencies:
      '@babel/runtime': 7.22.10
      '@changesets/config': 2.3.1
      '@changesets/get-version-range-type': 0.3.2
      '@changesets/git': 2.0.0
      '@changesets/types': 5.2.1
      '@manypkg/get-packages': 1.1.3
      detect-indent: 6.1.0
      fs-extra: 7.0.1
      lodash.startcase: 4.4.0
      outdent: 0.5.0
      prettier: 2.8.8
      resolve-from: 5.0.0
      semver: 7.5.4
    dev: true

  /@changesets/assemble-release-plan@5.2.4:
    resolution: {integrity: sha512-xJkWX+1/CUaOUWTguXEbCDTyWJFECEhmdtbkjhn5GVBGxdP/JwaHBIU9sW3FR6gD07UwZ7ovpiPclQZs+j+mvg==}
    dependencies:
      '@babel/runtime': 7.22.10
      '@changesets/errors': 0.1.4
      '@changesets/get-dependents-graph': 1.3.6
      '@changesets/types': 5.2.1
      '@manypkg/get-packages': 1.1.3
      semver: 7.5.4
    dev: true

  /@changesets/changelog-git@0.1.14:
    resolution: {integrity: sha512-+vRfnKtXVWsDDxGctOfzJsPhaCdXRYoe+KyWYoq5X/GqoISREiat0l3L8B0a453B2B4dfHGcZaGyowHbp9BSaA==}
    dependencies:
      '@changesets/types': 5.2.1
    dev: true

  /@changesets/cli@2.26.2:
    resolution: {integrity: sha512-dnWrJTmRR8bCHikJHl9b9HW3gXACCehz4OasrXpMp7sx97ECuBGGNjJhjPhdZNCvMy9mn4BWdplI323IbqsRig==}
    hasBin: true
    dependencies:
      '@babel/runtime': 7.22.10
      '@changesets/apply-release-plan': 6.1.4
      '@changesets/assemble-release-plan': 5.2.4
      '@changesets/changelog-git': 0.1.14
      '@changesets/config': 2.3.1
      '@changesets/errors': 0.1.4
      '@changesets/get-dependents-graph': 1.3.6
      '@changesets/get-release-plan': 3.0.17
      '@changesets/git': 2.0.0
      '@changesets/logger': 0.0.5
      '@changesets/pre': 1.0.14
      '@changesets/read': 0.5.9
      '@changesets/types': 5.2.1
      '@changesets/write': 0.2.3
      '@manypkg/get-packages': 1.1.3
      '@types/is-ci': 3.0.0
      '@types/semver': 7.5.2
      ansi-colors: 4.1.3
      chalk: 2.4.2
      enquirer: 2.4.1
      external-editor: 3.1.0
      fs-extra: 7.0.1
      human-id: 1.0.2
      is-ci: 3.0.1
      meow: 6.1.1
      outdent: 0.5.0
      p-limit: 2.3.0
      preferred-pm: 3.0.3
      resolve-from: 5.0.0
      semver: 7.5.4
      spawndamnit: 2.0.0
      term-size: 2.2.1
      tty-table: 4.2.1
    dev: true

  /@changesets/config@2.3.1:
    resolution: {integrity: sha512-PQXaJl82CfIXddUOppj4zWu+987GCw2M+eQcOepxN5s+kvnsZOwjEJO3DH9eVy+OP6Pg/KFEWdsECFEYTtbg6w==}
    dependencies:
      '@changesets/errors': 0.1.4
      '@changesets/get-dependents-graph': 1.3.6
      '@changesets/logger': 0.0.5
      '@changesets/types': 5.2.1
      '@manypkg/get-packages': 1.1.3
      fs-extra: 7.0.1
      micromatch: 4.0.5
    dev: true

  /@changesets/errors@0.1.4:
    resolution: {integrity: sha512-HAcqPF7snsUJ/QzkWoKfRfXushHTu+K5KZLJWPb34s4eCZShIf8BFO3fwq6KU8+G7L5KdtN2BzQAXOSXEyiY9Q==}
    dependencies:
      extendable-error: 0.1.7
    dev: true

  /@changesets/get-dependents-graph@1.3.6:
    resolution: {integrity: sha512-Q/sLgBANmkvUm09GgRsAvEtY3p1/5OCzgBE5vX3vgb5CvW0j7CEljocx5oPXeQSNph6FXulJlXV3Re/v3K3P3Q==}
    dependencies:
      '@changesets/types': 5.2.1
      '@manypkg/get-packages': 1.1.3
      chalk: 2.4.2
      fs-extra: 7.0.1
      semver: 7.5.4
    dev: true

  /@changesets/get-release-plan@3.0.17:
    resolution: {integrity: sha512-6IwKTubNEgoOZwDontYc2x2cWXfr6IKxP3IhKeK+WjyD6y3M4Gl/jdQvBw+m/5zWILSOCAaGLu2ZF6Q+WiPniw==}
    dependencies:
      '@babel/runtime': 7.22.10
      '@changesets/assemble-release-plan': 5.2.4
      '@changesets/config': 2.3.1
      '@changesets/pre': 1.0.14
      '@changesets/read': 0.5.9
      '@changesets/types': 5.2.1
      '@manypkg/get-packages': 1.1.3
    dev: true

  /@changesets/get-version-range-type@0.3.2:
    resolution: {integrity: sha512-SVqwYs5pULYjYT4op21F2pVbcrca4qA/bAA3FmFXKMN7Y+HcO8sbZUTx3TAy2VXulP2FACd1aC7f2nTuqSPbqg==}
    dev: true

  /@changesets/git@2.0.0:
    resolution: {integrity: sha512-enUVEWbiqUTxqSnmesyJGWfzd51PY4H7mH9yUw0hPVpZBJ6tQZFMU3F3mT/t9OJ/GjyiM4770i+sehAn6ymx6A==}
    dependencies:
      '@babel/runtime': 7.22.10
      '@changesets/errors': 0.1.4
      '@changesets/types': 5.2.1
      '@manypkg/get-packages': 1.1.3
      is-subdir: 1.2.0
      micromatch: 4.0.5
      spawndamnit: 2.0.0
    dev: true

  /@changesets/logger@0.0.5:
    resolution: {integrity: sha512-gJyZHomu8nASHpaANzc6bkQMO9gU/ib20lqew1rVx753FOxffnCrJlGIeQVxNWCqM+o6OOleCo/ivL8UAO5iFw==}
    dependencies:
      chalk: 2.4.2
    dev: true

  /@changesets/parse@0.3.16:
    resolution: {integrity: sha512-127JKNd167ayAuBjUggZBkmDS5fIKsthnr9jr6bdnuUljroiERW7FBTDNnNVyJ4l69PzR57pk6mXQdtJyBCJKg==}
    dependencies:
      '@changesets/types': 5.2.1
      js-yaml: 3.14.1
    dev: true

  /@changesets/pre@1.0.14:
    resolution: {integrity: sha512-dTsHmxQWEQekHYHbg+M1mDVYFvegDh9j/kySNuDKdylwfMEevTeDouR7IfHNyVodxZXu17sXoJuf2D0vi55FHQ==}
    dependencies:
      '@babel/runtime': 7.22.10
      '@changesets/errors': 0.1.4
      '@changesets/types': 5.2.1
      '@manypkg/get-packages': 1.1.3
      fs-extra: 7.0.1
    dev: true

  /@changesets/read@0.5.9:
    resolution: {integrity: sha512-T8BJ6JS6j1gfO1HFq50kU3qawYxa4NTbI/ASNVVCBTsKquy2HYwM9r7ZnzkiMe8IEObAJtUVGSrePCOxAK2haQ==}
    dependencies:
      '@babel/runtime': 7.22.10
      '@changesets/git': 2.0.0
      '@changesets/logger': 0.0.5
      '@changesets/parse': 0.3.16
      '@changesets/types': 5.2.1
      chalk: 2.4.2
      fs-extra: 7.0.1
      p-filter: 2.1.0
    dev: true

  /@changesets/types@4.1.0:
    resolution: {integrity: sha512-LDQvVDv5Kb50ny2s25Fhm3d9QSZimsoUGBsUioj6MC3qbMUCuC8GPIvk/M6IvXx3lYhAs0lwWUQLb+VIEUCECw==}
    dev: true

  /@changesets/types@5.2.1:
    resolution: {integrity: sha512-myLfHbVOqaq9UtUKqR/nZA/OY7xFjQMdfgfqeZIBK4d0hA6pgxArvdv8M+6NUzzBsjWLOtvApv8YHr4qM+Kpfg==}
    dev: true

  /@changesets/write@0.2.3:
    resolution: {integrity: sha512-Dbamr7AIMvslKnNYsLFafaVORx4H0pvCA2MHqgtNCySMe1blImEyAEOzDmcgKAkgz4+uwoLz7demIrX+JBr/Xw==}
    dependencies:
      '@babel/runtime': 7.22.10
      '@changesets/types': 5.2.1
      fs-extra: 7.0.1
      human-id: 1.0.2
      prettier: 2.8.8
    dev: true

  /@codemirror/state@6.2.1:
    resolution: {integrity: sha512-RupHSZ8+OjNT38zU9fKH2sv+Dnlr8Eb8sl4NOnnqz95mCFTZUaiRP8Xv5MeeaG0px2b8Bnfe7YGwCV3nsBhbuw==}

  /@codemirror/view@6.16.0:
    resolution: {integrity: sha512-1Z2HkvkC3KR/oEZVuW9Ivmp8TWLzGEd8T8TA04TTwPvqogfkHBdYSlflytDOqmkUxM2d1ywTg7X2dU5mC+SXvg==}
    dependencies:
      '@codemirror/state': 6.2.1
      style-mod: 4.0.3
      w3c-keyname: 2.2.8

  /@esbuild/android-arm64@0.19.3:
    resolution: {integrity: sha512-w+Akc0vv5leog550kjJV9Ru+MXMR2VuMrui3C61mnysim0gkFCPOUTAfzTP0qX+HpN9Syu3YA3p1hf3EPqObRw==}
    engines: {node: '>=12'}
    cpu: [arm64]
    os: [android]
    requiresBuild: true
    optional: true

  /@esbuild/android-arm@0.19.3:
    resolution: {integrity: sha512-Lemgw4io4VZl9GHJmjiBGzQ7ONXRfRPHcUEerndjwiSkbxzrpq0Uggku5MxxrXdwJ+pTj1qyw4jwTu7hkPsgIA==}
    engines: {node: '>=12'}
    cpu: [arm]
    os: [android]
    requiresBuild: true
    optional: true

  /@esbuild/android-x64@0.19.3:
    resolution: {integrity: sha512-FKQJKkK5MXcBHoNZMDNUAg1+WcZlV/cuXrWCoGF/TvdRiYS4znA0m5Il5idUwfxrE20bG/vU1Cr5e1AD6IEIjQ==}
    engines: {node: '>=12'}
    cpu: [x64]
    os: [android]
    requiresBuild: true
    optional: true

  /@esbuild/darwin-arm64@0.19.3:
    resolution: {integrity: sha512-kw7e3FXU+VsJSSSl2nMKvACYlwtvZB8RUIeVShIEY6PVnuZ3c9+L9lWB2nWeeKWNNYDdtL19foCQ0ZyUL7nqGw==}
    engines: {node: '>=12'}
    cpu: [arm64]
    os: [darwin]
    requiresBuild: true
    optional: true

  /@esbuild/darwin-x64@0.19.3:
    resolution: {integrity: sha512-tPfZiwF9rO0jW6Jh9ipi58N5ZLoSjdxXeSrAYypy4psA2Yl1dAMhM71KxVfmjZhJmxRjSnb29YlRXXhh3GqzYw==}
    engines: {node: '>=12'}
    cpu: [x64]
    os: [darwin]
    requiresBuild: true
    optional: true

  /@esbuild/freebsd-arm64@0.19.3:
    resolution: {integrity: sha512-ERDyjOgYeKe0Vrlr1iLrqTByB026YLPzTytDTz1DRCYM+JI92Dw2dbpRHYmdqn6VBnQ9Bor6J8ZlNwdZdxjlSg==}
    engines: {node: '>=12'}
    cpu: [arm64]
    os: [freebsd]
    requiresBuild: true
    optional: true

  /@esbuild/freebsd-x64@0.19.3:
    resolution: {integrity: sha512-nXesBZ2Ad1qL+Rm3crN7NmEVJ5uvfLFPLJev3x1j3feCQXfAhoYrojC681RhpdOph8NsvKBBwpYZHR7W0ifTTA==}
    engines: {node: '>=12'}
    cpu: [x64]
    os: [freebsd]
    requiresBuild: true
    optional: true

  /@esbuild/linux-arm64@0.19.3:
    resolution: {integrity: sha512-qXvYKmXj8GcJgWq3aGvxL/JG1ZM3UR272SdPU4QSTzD0eymrM7leiZH77pvY3UetCy0k1xuXZ+VPvoJNdtrsWQ==}
    engines: {node: '>=12'}
    cpu: [arm64]
    os: [linux]
    requiresBuild: true
    optional: true

  /@esbuild/linux-arm@0.19.3:
    resolution: {integrity: sha512-zr48Cg/8zkzZCzDHNxXO/89bf9e+r4HtzNUPoz4GmgAkF1gFAFmfgOdCbR8zMbzFDGb1FqBBhdXUpcTQRYS1cQ==}
    engines: {node: '>=12'}
    cpu: [arm]
    os: [linux]
    requiresBuild: true
    optional: true

  /@esbuild/linux-ia32@0.19.3:
    resolution: {integrity: sha512-7XlCKCA0nWcbvYpusARWkFjRQNWNGlt45S+Q18UeS///K6Aw8bB2FKYe9mhVWy/XLShvCweOLZPrnMswIaDXQA==}
    engines: {node: '>=12'}
    cpu: [ia32]
    os: [linux]
    requiresBuild: true
    optional: true

  /@esbuild/linux-loong64@0.19.3:
    resolution: {integrity: sha512-qGTgjweER5xqweiWtUIDl9OKz338EQqCwbS9c2Bh5jgEH19xQ1yhgGPNesugmDFq+UUSDtWgZ264st26b3de8A==}
    engines: {node: '>=12'}
    cpu: [loong64]
    os: [linux]
    requiresBuild: true
    optional: true

  /@esbuild/linux-mips64el@0.19.3:
    resolution: {integrity: sha512-gy1bFskwEyxVMFRNYSvBauDIWNggD6pyxUksc0MV9UOBD138dKTzr8XnM2R4mBsHwVzeuIH8X5JhmNs2Pzrx+A==}
    engines: {node: '>=12'}
    cpu: [mips64el]
    os: [linux]
    requiresBuild: true
    optional: true

  /@esbuild/linux-ppc64@0.19.3:
    resolution: {integrity: sha512-UrYLFu62x1MmmIe85rpR3qou92wB9lEXluwMB/STDzPF9k8mi/9UvNsG07Tt9AqwPQXluMQ6bZbTzYt01+Ue5g==}
    engines: {node: '>=12'}
    cpu: [ppc64]
    os: [linux]
    requiresBuild: true
    optional: true

  /@esbuild/linux-riscv64@0.19.3:
    resolution: {integrity: sha512-9E73TfyMCbE+1AwFOg3glnzZ5fBAFK4aawssvuMgCRqCYzE0ylVxxzjEfut8xjmKkR320BEoMui4o/t9KA96gA==}
    engines: {node: '>=12'}
    cpu: [riscv64]
    os: [linux]
    requiresBuild: true
    optional: true

  /@esbuild/linux-s390x@0.19.3:
    resolution: {integrity: sha512-LlmsbuBdm1/D66TJ3HW6URY8wO6IlYHf+ChOUz8SUAjVTuaisfuwCOAgcxo3Zsu3BZGxmI7yt//yGOxV+lHcEA==}
    engines: {node: '>=12'}
    cpu: [s390x]
    os: [linux]
    requiresBuild: true
    optional: true

  /@esbuild/linux-x64@0.19.3:
    resolution: {integrity: sha512-ogV0+GwEmvwg/8ZbsyfkYGaLACBQWDvO0Kkh8LKBGKj9Ru8VM39zssrnu9Sxn1wbapA2qNS6BiLdwJZGouyCwQ==}
    engines: {node: '>=12'}
    cpu: [x64]
    os: [linux]
    requiresBuild: true
    optional: true

  /@esbuild/netbsd-x64@0.19.3:
    resolution: {integrity: sha512-o1jLNe4uzQv2DKXMlmEzf66Wd8MoIhLNO2nlQBHLtWyh2MitDG7sMpfCO3NTcoTMuqHjfufgUQDFRI5C+xsXQw==}
    engines: {node: '>=12'}
    cpu: [x64]
    os: [netbsd]
    requiresBuild: true
    optional: true

  /@esbuild/openbsd-x64@0.19.3:
    resolution: {integrity: sha512-AZJCnr5CZgZOdhouLcfRdnk9Zv6HbaBxjcyhq0StNcvAdVZJSKIdOiPB9az2zc06ywl0ePYJz60CjdKsQacp5Q==}
    engines: {node: '>=12'}
    cpu: [x64]
    os: [openbsd]
    requiresBuild: true
    optional: true

  /@esbuild/sunos-x64@0.19.3:
    resolution: {integrity: sha512-Acsujgeqg9InR4glTRvLKGZ+1HMtDm94ehTIHKhJjFpgVzZG9/pIcWW/HA/DoMfEyXmANLDuDZ2sNrWcjq1lxw==}
    engines: {node: '>=12'}
    cpu: [x64]
    os: [sunos]
    requiresBuild: true
    optional: true

  /@esbuild/win32-arm64@0.19.3:
    resolution: {integrity: sha512-FSrAfjVVy7TifFgYgliiJOyYynhQmqgPj15pzLyJk8BUsnlWNwP/IAy6GAiB1LqtoivowRgidZsfpoYLZH586A==}
    engines: {node: '>=12'}
    cpu: [arm64]
    os: [win32]
    requiresBuild: true
    optional: true

  /@esbuild/win32-ia32@0.19.3:
    resolution: {integrity: sha512-xTScXYi12xLOWZ/sc5RBmMN99BcXp/eEf7scUC0oeiRoiT5Vvo9AycuqCp+xdpDyAU+LkrCqEpUS9fCSZF8J3Q==}
    engines: {node: '>=12'}
    cpu: [ia32]
    os: [win32]
    requiresBuild: true
    optional: true

  /@esbuild/win32-x64@0.19.3:
    resolution: {integrity: sha512-FbUN+0ZRXsypPyWE2IwIkVjDkDnJoMJARWOcFZn4KPPli+QnKqF0z1anvfaYe3ev5HFCpRDLLBDHyOALLppWHw==}
    engines: {node: '>=12'}
    cpu: [x64]
    os: [win32]
    requiresBuild: true
    optional: true

  /@eslint-community/eslint-utils@4.4.0(eslint@8.49.0):
    resolution: {integrity: sha512-1/sA4dwrzBAyeUoQ6oxahHKmrZvsnLCg4RfxW3ZFGGmQkSNQPFNLV9CUEFQP1x9EYXHTo5p6xdhZM1Ne9p/AfA==}
    engines: {node: ^12.22.0 || ^14.17.0 || >=16.0.0}
    peerDependencies:
      eslint: ^6.0.0 || ^7.0.0 || >=8.0.0
    dependencies:
      eslint: 8.49.0
      eslint-visitor-keys: 3.4.3
    dev: true

  /@eslint-community/regexpp@4.6.2:
    resolution: {integrity: sha512-pPTNuaAG3QMH+buKyBIGJs3g/S5y0caxw0ygM3YyE6yJFySwiGGSzA+mM3KJ8QQvzeLh3blwgSonkFjgQdxzMw==}
    engines: {node: ^12.0.0 || ^14.0.0 || >=16.0.0}
    dev: true

  /@eslint/eslintrc@2.1.2:
    resolution: {integrity: sha512-+wvgpDsrB1YqAMdEUCcnTlpfVBH7Vqn6A/NT3D8WVXFIaKMlErPIZT3oCIAVCOtarRpMtelZLqJeU3t7WY6X6g==}
    engines: {node: ^12.22.0 || ^14.17.0 || >=16.0.0}
    dependencies:
      ajv: 6.12.6
      debug: 4.3.4
      espree: 9.6.1
      globals: 13.20.0
      ignore: 5.2.4
      import-fresh: 3.3.0
      js-yaml: 4.1.0
      minimatch: 3.1.2
      strip-json-comments: 3.1.1
    transitivePeerDependencies:
      - supports-color
    dev: true

  /@eslint/js@8.49.0:
    resolution: {integrity: sha512-1S8uAY/MTJqVx0SC4epBq+N2yhuwtNwLbJYNZyhL2pO1ZVKn5HFXav5T41Ryzy9K9V7ZId2JB2oy/W4aCd9/2w==}
    engines: {node: ^12.22.0 || ^14.17.0 || >=16.0.0}
    dev: true

  /@humanwhocodes/config-array@0.11.11:
    resolution: {integrity: sha512-N2brEuAadi0CcdeMXUkhbZB84eskAc8MEX1By6qEchoVywSgXPIjou4rYsl0V3Hj0ZnuGycGCjdNgockbzeWNA==}
    engines: {node: '>=10.10.0'}
    dependencies:
      '@humanwhocodes/object-schema': 1.2.1
      debug: 4.3.4
      minimatch: 3.1.2
    transitivePeerDependencies:
      - supports-color
    dev: true

  /@humanwhocodes/module-importer@1.0.1:
    resolution: {integrity: sha512-bxveV4V8v5Yb4ncFTT3rPSgZBOpCkjfK0y4oVVVJwIuDVBRMDXrPyXRL988i5ap9m9bnyEEjWfm5WkBmtffLfA==}
    engines: {node: '>=12.22'}
    dev: true

  /@humanwhocodes/object-schema@1.2.1:
    resolution: {integrity: sha512-ZnQMnLV4e7hDlUvw8H+U8ASL02SS2Gn6+9Ac3wGGLIe7+je2AeAOxPY+izIPJDfFDb7eDjev0Us8MO1iFRN8hA==}
    dev: true

  /@jridgewell/resolve-uri@3.1.1:
    resolution: {integrity: sha512-dSYZh7HhCDtCKm4QakX0xFpsRDqjjtZf/kjI/v3T3Nwt5r8/qz/M19F9ySyOqU94SXBmeG9ttTul+YnR4LOxFA==}
    engines: {node: '>=6.0.0'}
    dev: false

  /@jridgewell/sourcemap-codec@1.4.15:
    resolution: {integrity: sha512-eF2rxCRulEKXHTRiDrDy6erMYWqNw4LPdQ8UQA4huuxaQsVeRPFl2oM8oDGxMFhJUWZf9McpLtJasDDZb/Bpeg==}
    dev: false

  /@jridgewell/trace-mapping@0.3.19:
    resolution: {integrity: sha512-kf37QtfW+Hwx/buWGMPcR60iF9ziHa6r/CZJIHbmcm4+0qrXiVdxegAH0F6yddEVQ7zdkjcGCgCzUu+BcbhQxw==}
    dependencies:
      '@jridgewell/resolve-uri': 3.1.1
      '@jridgewell/sourcemap-codec': 1.4.15
    dev: false

  /@manypkg/find-root@1.1.0:
    resolution: {integrity: sha512-mki5uBvhHzO8kYYix/WRy2WX8S3B5wdVSc9D6KcU5lQNglP2yt58/VfLuAK49glRXChosY8ap2oJ1qgma3GUVA==}
    dependencies:
      '@babel/runtime': 7.22.10
      '@types/node': 12.20.55
      find-up: 4.1.0
      fs-extra: 8.1.0
    dev: true

  /@manypkg/get-packages@1.1.3:
    resolution: {integrity: sha512-fo+QhuU3qE/2TQMQmbVMqaQ6EWbMhi4ABWP+O4AM1NqPBuy0OrApV5LO6BrrgnhtAHS2NH6RrVk9OL181tTi8A==}
    dependencies:
      '@babel/runtime': 7.22.10
      '@changesets/types': 4.1.0
      '@manypkg/find-root': 1.1.0
      fs-extra: 8.1.0
      globby: 11.1.0
      read-yaml-file: 1.1.0
    dev: true

  /@nodelib/fs.scandir@2.1.5:
    resolution: {integrity: sha512-vq24Bq3ym5HEQm2NKCr3yXDwjc7vTsEThRDnkp2DK9p1uqLR+DHurm/NOTo0KG7HYHU7eppKZj3MyqYuMBf62g==}
    engines: {node: '>= 8'}
    dependencies:
      '@nodelib/fs.stat': 2.0.5
      run-parallel: 1.2.0
    dev: true

  /@nodelib/fs.stat@2.0.5:
    resolution: {integrity: sha512-RkhPPp2zrqDAQA/2jNhnztcPAlv64XdhIp7a7454A5ovI7Bukxgt7MX7udwAu3zg1DcpPU0rz3VV1SeaqvY4+A==}
    engines: {node: '>= 8'}
    dev: true

  /@nodelib/fs.walk@1.2.8:
    resolution: {integrity: sha512-oGB+UxlgWcgQkgwo8GcEGwemoTFt3FIO9ababBmaGwXIoBKZ+GTy0pP185beGg7Llih/NSHSV2XAs1lnznocSg==}
    engines: {node: '>= 8'}
    dependencies:
      '@nodelib/fs.scandir': 2.1.5
      fastq: 1.15.0
    dev: true

<<<<<<< HEAD
  /@polyipseity/obsidian-plugin-library@1.21.0(@capacitor/core@5.2.2)(@codemirror/state@6.2.1)(@codemirror/view@6.16.0)(esbuild@0.19.3)(typescript@5.2.2):
    resolution: {integrity: sha512-UmJBKhFAQ2pZqtzB/EGXh52Snm+iD5m7eXivK922XkBB04aD6jkZGzBQgo5hbXB6Gx3d7RW9ZMMl+Gf/0JMXVw==}
=======
  /@polyipseity/obsidian-plugin-library@1.22.0(@capacitor/core@5.2.0)(@codemirror/state@6.0.0)(@codemirror/view@6.0.0)(esbuild@0.19.3)(typescript@5.2.2):
    resolution: {integrity: sha512-gdkZbQFtJMaEljV+AoKivzVdURdippWtJnG9fCZkQStledJaRYkMHD+f7XbV9yaWQfCPundmvRnhCK+AIRSq+Q==}
>>>>>>> d6444907
    peerDependencies:
      esbuild: '>=0.17.0'
    peerDependenciesMeta:
      esbuild:
        optional: true
    dependencies:
      '@capacitor/filesystem': 5.1.3(@capacitor/core@5.2.2)
      '@jridgewell/trace-mapping': 0.3.19
      async-lock: 1.4.0
      browser-util-inspect: 0.2.0
      convert-source-map: 2.0.0
      deep-equal: 2.2.2
      esbuild: 0.19.3
      file-saver: 2.0.5
      i18next: 23.5.1
      i18next-resources-to-backend: 1.1.4
      import-meta-resolve: 3.0.0
      lodash-es: 4.17.21
      lucide: 0.276.0
      lz-string: 1.5.0
      monkey-around: 2.3.0
      obsidian: 1.2.8(@codemirror/state@6.2.1)(@codemirror/view@6.16.0)
      p-lazy: 4.0.0
      semver: 7.5.4
      source-map: 0.7.4
      svelte: 3.59.2
      ts-deepmerge: 6.2.0
      ts-essentials: 9.4.0(typescript@5.2.2)
    transitivePeerDependencies:
      - '@capacitor/core'
      - '@codemirror/state'
      - '@codemirror/view'
      - typescript
    dev: false

  /@polyipseity/obsidian@1.2.8(@codemirror/state@6.2.1)(@codemirror/view@6.16.0):
    resolution: {integrity: sha512-rlXPpSAmZwxmcxsa163vl8eQMYq7gQwB+fx76NdvG3TC5ln7AG4uVRMfCyLfoePRYc8JxeJoUNujH0bgnePymA==}
    peerDependencies:
      '@codemirror/state': ^6.0.0
      '@codemirror/view': ^6.0.0
    dependencies:
      '@codemirror/state': 6.2.1
      '@codemirror/view': 6.16.0
      '@types/codemirror': 0.0.108
      moment: 2.29.4
    dev: true

  /@tsconfig/node16@16.1.1:
    resolution: {integrity: sha512-+pio93ejHN4nINX4pXqfnR/fPLRtJBaT4ORaa5RH0Oc1zoYmo2B2koG+M328CQhHKn1Wj6FcOxCDFXAot9NhvA==}
    dev: true

  /@tsconfig/recommended@1.0.3:
    resolution: {integrity: sha512-+jby/Guq9H8O7NWgCv6X8VAiQE8Dr/nccsCtL74xyHKhu2Knu5EAKmOZj3nLCnLm1KooUzKY+5DsnGVqhM8/wQ==}
    dev: true

  /@tsconfig/strictest@2.0.2:
    resolution: {integrity: sha512-jt4jIsWKvUvuY6adJnQJlb/UR7DdjC8CjHI/OaSQruj2yX9/K6+KOvDt/vD6udqos/FUk5Op66CvYT7TBLYO5Q==}
    dev: true

  /@types/ansi-escape-sequences@4.0.0:
    resolution: {integrity: sha512-y9KJUf19SBowoaqhWdQNnErxFMNsKbuair2i3SGv5Su1ExLPAJz37iPXLHKIFQGYkHGxsSe45rNt8ZekXxJwUw==}
    dev: true

  /@types/async-lock@1.4.0:
    resolution: {integrity: sha512-2+rYSaWrpdbQG3SA0LmMT6YxWLrI81AqpMlSkw3QtFc2HGDufkweQSn30Eiev7x9LL0oyFrBqk1PXOnB9IEgKg==}
    dev: true

  /@types/browser-util-inspect@0.2.1:
    resolution: {integrity: sha512-elwTwQw+CCa+Ir3CUuLikop24S2fwQDIW1+2Vmyc4wj31OeNONdJtZeqP5LsBIZy4uB+N0WFycNoslkqBR1u9Q==}
    dev: true

  /@types/codemirror@0.0.108:
    resolution: {integrity: sha512-3FGFcus0P7C2UOGCNUVENqObEb4SFk+S8Dnxq7K6aIsLVs/vDtlangl3PEO0ykaKXyK56swVF6Nho7VsA44uhw==}
    dependencies:
      '@types/tern': 0.23.4

  /@types/estree@1.0.1:
    resolution: {integrity: sha512-LG4opVs2ANWZ1TJoKc937iMmNstM/d0ae1vNbnBvBhqCSezgVUOzcLCqbI5elV8Vy6WKwKjaqR+zO9VKirBBCA==}

  /@types/is-ci@3.0.0:
    resolution: {integrity: sha512-Q0Op0hdWbYd1iahB+IFNQcWXFq4O0Q5MwQP7uN0souuQ4rPg1vEYcnIOfr1gY+M+6rc8FGoRaBO1mOOvL29sEQ==}
    dependencies:
      ci-info: 3.8.0
    dev: true

  /@types/json-schema@7.0.12:
    resolution: {integrity: sha512-Hr5Jfhc9eYOQNPYO5WLDq/n4jqijdHNlDXjuAQkkt+mWdQR+XJToOHrsD4cPaMXpn6KO7y2+wM8AZEs8VpBLVA==}
    dev: true

  /@types/lodash-es@4.17.9:
    resolution: {integrity: sha512-ZTcmhiI3NNU7dEvWLZJkzG6ao49zOIjEgIE0RgV7wbPxU0f2xT3VSAHw2gmst8swH6V0YkLRGp4qPlX/6I90MQ==}
    dependencies:
      '@types/lodash': 4.14.196
    dev: true

  /@types/lodash@4.14.196:
    resolution: {integrity: sha512-22y3o88f4a94mKljsZcanlNWPzO0uBsBdzLAngf2tp533LzZcQzb6+eZPJ+vCTt+bqF2XnvT9gejTLsAcJAJyQ==}
    dev: true

  /@types/minimist@1.2.2:
    resolution: {integrity: sha512-jhuKLIRrhvCPLqwPcx6INqmKeiA5EWrsCOPhrlFSrbrmU4ZMPjj5Ul/oLCMDO98XRUIwVm78xICz4EPCektzeQ==}
    dev: true

  /@types/node@12.20.55:
    resolution: {integrity: sha512-J8xLz7q2OFulZ2cyGTLE1TbbZcjpno7FaN6zdJNrgAdrJ+DZzh/uFR6YrTb4C+nXakvud8Q4+rbhoIWlYQbUFQ==}
    dev: true

  /@types/node@20.6.3:
    resolution: {integrity: sha512-HksnYH4Ljr4VQgEy2lTStbCKv/P590tmPe5HqOnv9Gprffgv5WXAY+Y5Gqniu0GGqeTCUdBnzC3QSrzPkBkAMA==}
    dev: true

  /@types/normalize-package-data@2.4.1:
    resolution: {integrity: sha512-Gj7cI7z+98M282Tqmp2K5EIsoouUEzbBJhQQzDE3jSIRk6r9gsz0oUokqIUR4u1R3dMHo0pDHM7sNOHyhulypw==}
    dev: true

  /@types/semver@7.5.2:
    resolution: {integrity: sha512-7aqorHYgdNO4DM36stTiGO3DvKoex9TQRwsJU6vMaFGyqpBA1MNZkz+PG3gaNUPpTAOYhT1WR7M1JyA3fbS9Cw==}
    dev: true

  /@types/tern@0.23.4:
    resolution: {integrity: sha512-JAUw1iXGO1qaWwEOzxTKJZ/5JxVeON9kvGZ/osgZaJImBnyjyn0cjovPsf6FNLmyGY8Vw9DoXZCMlfMkMwHRWg==}
    dependencies:
      '@types/estree': 1.0.1

  /@typescript-eslint/eslint-plugin@6.7.2(@typescript-eslint/parser@6.7.2)(eslint@8.49.0)(typescript@5.2.2):
    resolution: {integrity: sha512-ooaHxlmSgZTM6CHYAFRlifqh1OAr3PAQEwi7lhYhaegbnXrnh7CDcHmc3+ihhbQC7H0i4JF0psI5ehzkF6Yl6Q==}
    engines: {node: ^16.0.0 || >=18.0.0}
    peerDependencies:
      '@typescript-eslint/parser': ^6.0.0 || ^6.0.0-alpha
      eslint: ^7.0.0 || ^8.0.0
      typescript: '*'
    peerDependenciesMeta:
      typescript:
        optional: true
    dependencies:
      '@eslint-community/regexpp': 4.6.2
      '@typescript-eslint/parser': 6.7.2(eslint@8.49.0)(typescript@5.2.2)
      '@typescript-eslint/scope-manager': 6.7.2
      '@typescript-eslint/type-utils': 6.7.2(eslint@8.49.0)(typescript@5.2.2)
      '@typescript-eslint/utils': 6.7.2(eslint@8.49.0)(typescript@5.2.2)
      '@typescript-eslint/visitor-keys': 6.7.2
      debug: 4.3.4
      eslint: 8.49.0
      graphemer: 1.4.0
      ignore: 5.2.4
      natural-compare: 1.4.0
      semver: 7.5.4
      ts-api-utils: 1.0.1(typescript@5.2.2)
      typescript: 5.2.2
    transitivePeerDependencies:
      - supports-color
    dev: true

  /@typescript-eslint/parser@6.7.2(eslint@8.49.0)(typescript@5.2.2):
    resolution: {integrity: sha512-KA3E4ox0ws+SPyxQf9iSI25R6b4Ne78ORhNHeVKrPQnoYsb9UhieoiRoJgrzgEeKGOXhcY1i8YtOeCHHTDa6Fw==}
    engines: {node: ^16.0.0 || >=18.0.0}
    peerDependencies:
      eslint: ^7.0.0 || ^8.0.0
      typescript: '*'
    peerDependenciesMeta:
      typescript:
        optional: true
    dependencies:
      '@typescript-eslint/scope-manager': 6.7.2
      '@typescript-eslint/types': 6.7.2
      '@typescript-eslint/typescript-estree': 6.7.2(typescript@5.2.2)
      '@typescript-eslint/visitor-keys': 6.7.2
      debug: 4.3.4
      eslint: 8.49.0
      typescript: 5.2.2
    transitivePeerDependencies:
      - supports-color
    dev: true

  /@typescript-eslint/scope-manager@6.7.2:
    resolution: {integrity: sha512-bgi6plgyZjEqapr7u2mhxGR6E8WCzKNUFWNh6fkpVe9+yzRZeYtDTbsIBzKbcxI+r1qVWt6VIoMSNZ4r2A+6Yw==}
    engines: {node: ^16.0.0 || >=18.0.0}
    dependencies:
      '@typescript-eslint/types': 6.7.2
      '@typescript-eslint/visitor-keys': 6.7.2
    dev: true

  /@typescript-eslint/type-utils@6.7.2(eslint@8.49.0)(typescript@5.2.2):
    resolution: {integrity: sha512-36F4fOYIROYRl0qj95dYKx6kybddLtsbmPIYNK0OBeXv2j9L5nZ17j9jmfy+bIDHKQgn2EZX+cofsqi8NPATBQ==}
    engines: {node: ^16.0.0 || >=18.0.0}
    peerDependencies:
      eslint: ^7.0.0 || ^8.0.0
      typescript: '*'
    peerDependenciesMeta:
      typescript:
        optional: true
    dependencies:
      '@typescript-eslint/typescript-estree': 6.7.2(typescript@5.2.2)
      '@typescript-eslint/utils': 6.7.2(eslint@8.49.0)(typescript@5.2.2)
      debug: 4.3.4
      eslint: 8.49.0
      ts-api-utils: 1.0.1(typescript@5.2.2)
      typescript: 5.2.2
    transitivePeerDependencies:
      - supports-color
    dev: true

  /@typescript-eslint/types@6.7.2:
    resolution: {integrity: sha512-flJYwMYgnUNDAN9/GAI3l8+wTmvTYdv64fcH8aoJK76Y+1FCZ08RtI5zDerM/FYT5DMkAc+19E4aLmd5KqdFyg==}
    engines: {node: ^16.0.0 || >=18.0.0}
    dev: true

  /@typescript-eslint/typescript-estree@6.7.2(typescript@5.2.2):
    resolution: {integrity: sha512-kiJKVMLkoSciGyFU0TOY0fRxnp9qq1AzVOHNeN1+B9erKFCJ4Z8WdjAkKQPP+b1pWStGFqezMLltxO+308dJTQ==}
    engines: {node: ^16.0.0 || >=18.0.0}
    peerDependencies:
      typescript: '*'
    peerDependenciesMeta:
      typescript:
        optional: true
    dependencies:
      '@typescript-eslint/types': 6.7.2
      '@typescript-eslint/visitor-keys': 6.7.2
      debug: 4.3.4
      globby: 11.1.0
      is-glob: 4.0.3
      semver: 7.5.4
      ts-api-utils: 1.0.1(typescript@5.2.2)
      typescript: 5.2.2
    transitivePeerDependencies:
      - supports-color
    dev: true

  /@typescript-eslint/utils@6.7.2(eslint@8.49.0)(typescript@5.2.2):
    resolution: {integrity: sha512-ZCcBJug/TS6fXRTsoTkgnsvyWSiXwMNiPzBUani7hDidBdj1779qwM1FIAmpH4lvlOZNF3EScsxxuGifjpLSWQ==}
    engines: {node: ^16.0.0 || >=18.0.0}
    peerDependencies:
      eslint: ^7.0.0 || ^8.0.0
    dependencies:
      '@eslint-community/eslint-utils': 4.4.0(eslint@8.49.0)
      '@types/json-schema': 7.0.12
      '@types/semver': 7.5.2
      '@typescript-eslint/scope-manager': 6.7.2
      '@typescript-eslint/types': 6.7.2
      '@typescript-eslint/typescript-estree': 6.7.2(typescript@5.2.2)
      eslint: 8.49.0
      semver: 7.5.4
    transitivePeerDependencies:
      - supports-color
      - typescript
    dev: true

  /@typescript-eslint/visitor-keys@6.7.2:
    resolution: {integrity: sha512-uVw9VIMFBUTz8rIeaUT3fFe8xIUx8r4ywAdlQv1ifH+6acn/XF8Y6rwJ7XNmkNMDrTW+7+vxFFPIF40nJCVsMQ==}
    engines: {node: ^16.0.0 || >=18.0.0}
    dependencies:
      '@typescript-eslint/types': 6.7.2
      eslint-visitor-keys: 3.4.3
    dev: true

  /acorn-jsx@5.3.2(acorn@8.10.0):
    resolution: {integrity: sha512-rq9s+JNhf0IChjtDXxllJ7g41oZk5SlXtp0LHwyA5cejwn7vKmKp4pPri6YEePv2PU65sAsegbXtIinmDFDXgQ==}
    peerDependencies:
      acorn: ^6.0.0 || ^7.0.0 || ^8.0.0
    dependencies:
      acorn: 8.10.0
    dev: true

  /acorn@8.10.0:
    resolution: {integrity: sha512-F0SAmZ8iUtS//m8DmCTA0jlh6TDKkHQyK6xc6V4KDTyZKA9dnvX9/3sRTVQrWm79glUAZbnmmNcdYwUIHWVybw==}
    engines: {node: '>=0.4.0'}
    hasBin: true

  /ajv@6.12.6:
    resolution: {integrity: sha512-j3fVLgvTo527anyYyJOGTYJbG+vnnQYvE0m5mmkc1TK+nxAppkCLMIL0aZ4dblVCNoGShhm+kzE4ZUykBoMg4g==}
    dependencies:
      fast-deep-equal: 3.1.3
      fast-json-stable-stringify: 2.1.0
      json-schema-traverse: 0.4.1
      uri-js: 4.4.1
    dev: true

  /ansi-colors@4.1.3:
    resolution: {integrity: sha512-/6w/C21Pm1A7aZitlI5Ni/2J6FFQN8i1Cvz3kHABAAbw93v/NlvKdVOqz7CCWz/3iv/JplRSEEZ83XION15ovw==}
    engines: {node: '>=6'}
    dev: true

  /ansi-escape-sequences@6.2.2:
    resolution: {integrity: sha512-mBPG9BZy4dMOJQ9BehU6ph8IKslvVppbqZ8APHnpfP+Hsx/hGow5PY46lSQL1vPPi1F5XTtO6p3GcH8O9c0cUg==}
    engines: {node: '>=12.17'}
    dependencies:
      array-back: 6.2.2
    dev: false

  /ansi-regex@5.0.1:
    resolution: {integrity: sha512-quJQXlTSUGL2LH9SUXo8VwsY4soanhgo6LNSm84E1LBcE8s3O0wpdiRzyR9z/ZZJMlMWv37qOOb9pdJlMUEKFQ==}
    engines: {node: '>=8'}
    dev: true

  /ansi-styles@3.2.1:
    resolution: {integrity: sha512-VT0ZI6kZRdTh8YyJw3SMbYm/u+NqfsAxEpWO0Pf9sq8/e94WxxOpPKx9FR1FlyCtOVDNOQ+8ntlqFxiRc+r5qA==}
    engines: {node: '>=4'}
    dependencies:
      color-convert: 1.9.3
    dev: true

  /ansi-styles@4.3.0:
    resolution: {integrity: sha512-zbB9rCJAT1rbjiVDb2hqKFHNYLxgtk8NURxZ3IZwD3F6NtxbXZQCnnSi1Lkx+IDohdPlFp222wVALIheZJQSEg==}
    engines: {node: '>=8'}
    dependencies:
      color-convert: 2.0.1
    dev: true

  /argparse@1.0.10:
    resolution: {integrity: sha512-o5Roy6tNG4SL/FOkCAN6RzjiakZS25RLYFrcMttJqbdd8BWrnA+fGz57iN5Pb06pvBGvl5gQ0B48dJlslXvoTg==}
    dependencies:
      sprintf-js: 1.0.3
    dev: true

  /argparse@2.0.1:
    resolution: {integrity: sha512-8+9WqebbFzpX9OR+Wa6O29asIogeRMzcGtAINdpMHHyAg10f05aSFVBbcEqGf/PXw1EjAZ+q2/bEBg3DvurK3Q==}
    dev: true

  /array-back@6.2.2:
    resolution: {integrity: sha512-gUAZ7HPyb4SJczXAMUXMGAvI976JoK3qEx9v1FTmeYuJj0IBiaKttG1ydtGKdkfqWkIkouke7nG8ufGy77+Cvw==}
    engines: {node: '>=12.17'}
    dev: false

  /array-buffer-byte-length@1.0.0:
    resolution: {integrity: sha512-LPuwb2P+NrQw3XhxGc36+XSvuBPopovXYTR9Ew++Du9Yb/bx5AzBfrIsBoj0EZUifjQU+sHL21sseZ3jerWO/A==}
    dependencies:
      call-bind: 1.0.2
      is-array-buffer: 3.0.2

  /array-includes@3.1.6:
    resolution: {integrity: sha512-sgTbLvL6cNnw24FnbaDyjmvddQ2ML8arZsgaJhoABMoplz/4QRhtrYS+alr1BUM1Bwp6dhx8vVCBSLG+StwOFw==}
    engines: {node: '>= 0.4'}
    dependencies:
      call-bind: 1.0.2
      define-properties: 1.2.0
      es-abstract: 1.22.1
      get-intrinsic: 1.2.1
      is-string: 1.0.7
    dev: true

  /array-union@2.1.0:
    resolution: {integrity: sha512-HGyxoOTYUyCM6stUe6EJgnd4EoewAI7zMdfqO+kGjnlZmBDz/cR5pf8r/cR4Wq60sL/p0IkcjUEEPwS3GFrIyw==}
    engines: {node: '>=8'}
    dev: true

  /array.prototype.findlastindex@1.2.2:
    resolution: {integrity: sha512-tb5thFFlUcp7NdNF6/MpDk/1r/4awWG1FIz3YqDf+/zJSTezBb+/5WViH41obXULHVpDzoiCLpJ/ZO9YbJMsdw==}
    engines: {node: '>= 0.4'}
    dependencies:
      call-bind: 1.0.2
      define-properties: 1.2.0
      es-abstract: 1.22.1
      es-shim-unscopables: 1.0.0
      get-intrinsic: 1.2.1
    dev: true

  /array.prototype.flat@1.3.1:
    resolution: {integrity: sha512-roTU0KWIOmJ4DRLmwKd19Otg0/mT3qPNt0Qb3GWW8iObuZXxrjB/pzn0R3hqpRSWg4HCwqx+0vwOnWnvlOyeIA==}
    engines: {node: '>= 0.4'}
    dependencies:
      call-bind: 1.0.2
      define-properties: 1.2.0
      es-abstract: 1.22.1
      es-shim-unscopables: 1.0.0
    dev: true

  /array.prototype.flatmap@1.3.1:
    resolution: {integrity: sha512-8UGn9O1FDVvMNB0UlLv4voxRMze7+FpHyF5mSMRjWHUMlpoDViniy05870VlxhfgTnLbpuwTzvD76MTtWxB/mQ==}
    engines: {node: '>= 0.4'}
    dependencies:
      call-bind: 1.0.2
      define-properties: 1.2.0
      es-abstract: 1.22.1
      es-shim-unscopables: 1.0.0
    dev: true

  /arraybuffer.prototype.slice@1.0.1:
    resolution: {integrity: sha512-09x0ZWFEjj4WD8PDbykUwo3t9arLn8NIzmmYEJFpYekOAQjpkGSyrQhNoRTcwwcFRu+ycWF78QZ63oWTqSjBcw==}
    engines: {node: '>= 0.4'}
    dependencies:
      array-buffer-byte-length: 1.0.0
      call-bind: 1.0.2
      define-properties: 1.2.0
      get-intrinsic: 1.2.1
      is-array-buffer: 3.0.2
      is-shared-array-buffer: 1.0.2
    dev: true

  /arrify@1.0.1:
    resolution: {integrity: sha512-3CYzex9M9FGQjCGMGyi6/31c8GJbgb0qGyrx5HWxPd0aCwh4cB2YjMb2Xf9UuoogrMrlO9cTqnB5rI5GHZTcUA==}
    engines: {node: '>=0.10.0'}
    dev: true

  /async-lock@1.4.0:
    resolution: {integrity: sha512-coglx5yIWuetakm3/1dsX9hxCNox22h7+V80RQOu2XUUMidtArxKoZoOtHUPuR84SycKTXzgGzAUR5hJxujyJQ==}
    dev: false

  /available-typed-arrays@1.0.5:
    resolution: {integrity: sha512-DMD0KiN46eipeziST1LPP/STfDU0sufISXmjSgvVsoU2tqxctQeASejWcfNtxYKqETM1UxQ8sp2OrSBWpHY6sw==}
    engines: {node: '>= 0.4'}

  /balanced-match@1.0.2:
    resolution: {integrity: sha512-3oSeUO0TMV67hN1AmbXsK4yaqU7tjiHlbxRDZOpH0KW9+CeX4bRAaX0Anxt0tx2MrpRpWwQaPwIlISEJhYU5Pw==}

  /better-path-resolve@1.0.0:
    resolution: {integrity: sha512-pbnl5XzGBdrFU/wT4jqmJVPn2B6UHPBOhzMQkY/SPUPB6QtUXtmBHBIwCbXJol93mOpGMnQyP/+BB19q04xj7g==}
    engines: {node: '>=4'}
    dependencies:
      is-windows: 1.0.2
    dev: true

  /brace-expansion@1.1.11:
    resolution: {integrity: sha512-iCuPHDFgrHX7H2vEI/5xpz07zSHB00TpugqhmYtVmMO6518mCuRMoOYFldEBl0g187ufozdaHgWKcYFb61qGiA==}
    dependencies:
      balanced-match: 1.0.2
      concat-map: 0.0.1

  /braces@3.0.2:
    resolution: {integrity: sha512-b8um+L1RzM3WDSzvhm6gIz1yfTbBt6YTlcEKAvsmqCZZFw46z626lVj9j1yEPW33H5H+lBQpZMP1k8l+78Ha0A==}
    engines: {node: '>=8'}
    dependencies:
      fill-range: 7.0.1
    dev: true

  /breakword@1.0.6:
    resolution: {integrity: sha512-yjxDAYyK/pBvws9H4xKYpLDpYKEH6CzrBPAuXq3x18I+c/2MkVtT3qAr7Oloi6Dss9qNhPVueAAVU1CSeNDIXw==}
    dependencies:
      wcwidth: 1.0.1
    dev: true

  /browser-util-inspect@0.2.0:
    resolution: {integrity: sha512-R7WvAj0p9FtwS2Jbtc1HUd1+YZdeb5EEqjBSbbOK3owJtW1viWyJDeTPy43QZ7bZ8POtb1yMv++h844486jMsQ==}
    dev: false

  /builtin-modules@3.3.0:
    resolution: {integrity: sha512-zhaCDicdLuWN5UbN5IMnFqNMhNfo919sH85y2/ea+5Yg9TsTkeZxpL+JLbp6cgYFS4sRLp3YV4S6yDuqVWHYOw==}
    engines: {node: '>=6'}
    dev: true

  /call-bind@1.0.2:
    resolution: {integrity: sha512-7O+FbCihrB5WGbFYesctwmTKae6rOiIzmz1icreWJ+0aA7LJfuqhEso2T9ncpcFtzMQtzXf2QGGueWJGTYsqrA==}
    dependencies:
      function-bind: 1.1.1
      get-intrinsic: 1.2.1

  /callsites@3.1.0:
    resolution: {integrity: sha512-P8BjAsXvZS+VIDUI11hHCQEv74YT67YUi5JJFNWIqL235sBmjX4+qx9Muvls5ivyNENctx46xQLQ3aTuE7ssaQ==}
    engines: {node: '>=6'}
    dev: true

  /camelcase-keys@6.2.2:
    resolution: {integrity: sha512-YrwaA0vEKazPBkn0ipTiMpSajYDSe+KjQfrjhcBMxJt/znbvlHd8Pw/Vamaz5EB4Wfhs3SUR3Z9mwRu/P3s3Yg==}
    engines: {node: '>=8'}
    dependencies:
      camelcase: 5.3.1
      map-obj: 4.3.0
      quick-lru: 4.0.1
    dev: true

  /camelcase@5.3.1:
    resolution: {integrity: sha512-L28STB170nwWS63UjtlEOE3dldQApaJXZkOI1uMFfzf3rRuPegHaHesyee+YxQ+W6SvRDQV6UrdOdRiR153wJg==}
    engines: {node: '>=6'}
    dev: true

  /chalk@2.4.2:
    resolution: {integrity: sha512-Mti+f9lpJNcwF4tWV8/OrTTtF1gZi+f8FqlyAdouralcFWFQWF2+NgCHShjkCb+IFBLq9buZwE1xckQU4peSuQ==}
    engines: {node: '>=4'}
    dependencies:
      ansi-styles: 3.2.1
      escape-string-regexp: 1.0.5
      supports-color: 5.5.0
    dev: true

  /chalk@4.1.2:
    resolution: {integrity: sha512-oKnbhFyRIXpUuez8iBMmyEa4nbj4IOQyuhc/wy9kY7/WVPcwIO9VA668Pu8RkO7+0G76SLROeyw9CpQ061i4mA==}
    engines: {node: '>=10'}
    dependencies:
      ansi-styles: 4.3.0
      supports-color: 7.2.0
    dev: true

  /chardet@0.7.0:
    resolution: {integrity: sha512-mT8iDcrh03qDGRRmoA2hmBJnxpllMR+0/0qlzjqZES6NdiWDcZkCNAk4rPFZ9Q85r27unkiNNg8ZOiwZXBHwcA==}
    dev: true

  /ci-info@3.8.0:
    resolution: {integrity: sha512-eXTggHWSooYhq49F2opQhuHWgzucfF2YgODK4e1566GQs5BIfP30B0oenwBJHfWxAs2fyPB1s7Mg949zLf61Yw==}
    engines: {node: '>=8'}
    dev: true

  /cliui@6.0.0:
    resolution: {integrity: sha512-t6wbgtoCXvAzst7QgXxJYqPt0usEfbgQdftEPbLL/cvv6HPE5VgvqCuAIDR0NgU52ds6rFwqrgakNLrHEjCbrQ==}
    dependencies:
      string-width: 4.2.3
      strip-ansi: 6.0.1
      wrap-ansi: 6.2.0
    dev: true

  /cliui@8.0.1:
    resolution: {integrity: sha512-BSeNnyus75C4//NQ9gQt1/csTXyo/8Sb+afLAkzAptFuMsod9HFokGNudZpi/oQV73hnVK+sR+5PVRMd+Dr7YQ==}
    engines: {node: '>=12'}
    dependencies:
      string-width: 4.2.3
      strip-ansi: 6.0.1
      wrap-ansi: 7.0.0
    dev: true

  /clone@1.0.4:
    resolution: {integrity: sha512-JQHZ2QMW6l3aH/j6xCqQThY/9OH4D/9ls34cgkUBiEeocRTU04tHfKPBsUK1PqZCUQM7GiA0IIXJSuXHI64Kbg==}
    engines: {node: '>=0.8'}
    dev: true

  /color-convert@1.9.3:
    resolution: {integrity: sha512-QfAUtd+vFdAtFQcC8CCyYt1fYWxSqAiK2cSD6zDB8N3cpsEBAvRxp9zOGg6G/SHHJYAT88/az/IuDGALsNVbGg==}
    dependencies:
      color-name: 1.1.3
    dev: true

  /color-convert@2.0.1:
    resolution: {integrity: sha512-RRECPsj7iu/xb5oKYcsFHSppFNnsj/52OVTRKb4zP5onXwVF3zVmmToNcOfGC+CRDpfK/U584fMg38ZHCaElKQ==}
    engines: {node: '>=7.0.0'}
    dependencies:
      color-name: 1.1.4
    dev: true

  /color-name@1.1.3:
    resolution: {integrity: sha512-72fSenhMw2HZMTVHeCA9KCmpEIbzWiQsjN+BHcBbS9vr1mtt+vJjPdksIBNUmKAW8TFUDPJK5SUU3QhE9NEXDw==}
    dev: true

  /color-name@1.1.4:
    resolution: {integrity: sha512-dOy+3AuW3a2wNbZHIuMZpTcgjGuLU/uBL/ubcZF9OXbDo8ff4O8yVp5Bf0efS8uEoYo5q4Fx7dY9OgQGXgAsQA==}
    dev: true

  /concat-map@0.0.1:
    resolution: {integrity: sha512-/Srv4dswyQNBfohGpz9o6Yb3Gz3SrUDqBH5rTuhGR7ahtlbYKnVxw2bCFMRljaA7EXHaXZ8wsHdodFvbkhKmqg==}

  /convert-source-map@2.0.0:
    resolution: {integrity: sha512-Kvp459HrV2FEJ1CAsi1Ku+MY3kasH19TFykTz2xWmMeq6bk2NU3XXvfJ+Q61m0xktWwt+1HSYf3JZsTms3aRJg==}
    dev: false

  /core-js@3.32.0:
    resolution: {integrity: sha512-rd4rYZNlF3WuoYuRIDEmbR/ga9CeuWX9U05umAvgrrZoHY4Z++cp/xwPQMvUpBB4Ag6J8KfD80G0zwCyaSxDww==}
    requiresBuild: true
    dev: true

  /cross-spawn@5.1.0:
    resolution: {integrity: sha512-pTgQJ5KC0d2hcY8eyL1IzlBPYjTkyH72XRZPnLyKus2mBfNjQs3klqbJU2VILqZryAZUt9JOb3h/mWMy23/f5A==}
    dependencies:
      lru-cache: 4.1.5
      shebang-command: 1.2.0
      which: 1.3.1
    dev: true

  /cross-spawn@7.0.3:
    resolution: {integrity: sha512-iRDPJKUPVEND7dHPO8rkbOnPpyDygcDFtWjpeWNCgy8WP2rXcxXL8TskReQl6OrB2G7+UJrags1q15Fudc7G6w==}
    engines: {node: '>= 8'}
    dependencies:
      path-key: 3.1.1
      shebang-command: 2.0.0
      which: 2.0.2
    dev: true

  /csv-generate@3.4.3:
    resolution: {integrity: sha512-w/T+rqR0vwvHqWs/1ZyMDWtHHSJaN06klRqJXBEpDJaM/+dZkso0OKh1VcuuYvK3XM53KysVNq8Ko/epCK8wOw==}
    dev: true

  /csv-parse@4.16.3:
    resolution: {integrity: sha512-cO1I/zmz4w2dcKHVvpCr7JVRu8/FymG5OEpmvsZYlccYolPBLoVGKUHgNoc4ZGkFeFlWGEDmMyBM+TTqRdW/wg==}
    dev: true

  /csv-stringify@5.6.5:
    resolution: {integrity: sha512-PjiQ659aQ+fUTQqSrd1XEDnOr52jh30RBurfzkscaE2tPaFsDH5wOAHJiw8XAHphRknCwMUE9KRayc4K/NbO8A==}
    dev: true

  /csv@5.5.3:
    resolution: {integrity: sha512-QTaY0XjjhTQOdguARF0lGKm5/mEq9PD9/VhZZegHDIBq2tQwgNpHc3dneD4mGo2iJs+fTKv5Bp0fZ+BRuY3Z0g==}
    engines: {node: '>= 0.1.90'}
    dependencies:
      csv-generate: 3.4.3
      csv-parse: 4.16.3
      csv-stringify: 5.6.5
      stream-transform: 2.1.3
    dev: true

  /debug@3.2.7:
    resolution: {integrity: sha512-CFjzYYAi4ThfiQvizrFQevTTXHtnCqWfe7x1AhgEscTz6ZbLbfoLRLPugTQyBth6f8ZERVUSyWHFD/7Wu4t1XQ==}
    peerDependencies:
      supports-color: '*'
    peerDependenciesMeta:
      supports-color:
        optional: true
    dependencies:
      ms: 2.1.3
    dev: true

  /debug@4.3.4:
    resolution: {integrity: sha512-PRWFHuSU3eDtQJPvnNY7Jcket1j0t5OuOsFzPPzsekD52Zl8qUfFIPEiswXqIvHWGVHOgX+7G/vCNNhehwxfkQ==}
    engines: {node: '>=6.0'}
    peerDependencies:
      supports-color: '*'
    peerDependenciesMeta:
      supports-color:
        optional: true
    dependencies:
      ms: 2.1.2
    dev: true

  /decamelize-keys@1.1.1:
    resolution: {integrity: sha512-WiPxgEirIV0/eIOMcnFBA3/IJZAZqKnwAwWyvvdi4lsr1WCN22nhdf/3db3DoZcUjTV2SqfzIwNyp6y2xs3nmg==}
    engines: {node: '>=0.10.0'}
    dependencies:
      decamelize: 1.2.0
      map-obj: 1.0.1
    dev: true

  /decamelize@1.2.0:
    resolution: {integrity: sha512-z2S+W9X73hAUUki+N+9Za2lBlun89zigOyGrsax+KUQ6wKW4ZoWpEYBkGhQjwAjjDCkWxhY0VKEhk8wzY7F5cA==}
    engines: {node: '>=0.10.0'}
    dev: true

  /deep-equal@2.2.2:
    resolution: {integrity: sha512-xjVyBf0w5vH0I42jdAZzOKVldmPgSulmiyPRywoyq7HXC9qdgo17kxJE+rdnif5Tz6+pIrpJI8dCpMNLIGkUiA==}
    dependencies:
      array-buffer-byte-length: 1.0.0
      call-bind: 1.0.2
      es-get-iterator: 1.1.3
      get-intrinsic: 1.2.1
      is-arguments: 1.1.1
      is-array-buffer: 3.0.2
      is-date-object: 1.0.5
      is-regex: 1.1.4
      is-shared-array-buffer: 1.0.2
      isarray: 2.0.5
      object-is: 1.1.5
      object-keys: 1.1.1
      object.assign: 4.1.4
      regexp.prototype.flags: 1.5.0
      side-channel: 1.0.4
      which-boxed-primitive: 1.0.2
      which-collection: 1.0.1
      which-typed-array: 1.1.11
    dev: false

  /deep-is@0.1.4:
    resolution: {integrity: sha512-oIPzksmTg4/MriiaYGO+okXDT7ztn/w3Eptv/+gSIdMdKsJo0u4CfYNFJPy+4SKMuCqGw2wxnA+URMg3t8a/bQ==}
    dev: true

  /defaults@1.0.4:
    resolution: {integrity: sha512-eFuaLoy/Rxalv2kr+lqMlUnrDWV+3j4pljOIJgLIhI058IQfWJ7vXhyEIHu+HtC738klGALYxOKDO0bQP3tg8A==}
    dependencies:
      clone: 1.0.4
    dev: true

  /define-properties@1.2.0:
    resolution: {integrity: sha512-xvqAVKGfT1+UAvPwKTVw/njhdQ8ZhXK4lI0bCIuCMrp2up9nPnaDftrLtmpTazqd1o+UY4zgzU+avtMbDP+ldA==}
    engines: {node: '>= 0.4'}
    dependencies:
      has-property-descriptors: 1.0.0
      object-keys: 1.1.1

  /detect-indent@6.1.0:
    resolution: {integrity: sha512-reYkTUJAZb9gUuZ2RvVCNhVHdg62RHnJ7WJl8ftMi4diZ6NWlciOzQN88pUhSELEwflJht4oQDv0F0BMlwaYtA==}
    engines: {node: '>=8'}
    dev: true

  /dir-glob@3.0.1:
    resolution: {integrity: sha512-WkrWp9GR4KXfKGYzOLmTuGVi1UWFfws377n9cc55/tb6DuqyF6pcQ5AbiHEshaDpY9v6oaSr2XCDidGmMwdzIA==}
    engines: {node: '>=8'}
    dependencies:
      path-type: 4.0.0
    dev: true

  /doctrine@2.1.0:
    resolution: {integrity: sha512-35mSku4ZXK0vfCuHEDAwt55dg2jNajHZ1odvF+8SSr82EsZY4QmXfuWso8oEd8zRhVObSN18aM0CjSdoBX7zIw==}
    engines: {node: '>=0.10.0'}
    dependencies:
      esutils: 2.0.3
    dev: true

  /doctrine@3.0.0:
    resolution: {integrity: sha512-yS+Q5i3hBf7GBkd4KG8a7eBNNWNGLTaEwwYWUijIYM7zrlYDM0BFXHjjPWlWZ1Rg7UaddZeIDmi9jF3HmqiQ2w==}
    engines: {node: '>=6.0.0'}
    dependencies:
      esutils: 2.0.3
    dev: true

  /emoji-regex@8.0.0:
    resolution: {integrity: sha512-MSjYzcWNOA0ewAHpz0MxpYFvwg6yjy1NG3xteoqz644VCo/RPgnr1/GGt+ic3iJTzQ8Eu3TdM14SawnVUmGE6A==}
    dev: true

  /enhanced-resolve@5.15.0:
    resolution: {integrity: sha512-LXYT42KJ7lpIKECr2mAXIaMldcNCh/7E0KBKOu4KSfkHmP+mZmSs+8V5gBAqisWBy0OO4W5Oyys0GO1Y8KtdKg==}
    engines: {node: '>=10.13.0'}
    dependencies:
      graceful-fs: 4.2.11
      tapable: 2.2.1
    dev: true

  /enquirer@2.4.1:
    resolution: {integrity: sha512-rRqJg/6gd538VHvR3PSrdRBb/1Vy2YfzHqzvbhGIQpDRKIa4FgV/54b5Q1xYSxOOwKvjXweS26E0Q+nAMwp2pQ==}
    engines: {node: '>=8.6'}
    dependencies:
      ansi-colors: 4.1.3
      strip-ansi: 6.0.1
    dev: true

  /error-ex@1.3.2:
    resolution: {integrity: sha512-7dFHNmqeFSEt2ZBsCriorKnn3Z2pj+fd9kmI6QoWw4//DL+icEBfc0U7qJCisqrTsKTjw4fNFy2pW9OqStD84g==}
    dependencies:
      is-arrayish: 0.2.1
    dev: true

  /es-abstract@1.22.1:
    resolution: {integrity: sha512-ioRRcXMO6OFyRpyzV3kE1IIBd4WG5/kltnzdxSCqoP8CMGs/Li+M1uF5o7lOkZVFjDs+NLesthnF66Pg/0q0Lw==}
    engines: {node: '>= 0.4'}
    dependencies:
      array-buffer-byte-length: 1.0.0
      arraybuffer.prototype.slice: 1.0.1
      available-typed-arrays: 1.0.5
      call-bind: 1.0.2
      es-set-tostringtag: 2.0.1
      es-to-primitive: 1.2.1
      function.prototype.name: 1.1.5
      get-intrinsic: 1.2.1
      get-symbol-description: 1.0.0
      globalthis: 1.0.3
      gopd: 1.0.1
      has: 1.0.3
      has-property-descriptors: 1.0.0
      has-proto: 1.0.1
      has-symbols: 1.0.3
      internal-slot: 1.0.5
      is-array-buffer: 3.0.2
      is-callable: 1.2.7
      is-negative-zero: 2.0.2
      is-regex: 1.1.4
      is-shared-array-buffer: 1.0.2
      is-string: 1.0.7
      is-typed-array: 1.1.12
      is-weakref: 1.0.2
      object-inspect: 1.12.3
      object-keys: 1.1.1
      object.assign: 4.1.4
      regexp.prototype.flags: 1.5.0
      safe-array-concat: 1.0.0
      safe-regex-test: 1.0.0
      string.prototype.trim: 1.2.7
      string.prototype.trimend: 1.0.6
      string.prototype.trimstart: 1.0.6
      typed-array-buffer: 1.0.0
      typed-array-byte-length: 1.0.0
      typed-array-byte-offset: 1.0.0
      typed-array-length: 1.0.4
      unbox-primitive: 1.0.2
      which-typed-array: 1.1.11
    dev: true

  /es-get-iterator@1.1.3:
    resolution: {integrity: sha512-sPZmqHBe6JIiTfN5q2pEi//TwxmAFHwj/XEuYjTuse78i8KxaqMTTzxPoFKuzRpDpTJ+0NAbpfenkmH2rePtuw==}
    dependencies:
      call-bind: 1.0.2
      get-intrinsic: 1.2.1
      has-symbols: 1.0.3
      is-arguments: 1.1.1
      is-map: 2.0.2
      is-set: 2.0.2
      is-string: 1.0.7
      isarray: 2.0.5
      stop-iteration-iterator: 1.0.0
    dev: false

  /es-set-tostringtag@2.0.1:
    resolution: {integrity: sha512-g3OMbtlwY3QewlqAiMLI47KywjWZoEytKr8pf6iTC8uJq5bIAH52Z9pnQ8pVL6whrCto53JZDuUIsifGeLorTg==}
    engines: {node: '>= 0.4'}
    dependencies:
      get-intrinsic: 1.2.1
      has: 1.0.3
      has-tostringtag: 1.0.0
    dev: true

  /es-shim-unscopables@1.0.0:
    resolution: {integrity: sha512-Jm6GPcCdC30eMLbZ2x8z2WuRwAws3zTBBKuusffYVUrNj/GVSUAZ+xKMaUpfNDR5IbyNA5LJbaecoUVbmUcB1w==}
    dependencies:
      has: 1.0.3
    dev: true

  /es-to-primitive@1.2.1:
    resolution: {integrity: sha512-QCOllgZJtaUo9miYBcLChTUaHNjJF3PYs1VidD7AwiEj1kYxKeQTctLAezAOH5ZKRH0g2IgPn6KwB4IT8iRpvA==}
    engines: {node: '>= 0.4'}
    dependencies:
      is-callable: 1.2.7
      is-date-object: 1.0.5
      is-symbol: 1.0.4
    dev: true

  /esbuild-compress@2.0.0(esbuild@0.19.3):
    resolution: {integrity: sha512-eB/sMg06/CeINIhuWKD9qTwbUTjglUASmPaoC9s1+udunTZCVlUbMq0fs/Qt2/ejDkNGv38NJqLrLE2z0F1ypQ==}
    peerDependencies:
      esbuild: '>=0.17.0'
    dependencies:
      esbuild: 0.19.3
      import-meta-resolve: 3.0.0
      lodash-es: 4.17.21
      lz-string: 1.5.0
      p-lazy: 4.0.0
    dev: true

  /esbuild-plugin-globals@0.2.0:
    resolution: {integrity: sha512-y+6utQVWrETQWs0J8EGLV5gEOP59mmjX+fKWoQHn4TYwFMaj0FxQYflc566tHuokBCzl+uNW2iIlM1o1jfNy6w==}
    engines: {node: '>=7'}
    dev: true

  /esbuild-plugin-text-replace@1.3.0:
    resolution: {integrity: sha512-RWB/bbdP0xDHBOtA0st4CAE6UZtky76aCB7Shw5r350JY403lfvrj2UMkInUB346tMtFWXKWXNf4gqNM+WbXag==}
    engines: {node: '>=10.1.0'}
    dependencies:
      ts-replace-all: 1.0.0
    dev: true

  /esbuild@0.19.3:
    resolution: {integrity: sha512-UlJ1qUUA2jL2nNib1JTSkifQTcYTroFqRjwCFW4QYEKEsixXD5Tik9xML7zh2gTxkYTBKGHNH9y7txMwVyPbjw==}
    engines: {node: '>=12'}
    hasBin: true
    requiresBuild: true
    optionalDependencies:
      '@esbuild/android-arm': 0.19.3
      '@esbuild/android-arm64': 0.19.3
      '@esbuild/android-x64': 0.19.3
      '@esbuild/darwin-arm64': 0.19.3
      '@esbuild/darwin-x64': 0.19.3
      '@esbuild/freebsd-arm64': 0.19.3
      '@esbuild/freebsd-x64': 0.19.3
      '@esbuild/linux-arm': 0.19.3
      '@esbuild/linux-arm64': 0.19.3
      '@esbuild/linux-ia32': 0.19.3
      '@esbuild/linux-loong64': 0.19.3
      '@esbuild/linux-mips64el': 0.19.3
      '@esbuild/linux-ppc64': 0.19.3
      '@esbuild/linux-riscv64': 0.19.3
      '@esbuild/linux-s390x': 0.19.3
      '@esbuild/linux-x64': 0.19.3
      '@esbuild/netbsd-x64': 0.19.3
      '@esbuild/openbsd-x64': 0.19.3
      '@esbuild/sunos-x64': 0.19.3
      '@esbuild/win32-arm64': 0.19.3
      '@esbuild/win32-ia32': 0.19.3
      '@esbuild/win32-x64': 0.19.3

  /escalade@3.1.1:
    resolution: {integrity: sha512-k0er2gUkLf8O0zKJiAhmkTnJlTvINGv7ygDNPbeIsX/TJjGJZHuh9B2UxbsaEkmlEo9MfhrSzmhIlhRlI2GXnw==}
    engines: {node: '>=6'}
    dev: true

  /escape-string-regexp@1.0.5:
    resolution: {integrity: sha512-vbRorB5FUQWvla16U8R/qgaFIya2qGzwDrNmCZuYKrbdSUMG6I1ZCGQRefkRVhuOkIGVne7BQ35DSfo1qvJqFg==}
    engines: {node: '>=0.8.0'}
    dev: true

  /escape-string-regexp@4.0.0:
    resolution: {integrity: sha512-TtpcNJ3XAzx3Gq8sWRzJaVajRs0uVxA2YAkdb1jm2YkPz4G6egUFAyA3n5vtEIZefPk5Wa4UXbKuS5fKkJWdgA==}
    engines: {node: '>=10'}
    dev: true

  /eslint-import-resolver-node@0.3.9:
    resolution: {integrity: sha512-WFj2isz22JahUv+B788TlO3N6zL3nNJGU8CcZbPZvVEkBPaJdCV4vy5wyghty5ROFbCRnm132v8BScu5/1BQ8g==}
    dependencies:
      debug: 3.2.7
      is-core-module: 2.13.0
      resolve: 1.22.4
    transitivePeerDependencies:
      - supports-color
    dev: true

  /eslint-import-resolver-typescript@3.6.0(@typescript-eslint/parser@6.7.2)(eslint-plugin-import@2.28.1)(eslint@8.49.0):
    resolution: {integrity: sha512-QTHR9ddNnn35RTxlaEnx2gCxqFlF2SEN0SE2d17SqwyM7YOSI2GHWRYp5BiRkObTUNYPupC/3Fq2a0PpT+EKpg==}
    engines: {node: ^14.18.0 || >=16.0.0}
    peerDependencies:
      eslint: '*'
      eslint-plugin-import: '*'
    dependencies:
      debug: 4.3.4
      enhanced-resolve: 5.15.0
      eslint: 8.49.0
<<<<<<< HEAD
      eslint-module-utils: 2.8.0(@typescript-eslint/parser@6.7.0)(eslint-import-resolver-node@0.3.9)(eslint-import-resolver-typescript@3.6.0)(eslint@8.49.0)
      eslint-plugin-import: 2.28.1(@typescript-eslint/parser@6.7.0)(eslint-import-resolver-typescript@3.6.0)(eslint@8.49.0)
=======
      eslint-module-utils: 2.8.0(@typescript-eslint/parser@6.7.2)(eslint-import-resolver-node@0.3.7)(eslint-import-resolver-typescript@3.6.0)(eslint@8.49.0)
      eslint-plugin-import: 2.28.1(@typescript-eslint/parser@6.7.2)(eslint-import-resolver-typescript@3.6.0)(eslint@8.49.0)
>>>>>>> d6444907
      fast-glob: 3.3.1
      get-tsconfig: 4.6.2
      is-core-module: 2.13.0
      is-glob: 4.0.3
    transitivePeerDependencies:
      - '@typescript-eslint/parser'
      - eslint-import-resolver-node
      - eslint-import-resolver-webpack
      - supports-color
    dev: true

<<<<<<< HEAD
  /eslint-module-utils@2.8.0(@typescript-eslint/parser@6.7.0)(eslint-import-resolver-node@0.3.9)(eslint-import-resolver-typescript@3.6.0)(eslint@8.49.0):
=======
  /eslint-module-utils@2.8.0(@typescript-eslint/parser@6.7.2)(eslint-import-resolver-node@0.3.7)(eslint-import-resolver-typescript@3.6.0)(eslint@8.49.0):
>>>>>>> d6444907
    resolution: {integrity: sha512-aWajIYfsqCKRDgUfjEXNN/JlrzauMuSEy5sbd7WXbtW3EH6A6MpwEh42c7qD+MqQo9QMJ6fWLAeIJynx0g6OAw==}
    engines: {node: '>=4'}
    peerDependencies:
      '@typescript-eslint/parser': '*'
      eslint: '*'
      eslint-import-resolver-node: '*'
      eslint-import-resolver-typescript: '*'
      eslint-import-resolver-webpack: '*'
    peerDependenciesMeta:
      '@typescript-eslint/parser':
        optional: true
      eslint:
        optional: true
      eslint-import-resolver-node:
        optional: true
      eslint-import-resolver-typescript:
        optional: true
      eslint-import-resolver-webpack:
        optional: true
    dependencies:
      '@typescript-eslint/parser': 6.7.2(eslint@8.49.0)(typescript@5.2.2)
      debug: 3.2.7
      eslint: 8.49.0
<<<<<<< HEAD
      eslint-import-resolver-node: 0.3.9
      eslint-import-resolver-typescript: 3.6.0(@typescript-eslint/parser@6.7.0)(eslint-plugin-import@2.28.1)(eslint@8.49.0)
=======
      eslint-import-resolver-node: 0.3.7
      eslint-import-resolver-typescript: 3.6.0(@typescript-eslint/parser@6.7.2)(eslint-plugin-import@2.28.1)(eslint@8.49.0)
>>>>>>> d6444907
    transitivePeerDependencies:
      - supports-color
    dev: true

  /eslint-plugin-import@2.28.1(@typescript-eslint/parser@6.7.2)(eslint-import-resolver-typescript@3.6.0)(eslint@8.49.0):
    resolution: {integrity: sha512-9I9hFlITvOV55alzoKBI+K9q74kv0iKMeY6av5+umsNwayt59fz692daGyjR+oStBQgx6nwR9rXldDev3Clw+A==}
    engines: {node: '>=4'}
    peerDependencies:
      '@typescript-eslint/parser': '*'
      eslint: ^2 || ^3 || ^4 || ^5 || ^6 || ^7.2.0 || ^8
    peerDependenciesMeta:
      '@typescript-eslint/parser':
        optional: true
    dependencies:
      '@typescript-eslint/parser': 6.7.2(eslint@8.49.0)(typescript@5.2.2)
      array-includes: 3.1.6
      array.prototype.findlastindex: 1.2.2
      array.prototype.flat: 1.3.1
      array.prototype.flatmap: 1.3.1
      debug: 3.2.7
      doctrine: 2.1.0
      eslint: 8.49.0
<<<<<<< HEAD
      eslint-import-resolver-node: 0.3.9
      eslint-module-utils: 2.8.0(@typescript-eslint/parser@6.7.0)(eslint-import-resolver-node@0.3.9)(eslint-import-resolver-typescript@3.6.0)(eslint@8.49.0)
=======
      eslint-import-resolver-node: 0.3.7
      eslint-module-utils: 2.8.0(@typescript-eslint/parser@6.7.2)(eslint-import-resolver-node@0.3.7)(eslint-import-resolver-typescript@3.6.0)(eslint@8.49.0)
>>>>>>> d6444907
      has: 1.0.3
      is-core-module: 2.13.0
      is-glob: 4.0.3
      minimatch: 3.1.2
      object.fromentries: 2.0.6
      object.groupby: 1.0.0
      object.values: 1.1.6
      semver: 6.3.1
      tsconfig-paths: 4.2.0
    transitivePeerDependencies:
      - eslint-import-resolver-typescript
      - eslint-import-resolver-webpack
      - supports-color
    dev: true

  /eslint-scope@7.2.2:
    resolution: {integrity: sha512-dOt21O7lTMhDM+X9mB4GX+DZrZtCUJPL/wlcTqxyrx5IvO0IYtILdtrQGQp+8n5S0gwSVmOf9NQrjMOgfQZlIg==}
    engines: {node: ^12.22.0 || ^14.17.0 || >=16.0.0}
    dependencies:
      esrecurse: 4.3.0
      estraverse: 5.3.0
    dev: true

  /eslint-visitor-keys@3.4.3:
    resolution: {integrity: sha512-wpc+LXeiyiisxPlEkUzU6svyS1frIO3Mgxj1fdy7Pm8Ygzguax2N3Fa/D/ag1WqbOprdI+uY6wMUl8/a2G+iag==}
    engines: {node: ^12.22.0 || ^14.17.0 || >=16.0.0}
    dev: true

  /eslint@8.49.0:
    resolution: {integrity: sha512-jw03ENfm6VJI0jA9U+8H5zfl5b+FvuU3YYvZRdZHOlU2ggJkxrlkJH4HcDrZpj6YwD8kuYqvQM8LyesoazrSOQ==}
    engines: {node: ^12.22.0 || ^14.17.0 || >=16.0.0}
    hasBin: true
    dependencies:
      '@eslint-community/eslint-utils': 4.4.0(eslint@8.49.0)
      '@eslint-community/regexpp': 4.6.2
      '@eslint/eslintrc': 2.1.2
      '@eslint/js': 8.49.0
      '@humanwhocodes/config-array': 0.11.11
      '@humanwhocodes/module-importer': 1.0.1
      '@nodelib/fs.walk': 1.2.8
      ajv: 6.12.6
      chalk: 4.1.2
      cross-spawn: 7.0.3
      debug: 4.3.4
      doctrine: 3.0.0
      escape-string-regexp: 4.0.0
      eslint-scope: 7.2.2
      eslint-visitor-keys: 3.4.3
      espree: 9.6.1
      esquery: 1.5.0
      esutils: 2.0.3
      fast-deep-equal: 3.1.3
      file-entry-cache: 6.0.1
      find-up: 5.0.0
      glob-parent: 6.0.2
      globals: 13.20.0
      graphemer: 1.4.0
      ignore: 5.2.4
      imurmurhash: 0.1.4
      is-glob: 4.0.3
      is-path-inside: 3.0.3
      js-yaml: 4.1.0
      json-stable-stringify-without-jsonify: 1.0.1
      levn: 0.4.1
      lodash.merge: 4.6.2
      minimatch: 3.1.2
      natural-compare: 1.4.0
      optionator: 0.9.3
      strip-ansi: 6.0.1
      text-table: 0.2.0
    transitivePeerDependencies:
      - supports-color
    dev: true

  /espree@9.6.1:
    resolution: {integrity: sha512-oruZaFkjorTpF32kDSI5/75ViwGeZginGGy2NoOSg3Q9bnwlnmDm4HLnkl0RE3n+njDXR037aY1+x58Z/zFdwQ==}
    engines: {node: ^12.22.0 || ^14.17.0 || >=16.0.0}
    dependencies:
      acorn: 8.10.0
      acorn-jsx: 5.3.2(acorn@8.10.0)
      eslint-visitor-keys: 3.4.3
    dev: true

  /esprima@4.0.1:
    resolution: {integrity: sha512-eGuFFw7Upda+g4p+QHvnW0RyTX/SVeJBDM/gCtMARO0cLuT2HcEKnTPvhjV6aGeqrCB/sbNop0Kszm0jsaWU4A==}
    engines: {node: '>=4'}
    hasBin: true
    dev: true

  /esquery@1.5.0:
    resolution: {integrity: sha512-YQLXUplAwJgCydQ78IMJywZCceoqk1oH01OERdSAJc/7U2AylwjhSCLDEtqwg811idIS/9fIU5GjG73IgjKMVg==}
    engines: {node: '>=0.10'}
    dependencies:
      estraverse: 5.3.0
    dev: true

  /esrecurse@4.3.0:
    resolution: {integrity: sha512-KmfKL3b6G+RXvP8N1vr3Tq1kL/oCFgn2NYXEtqP8/L3pKapUA4G8cFVaoF3SU323CD4XypR/ffioHmkti6/Tag==}
    engines: {node: '>=4.0'}
    dependencies:
      estraverse: 5.3.0
    dev: true

  /estraverse@5.3.0:
    resolution: {integrity: sha512-MMdARuVEQziNTeJD8DgMqmhwR11BRQ/cBP+pLtYdSTnf3MIO8fFeiINEbX36ZdNlfU/7A9f3gUw49B3oQsvwBA==}
    engines: {node: '>=4.0'}
    dev: true

  /esutils@2.0.3:
    resolution: {integrity: sha512-kVscqXk4OCp68SZ0dkgEKVi6/8ij300KBWTJq32P/dYeWTSwK41WyTxalN1eRmA5Z9UU/LX9D7FWSmV9SAYx6g==}
    engines: {node: '>=0.10.0'}
    dev: true

  /extendable-error@0.1.7:
    resolution: {integrity: sha512-UOiS2in6/Q0FK0R0q6UY9vYpQ21mr/Qn1KOnte7vsACuNJf514WvCCUHSRCPcgjPT2bAhNIJdlE6bVap1GKmeg==}
    dev: true

  /external-editor@3.1.0:
    resolution: {integrity: sha512-hMQ4CX1p1izmuLYyZqLMO/qGNw10wSv9QDCPfzXfyFrOaCSSoRfqE1Kf1s5an66J5JZC62NewG+mK49jOCtQew==}
    engines: {node: '>=4'}
    dependencies:
      chardet: 0.7.0
      iconv-lite: 0.4.24
      tmp: 0.0.33
    dev: true

  /fast-deep-equal@3.1.3:
    resolution: {integrity: sha512-f3qQ9oQy9j2AhBe/H9VC91wLmKBCCU/gDOnKNAYG5hswO7BLKj09Hc5HYNz9cGI++xlpDCIgDaitVs03ATR84Q==}
    dev: true

  /fast-glob@3.3.1:
    resolution: {integrity: sha512-kNFPyjhh5cKjrUltxs+wFx+ZkbRaxxmZ+X0ZU31SOsxCEtP9VPgtq2teZw1DebupL5GmDaNQ6yKMMVcM41iqDg==}
    engines: {node: '>=8.6.0'}
    dependencies:
      '@nodelib/fs.stat': 2.0.5
      '@nodelib/fs.walk': 1.2.8
      glob-parent: 5.1.2
      merge2: 1.4.1
      micromatch: 4.0.5
    dev: true

  /fast-json-stable-stringify@2.1.0:
    resolution: {integrity: sha512-lhd/wF+Lk98HZoTCtlVraHtfh5XYijIjalXck7saUtuanSDyLMxnHhSXEDJqHxD7msR8D0uCmqlkwjCV8xvwHw==}
    dev: true

  /fast-levenshtein@2.0.6:
    resolution: {integrity: sha512-DCXu6Ifhqcks7TZKY3Hxp3y6qphY5SJZmrWMDrKcERSOXWQdMhU9Ig/PYrzyw/ul9jOIyh0N4M0tbC5hodg8dw==}
    dev: true

  /fastq@1.15.0:
    resolution: {integrity: sha512-wBrocU2LCXXa+lWBt8RoIRD89Fi8OdABODa/kEnyeyjS5aZO5/GNvI5sEINADqP/h8M29UHTHUb53sUu5Ihqdw==}
    dependencies:
      reusify: 1.0.4
    dev: true

  /file-entry-cache@6.0.1:
    resolution: {integrity: sha512-7Gps/XWymbLk2QLYK4NzpMOrYjMhdIxXuIvy2QBsLE6ljuodKvdkWs/cpyJJ3CVIVpH0Oi1Hvg1ovbMzLdFBBg==}
    engines: {node: ^10.12.0 || >=12.0.0}
    dependencies:
      flat-cache: 3.0.4
    dev: true

  /file-saver@2.0.5:
    resolution: {integrity: sha512-P9bmyZ3h/PRG+Nzga+rbdI4OEpNDzAVyy74uVO9ATgzLK6VtAsYybF/+TOCvrc0MO793d6+42lLyZTw7/ArVzA==}
    dev: false

  /fill-range@7.0.1:
    resolution: {integrity: sha512-qOo9F+dMUmC2Lcb4BbVvnKJxTPjCm+RRpe4gDuGrzkL7mEVl/djYSu2OdQ2Pa302N4oqkSg9ir6jaLWJ2USVpQ==}
    engines: {node: '>=8'}
    dependencies:
      to-regex-range: 5.0.1
    dev: true

  /find-up@4.1.0:
    resolution: {integrity: sha512-PpOwAdQ/YlXQ2vj8a3h8IipDuYRi3wceVQQGYWxNINccq40Anw7BlsEXCMbt1Zt+OLA6Fq9suIpIWD0OsnISlw==}
    engines: {node: '>=8'}
    dependencies:
      locate-path: 5.0.0
      path-exists: 4.0.0
    dev: true

  /find-up@5.0.0:
    resolution: {integrity: sha512-78/PXT1wlLLDgTzDs7sjq9hzz0vXD+zn+7wypEe4fXQxCmdmqfGsEPQxmiCSQI3ajFV91bVSsvNtrJRiW6nGng==}
    engines: {node: '>=10'}
    dependencies:
      locate-path: 6.0.0
      path-exists: 4.0.0
    dev: true

  /find-yarn-workspace-root2@1.2.16:
    resolution: {integrity: sha512-hr6hb1w8ePMpPVUK39S4RlwJzi+xPLuVuG8XlwXU3KD5Yn3qgBWVfy3AzNlDhWvE1EORCE65/Qm26rFQt3VLVA==}
    dependencies:
      micromatch: 4.0.5
      pkg-dir: 4.2.0
    dev: true

  /flat-cache@3.0.4:
    resolution: {integrity: sha512-dm9s5Pw7Jc0GvMYbshN6zchCA9RgQlzzEZX3vylR9IqFfS8XciblUXOKfW6SiuJ0e13eDYZoZV5wdrev7P3Nwg==}
    engines: {node: ^10.12.0 || >=12.0.0}
    dependencies:
      flatted: 3.2.7
      rimraf: 3.0.2
    dev: true

  /flatted@3.2.7:
    resolution: {integrity: sha512-5nqDSxl8nn5BSNxyR3n4I6eDmbolI6WT+QqR547RwxQapgjQBmtktdP+HTBb/a/zLsbzERTONyUB5pefh5TtjQ==}
    dev: true

  /font-finder@1.1.0:
    resolution: {integrity: sha512-wpCL2uIbi6GurJbU7ZlQ3nGd61Ho+dSU6U83/xJT5UPFfN35EeCW/rOtS+5k+IuEZu2SYmHzDIPL9eA5tSYRAw==}
    engines: {node: '>8.0.0'}
    dependencies:
      get-system-fonts: 2.0.2
      promise-stream-reader: 1.0.1
    dev: false

  /font-ligatures@1.4.1:
    resolution: {integrity: sha512-7W6zlfyhvCqShZ5ReUWqmSd9vBaUudW0Hxis+tqUjtHhsPU+L3Grf8mcZAtCiXHTzorhwdRTId2WeH/88gdFkw==}
    engines: {node: '>8.0.0'}
    dependencies:
      font-finder: 1.1.0
      lru-cache: 6.0.0
      opentype.js: 0.8.0
    dev: false

  /for-each@0.3.3:
    resolution: {integrity: sha512-jqYfLp7mo9vIyQf8ykW2v7A+2N4QjeCeI5+Dz9XraiO1ign81wjiH7Fb9vSOWvQfNtmSa4H2RoQTrrXivdUZmw==}
    dependencies:
      is-callable: 1.2.7

  /fs-extra@7.0.1:
    resolution: {integrity: sha512-YJDaCJZEnBmcbw13fvdAM9AwNOJwOzrE4pqMqBq5nFiEqXUqHwlK4B+3pUw6JNvfSPtX05xFHtYy/1ni01eGCw==}
    engines: {node: '>=6 <7 || >=8'}
    dependencies:
      graceful-fs: 4.2.11
      jsonfile: 4.0.0
      universalify: 0.1.2
    dev: true

  /fs-extra@8.1.0:
    resolution: {integrity: sha512-yhlQgA6mnOJUKOsRUFsgJdQCvkKhcz8tlZG5HBQfReYZy46OwLcY+Zia0mtdHsOo9y/hP+CxMN0TU9QxoOtG4g==}
    engines: {node: '>=6 <7 || >=8'}
    dependencies:
      graceful-fs: 4.2.11
      jsonfile: 4.0.0
      universalify: 0.1.2
    dev: true

  /fs.realpath@1.0.0:
    resolution: {integrity: sha512-OO0pH2lK6a0hZnAdau5ItzHPI6pUlvI7jMVnxUQRtw4owF2wk8lOSabtGDCTP4Ggrg2MbGnWO9X8K1t4+fGMDw==}

  /function-bind@1.1.1:
    resolution: {integrity: sha512-yIovAzMX49sF8Yl58fSCWJ5svSLuaibPxXQJFLmBObTuCr0Mf1KiPopGM9NiFjiYBCbfaa2Fh6breQ6ANVTI0A==}

  /function.prototype.name@1.1.5:
    resolution: {integrity: sha512-uN7m/BzVKQnCUF/iW8jYea67v++2u7m5UgENbHRtdDVclOUP+FMPlCNdmk0h/ysGyo2tavMJEDqJAkJdRa1vMA==}
    engines: {node: '>= 0.4'}
    dependencies:
      call-bind: 1.0.2
      define-properties: 1.2.0
      es-abstract: 1.22.1
      functions-have-names: 1.2.3
    dev: true

  /functions-have-names@1.2.3:
    resolution: {integrity: sha512-xckBUXyTIqT97tq2x2AMb+g163b5JFysYk0x4qxNFwbfQkmNZoiRHb6sPzI9/QV33WeuvVYBUIiD4NzNIyqaRQ==}

  /get-caller-file@2.0.5:
    resolution: {integrity: sha512-DyFP3BM/3YHTQOCUL/w0OZHR0lpKeGrxotcHWcqNEdnltqFwXVfhEBQ94eIo34AfQpo0rGki4cyIiftY06h2Fg==}
    engines: {node: 6.* || 8.* || >= 10.*}
    dev: true

  /get-intrinsic@1.2.1:
    resolution: {integrity: sha512-2DcsyfABl+gVHEfCOaTrWgyt+tb6MSEGmKq+kI5HwLbIYgjgmMcV8KQ41uaKz1xxUcn9tJtgFbQUEVcEbd0FYw==}
    dependencies:
      function-bind: 1.1.1
      has: 1.0.3
      has-proto: 1.0.1
      has-symbols: 1.0.3

  /get-symbol-description@1.0.0:
    resolution: {integrity: sha512-2EmdH1YvIQiZpltCNgkuiUnyukzxM/R6NDJX31Ke3BG1Nq5b0S2PhX59UKi9vZpPDQVdqn+1IcaAwnzTT5vCjw==}
    engines: {node: '>= 0.4'}
    dependencies:
      call-bind: 1.0.2
      get-intrinsic: 1.2.1
    dev: true

  /get-system-fonts@2.0.2:
    resolution: {integrity: sha512-zzlgaYnHMIEgHRrfC7x0Qp0Ylhw/sHpM6MHXeVBTYIsvGf5GpbnClB+Q6rAPdn+0gd2oZZIo6Tj3EaWrt4VhDQ==}
    engines: {node: '>8.0.0'}
    dev: false

  /get-tsconfig@4.6.2:
    resolution: {integrity: sha512-E5XrT4CbbXcXWy+1jChlZmrmCwd5KGx502kDCXJJ7y898TtWW9FwoG5HfOLVRKmlmDGkWN2HM9Ho+/Y8F0sJDg==}
    dependencies:
      resolve-pkg-maps: 1.0.0
    dev: true

  /glob-parent@5.1.2:
    resolution: {integrity: sha512-AOIgSQCepiJYwP3ARnGx+5VnTu2HBYdzbGP45eLw1vr3zB3vZLeyed1sC9hnbcOc9/SrMyM5RPQrkGz4aS9Zow==}
    engines: {node: '>= 6'}
    dependencies:
      is-glob: 4.0.3
    dev: true

  /glob-parent@6.0.2:
    resolution: {integrity: sha512-XxwI8EOhVQgWp6iDL+3b0r86f4d6AX6zSU55HfB4ydCEuXLXc5FcYeOu+nnGftS4TEju/11rt4KJPTMgbfmv4A==}
    engines: {node: '>=10.13.0'}
    dependencies:
      is-glob: 4.0.3
    dev: true

  /glob@7.2.3:
    resolution: {integrity: sha512-nFR0zLpU2YCaRxwoCJvL6UvCH2JFyFVIvwTLsIf21AuHlMskA1hhTdk+LlYJtOlYt9v6dvszD2BGRqBL+iQK9Q==}
    dependencies:
      fs.realpath: 1.0.0
      inflight: 1.0.6
      inherits: 2.0.4
      minimatch: 3.1.2
      once: 1.4.0
      path-is-absolute: 1.0.1

  /globals@13.20.0:
    resolution: {integrity: sha512-Qg5QtVkCy/kv3FUSlu4ukeZDVf9ee0iXLAUYX13gbR17bnejFTzr4iS9bY7kwCf1NztRNm1t91fjOiyx4CSwPQ==}
    engines: {node: '>=8'}
    dependencies:
      type-fest: 0.20.2
    dev: true

  /globalthis@1.0.3:
    resolution: {integrity: sha512-sFdI5LyBiNTHjRd7cGPWapiHWMOXKyuBNX/cWJ3NfzrZQVa8GI/8cofCl74AOVqq9W5kNmguTIzJ/1s2gyI9wA==}
    engines: {node: '>= 0.4'}
    dependencies:
      define-properties: 1.2.0
    dev: true

  /globby@11.1.0:
    resolution: {integrity: sha512-jhIXaOzy1sb8IyocaruWSn1TjmnBVs8Ayhcy83rmxNJ8q2uWKCAj3CnJY+KpGSXCueAPc0i05kVvVKtP1t9S3g==}
    engines: {node: '>=10'}
    dependencies:
      array-union: 2.1.0
      dir-glob: 3.0.1
      fast-glob: 3.3.1
      ignore: 5.2.4
      merge2: 1.4.1
      slash: 3.0.0
    dev: true

  /gopd@1.0.1:
    resolution: {integrity: sha512-d65bNlIadxvpb/A2abVdlqKqV563juRnZ1Wtk6s1sIR8uNsXR70xqIzVqxVf1eTqDunwT2MkczEeaezCKTZhwA==}
    dependencies:
      get-intrinsic: 1.2.1

  /graceful-fs@4.2.11:
    resolution: {integrity: sha512-RbJ5/jmFcNNCcDV5o9eTnBLJ/HszWV0P73bc+Ff4nS/rJj+YaS6IGyiOL0VoBYX+l1Wrl3k63h/KrH+nhJ0XvQ==}
    dev: true

  /grapheme-splitter@1.0.4:
    resolution: {integrity: sha512-bzh50DW9kTPM00T8y4o8vQg89Di9oLJVLW/KaOGIXJWP/iqCN6WKYkbNOF04vFLJhwcpYUh9ydh/+5vpOqV4YQ==}
    dev: true

  /graphemer@1.4.0:
    resolution: {integrity: sha512-EtKwoO6kxCL9WO5xipiHTZlSzBm7WLT627TqC/uVRd0HKmq8NXyebnNYxDoBi7wt8eTWrUrKXCOVaFq9x1kgag==}
    dev: true

  /hard-rejection@2.1.0:
    resolution: {integrity: sha512-VIZB+ibDhx7ObhAe7OVtoEbuP4h/MuOTHJ+J8h/eBXotJYl0fBgR72xDFCKgIh22OJZIOVNxBMWuhAr10r8HdA==}
    engines: {node: '>=6'}
    dev: true

  /has-bigints@1.0.2:
    resolution: {integrity: sha512-tSvCKtBr9lkF0Ex0aQiP9N+OpV4zi2r/Nee5VkRDbaqv35RLYMzbwQfFSZZH0kR+Rd6302UJZ2p/bJCEoR3VoQ==}

  /has-flag@3.0.0:
    resolution: {integrity: sha512-sKJf1+ceQBr4SMkvQnBDNDtf4TXpVhVGateu0t918bl30FnbE2m4vNLX+VWe/dpjlb+HugGYzW7uQXH98HPEYw==}
    engines: {node: '>=4'}
    dev: true

  /has-flag@4.0.0:
    resolution: {integrity: sha512-EykJT/Q1KjTWctppgIAgfSO0tKVuZUjhgMr17kqTumMl6Afv3EISleU7qZUzoXDFTAHTDC4NOoG/ZxU3EvlMPQ==}
    engines: {node: '>=8'}
    dev: true

  /has-property-descriptors@1.0.0:
    resolution: {integrity: sha512-62DVLZGoiEBDHQyqG4w9xCuZ7eJEwNmJRWw2VY84Oedb7WFcA27fiEVe8oUQx9hAUJ4ekurquucTGwsyO1XGdQ==}
    dependencies:
      get-intrinsic: 1.2.1

  /has-proto@1.0.1:
    resolution: {integrity: sha512-7qE+iP+O+bgF9clE5+UoBFzE65mlBiVj3tKCrlNQ0Ogwm0BjpT/gK4SlLYDMybDh5I3TCTKnPPa0oMG7JDYrhg==}
    engines: {node: '>= 0.4'}

  /has-symbols@1.0.3:
    resolution: {integrity: sha512-l3LCuF6MgDNwTDKkdYGEihYjt5pRPbEg46rtlmnSPlUbgmB8LOIrKJbYYFBSbnPaJexMKtiPO8hmeRjRz2Td+A==}
    engines: {node: '>= 0.4'}

  /has-tostringtag@1.0.0:
    resolution: {integrity: sha512-kFjcSNhnlGV1kyoGk7OXKSawH5JOb/LzUc5w9B02hOTO0dfFRjbHQKvg1d6cf3HbeUmtU9VbbV3qzZ2Teh97WQ==}
    engines: {node: '>= 0.4'}
    dependencies:
      has-symbols: 1.0.3

  /has@1.0.3:
    resolution: {integrity: sha512-f2dvO0VU6Oej7RkWJGrehjbzMAjFp5/VKPp5tTpWIV4JHHZK1/BxbFRtf/siA2SWTe09caDmVtYYzWEIbBS4zw==}
    engines: {node: '>= 0.4.0'}
    dependencies:
      function-bind: 1.1.1

  /hosted-git-info@2.8.9:
    resolution: {integrity: sha512-mxIDAb9Lsm6DoOJ7xH+5+X4y1LU/4Hi50L9C5sIswK3JzULS4bwk1FvjdBgvYR4bzT4tuUQiC15FE2f5HbLvYw==}
    dev: true

  /human-id@1.0.2:
    resolution: {integrity: sha512-UNopramDEhHJD+VR+ehk8rOslwSfByxPIZyJRfV739NDhN5LF1fa1MqnzKm2lGTQRjNrjK19Q5fhkgIfjlVUKw==}
    dev: true

  /i18next-resources-to-backend@1.1.4:
    resolution: {integrity: sha512-hMyr9AOmIea17AOaVe1srNxK/l3mbk81P7Uf3fdcjlw3ehZy3UNTd0OP3EEi6yu4J02kf9jzhCcjokz6AFlEOg==}
    dependencies:
      '@babel/runtime': 7.22.10
    dev: false

  /i18next@23.5.1:
    resolution: {integrity: sha512-JelYzcaCoFDaa+Ysbfz2JsGAKkrHiMG6S61+HLBUEIPaF40WMwW9hCPymlQGrP+wWawKxKPuSuD71WZscCsWHg==}
    dependencies:
      '@babel/runtime': 7.22.10
    dev: false

  /iconv-lite@0.4.24:
    resolution: {integrity: sha512-v3MXnZAcvnywkTUEZomIActle7RXXeedOR31wwl7VlyoXO4Qi9arvSenNQWne1TcRwhCL1HwLI21bEqdpj8/rA==}
    engines: {node: '>=0.10.0'}
    dependencies:
      safer-buffer: 2.1.2
    dev: true

  /ignore@5.2.4:
    resolution: {integrity: sha512-MAb38BcSbH0eHNBxn7ql2NH/kX33OkB3lZ1BNdh7ENeRChHTYsTvWrMubiIAMNS2llXEEgZ1MUOBtXChP3kaFQ==}
    engines: {node: '>= 4'}
    dev: true

  /immutable@4.3.4:
    resolution: {integrity: sha512-fsXeu4J4i6WNWSikpI88v/PcVflZz+6kMhUfIwc5SY+poQRPnaf5V7qds6SUyUN3cVxEzuCab7QIoLOQ+DQ1wA==}
    dev: false

  /import-fresh@3.3.0:
    resolution: {integrity: sha512-veYYhQa+D1QBKznvhUHxb8faxlrwUnxseDAbAp457E0wLNio2bOSKnjYDhMj+YiAq61xrMGhQk9iXVk5FzgQMw==}
    engines: {node: '>=6'}
    dependencies:
      parent-module: 1.0.1
      resolve-from: 4.0.0
    dev: true

  /import-meta-resolve@3.0.0:
    resolution: {integrity: sha512-4IwhLhNNA8yy445rPjD/lWh++7hMDOml2eHtd58eG7h+qK3EryMuuRbsHGPikCoAgIkkDnckKfWSk2iDla/ejg==}

  /imurmurhash@0.1.4:
    resolution: {integrity: sha512-JmXMZ6wuvDmLiHEml9ykzqO6lwFbof0GG4IkcGaENdCRDDmMVnny7s5HsIgHCbaq0w2MyPhDqkhTUgS2LU2PHA==}
    engines: {node: '>=0.8.19'}
    dev: true

  /indent-string@4.0.0:
    resolution: {integrity: sha512-EdDDZu4A2OyIK7Lr/2zG+w5jmbuk1DVBnEwREQvBzspBJkCEbRa8GxU1lghYcaGJCnRWibjDXlq779X1/y5xwg==}
    engines: {node: '>=8'}
    dev: true

  /inflight@1.0.6:
    resolution: {integrity: sha512-k92I/b08q4wvFscXCLvqfsHCrjrF7yiXsQuIVvVE7N82W3+aqpzuUdBbfhWcy/FZR3/4IgflMgKLOsvPDrGCJA==}
    dependencies:
      once: 1.4.0
      wrappy: 1.0.2

  /inherits@2.0.4:
    resolution: {integrity: sha512-k/vGaX4/Yla3WzyMCvTQOXYeIHvqOKtnqBduzTHpzpQZzAskKMhZ2K+EnBiSM9zGSoIFeMpXKxa4dYeZIQqewQ==}

  /internal-slot@1.0.5:
    resolution: {integrity: sha512-Y+R5hJrzs52QCG2laLn4udYVnxsfny9CpOhNhUvk/SSSVyF6T27FzRbF0sroPidSu3X8oEAkOn2K804mjpt6UQ==}
    engines: {node: '>= 0.4'}
    dependencies:
      get-intrinsic: 1.2.1
      has: 1.0.3
      side-channel: 1.0.4

  /is-arguments@1.1.1:
    resolution: {integrity: sha512-8Q7EARjzEnKpt/PCD7e1cgUS0a6X8u5tdSiMqXhojOdoV9TsMsiO+9VLC5vAmO8N7/GmXn7yjR8qnA6bVAEzfA==}
    engines: {node: '>= 0.4'}
    dependencies:
      call-bind: 1.0.2
      has-tostringtag: 1.0.0
    dev: false

  /is-array-buffer@3.0.2:
    resolution: {integrity: sha512-y+FyyR/w8vfIRq4eQcM1EYgSTnmHXPqaF+IgzgraytCFq5Xh8lllDVmAZolPJiZttZLeFSINPYMaEJ7/vWUa1w==}
    dependencies:
      call-bind: 1.0.2
      get-intrinsic: 1.2.1
      is-typed-array: 1.1.12

  /is-arrayish@0.2.1:
    resolution: {integrity: sha512-zz06S8t0ozoDXMG+ube26zeCTNXcKIPJZJi8hBrF4idCLms4CG9QtK7qBl1boi5ODzFpjswb5JPmHCbMpjaYzg==}
    dev: true

  /is-bigint@1.0.4:
    resolution: {integrity: sha512-zB9CruMamjym81i2JZ3UMn54PKGsQzsJeo6xvN3HJJ4CAsQNB6iRutp2To77OfCNuoxspsIhzaPoO1zyCEhFOg==}
    dependencies:
      has-bigints: 1.0.2

  /is-boolean-object@1.1.2:
    resolution: {integrity: sha512-gDYaKHJmnj4aWxyj6YHyXVpdQawtVLHU5cb+eztPGczf6cjuTdwve5ZIEfgXqH4e57An1D1AKf8CZ3kYrQRqYA==}
    engines: {node: '>= 0.4'}
    dependencies:
      call-bind: 1.0.2
      has-tostringtag: 1.0.0

  /is-callable@1.2.7:
    resolution: {integrity: sha512-1BC0BVFhS/p0qtw6enp8e+8OD0UrK0oFLztSjNzhcKA3WDuJxxAPXzPuPtKkjEY9UUoEWlX/8fgKeu2S8i9JTA==}
    engines: {node: '>= 0.4'}

  /is-ci@3.0.1:
    resolution: {integrity: sha512-ZYvCgrefwqoQ6yTyYUbQu64HsITZ3NfKX1lzaEYdkTDcfKzzCI/wthRRYKkdjHKFVgNiXKAKm65Zo1pk2as/QQ==}
    hasBin: true
    dependencies:
      ci-info: 3.8.0
    dev: true

  /is-core-module@2.13.0:
    resolution: {integrity: sha512-Z7dk6Qo8pOCp3l4tsX2C5ZVas4V+UxwQodwZhLopL91TX8UyyHEXafPcyoeeWuLrwzHcr3igO78wNLwHJHsMCQ==}
    dependencies:
      has: 1.0.3
    dev: true

  /is-date-object@1.0.5:
    resolution: {integrity: sha512-9YQaSxsAiSwcvS33MBk3wTCVnWK+HhF8VZR2jRxehM16QcVOdHqPn4VPHmRK4lSr38n9JriurInLcP90xsYNfQ==}
    engines: {node: '>= 0.4'}
    dependencies:
      has-tostringtag: 1.0.0

  /is-extglob@2.1.1:
    resolution: {integrity: sha512-SbKbANkN603Vi4jEZv49LeVJMn4yGwsbzZworEoyEiutsN3nJYdbO36zfhGJ6QEDpOZIFkDtnq5JRxmvl3jsoQ==}
    engines: {node: '>=0.10.0'}
    dev: true

  /is-fullwidth-code-point@3.0.0:
    resolution: {integrity: sha512-zymm5+u+sCsSWyD9qNaejV3DFvhCKclKdizYaJUuHA83RLjb7nSuGnddCHGv0hk+KY7BMAlsWeK4Ueg6EV6XQg==}
    engines: {node: '>=8'}
    dev: true

  /is-glob@4.0.3:
    resolution: {integrity: sha512-xelSayHH36ZgE7ZWhli7pW34hNbNl8Ojv5KVmkJD4hBdD3th8Tfk9vYasLM+mXWOZhFkgZfxhLSnrwRr4elSSg==}
    engines: {node: '>=0.10.0'}
    dependencies:
      is-extglob: 2.1.1
    dev: true

  /is-map@2.0.2:
    resolution: {integrity: sha512-cOZFQQozTha1f4MxLFzlgKYPTyj26picdZTx82hbc/Xf4K/tZOOXSCkMvU4pKioRXGDLJRn0GM7Upe7kR721yg==}
    dev: false

  /is-negative-zero@2.0.2:
    resolution: {integrity: sha512-dqJvarLawXsFbNDeJW7zAz8ItJ9cd28YufuuFzh0G8pNHjJMnY08Dv7sYX2uF5UpQOwieAeOExEYAWWfu7ZZUA==}
    engines: {node: '>= 0.4'}
    dev: true

  /is-number-object@1.0.7:
    resolution: {integrity: sha512-k1U0IRzLMo7ZlYIfzRu23Oh6MiIFasgpb9X76eqfFZAqwH44UI4KTBvBYIZ1dSL9ZzChTB9ShHfLkR4pdW5krQ==}
    engines: {node: '>= 0.4'}
    dependencies:
      has-tostringtag: 1.0.0

  /is-number@7.0.0:
    resolution: {integrity: sha512-41Cifkg6e8TylSpdtTpeLVMqvSBEVzTttHvERD741+pnZ8ANv0004MRL43QKPDlK9cGvNp6NZWZUBlbGXYxxng==}
    engines: {node: '>=0.12.0'}
    dev: true

  /is-path-inside@3.0.3:
    resolution: {integrity: sha512-Fd4gABb+ycGAmKou8eMftCupSir5lRxqf4aD/vd0cD2qc4HL07OjCeuHMr8Ro4CoMaeCKDB0/ECBOVWjTwUvPQ==}
    engines: {node: '>=8'}
    dev: true

  /is-plain-obj@1.1.0:
    resolution: {integrity: sha512-yvkRyxmFKEOQ4pNXCmJG5AEQNlXJS5LaONXo5/cLdTZdWvsZ1ioJEonLGAosKlMWE8lwUy/bJzMjcw8az73+Fg==}
    engines: {node: '>=0.10.0'}
    dev: true

  /is-regex@1.1.4:
    resolution: {integrity: sha512-kvRdxDsxZjhzUX07ZnLydzS1TU/TJlTUHHY4YLL87e37oUA49DfkLqgy+VjFocowy29cKvcSiu+kIv728jTTVg==}
    engines: {node: '>= 0.4'}
    dependencies:
      call-bind: 1.0.2
      has-tostringtag: 1.0.0

  /is-set@2.0.2:
    resolution: {integrity: sha512-+2cnTEZeY5z/iXGbLhPrOAaK/Mau5k5eXq9j14CpRTftq0pAJu2MwVRSZhyZWBzx3o6X795Lz6Bpb6R0GKf37g==}
    dev: false

  /is-shared-array-buffer@1.0.2:
    resolution: {integrity: sha512-sqN2UDu1/0y6uvXyStCOzyhAjCSlHceFoMKJW8W9EU9cvic/QdsZ0kEU93HEy3IUEFZIiH/3w+AH/UQbPHNdhA==}
    dependencies:
      call-bind: 1.0.2

  /is-string@1.0.7:
    resolution: {integrity: sha512-tE2UXzivje6ofPW7l23cjDOMa09gb7xlAqG6jG5ej6uPV32TlWP3NKPigtaGeHNu9fohccRYvIiZMfOOnOYUtg==}
    engines: {node: '>= 0.4'}
    dependencies:
      has-tostringtag: 1.0.0

  /is-subdir@1.2.0:
    resolution: {integrity: sha512-2AT6j+gXe/1ueqbW6fLZJiIw3F8iXGJtt0yDrZaBhAZEG1raiTxKWU+IPqMCzQAXOUCKdA4UDMgacKH25XG2Cw==}
    engines: {node: '>=4'}
    dependencies:
      better-path-resolve: 1.0.0
    dev: true

  /is-symbol@1.0.4:
    resolution: {integrity: sha512-C/CPBqKWnvdcxqIARxyOh4v1UUEOCHpgDa0WYgpKDFMszcrPcffg5uhwSgPCLD2WWxmq6isisz87tzT01tuGhg==}
    engines: {node: '>= 0.4'}
    dependencies:
      has-symbols: 1.0.3

  /is-typed-array@1.1.12:
    resolution: {integrity: sha512-Z14TF2JNG8Lss5/HMqt0//T9JeHXttXy5pH/DBU4vi98ozO2btxzq9MwYDZYnKwU8nRsz/+GVFVRDq3DkVuSPg==}
    engines: {node: '>= 0.4'}
    dependencies:
      which-typed-array: 1.1.11

  /is-weakmap@2.0.1:
    resolution: {integrity: sha512-NSBR4kH5oVj1Uwvv970ruUkCV7O1mzgVFO4/rev2cLRda9Tm9HrL70ZPut4rOHgY0FNrUu9BCbXA2sdQ+x0chA==}
    dev: false

  /is-weakref@1.0.2:
    resolution: {integrity: sha512-qctsuLZmIQ0+vSSMfoVvyFe2+GSEvnmZ2ezTup1SBse9+twCCeial6EEi3Nc2KFcf6+qz2FBPnjXsk8xhKSaPQ==}
    dependencies:
      call-bind: 1.0.2
    dev: true

  /is-weakset@2.0.2:
    resolution: {integrity: sha512-t2yVvttHkQktwnNNmBQ98AhENLdPUTDTE21uPqAQ0ARwQfGeQKRVS0NNurH7bTf7RrvcVn1OOge45CnBeHCSmg==}
    dependencies:
      call-bind: 1.0.2
      get-intrinsic: 1.2.1
    dev: false

  /is-windows@1.0.2:
    resolution: {integrity: sha512-eXK1UInq2bPmjyX6e3VHIzMLobc4J94i4AWn+Hpq3OU5KkrRC96OAcR3PRJ/pGu6m8TRnBHP9dkXQVsT/COVIA==}
    engines: {node: '>=0.10.0'}
    dev: true

  /isarray@2.0.5:
    resolution: {integrity: sha512-xHjhDr3cNBK0BzdUJSPXZntQUx/mwMS5Rw4A7lPJ90XGAO6ISP/ePDNuo0vhqOZU+UD5JoodwCAAoZQd3FeAKw==}

  /isexe@2.0.0:
    resolution: {integrity: sha512-RHxMLp9lnKHGHRng9QFhRCMbYAcVpn69smSGcq3f36xjgVVWThj4qqLbTLlq7Ssj8B+fIQ1EuCEGI2lKsyQeIw==}
    dev: true

  /js-tokens@4.0.0:
    resolution: {integrity: sha512-RdJUflcE3cUzKiMqQgsCu06FPu9UdIJO0beYbPhHN4k6apgJtifcoCtT9bcxOpYBtpD2kCM6Sbzg4CausW/PKQ==}
    dev: true

  /js-yaml@3.14.1:
    resolution: {integrity: sha512-okMH7OXXJ7YrN9Ok3/SXrnu4iX9yOk+25nqX4imS2npuvTYDmo/QEZoqwZkYaIDk3jVvBOTOIEgEhaLOynBS9g==}
    hasBin: true
    dependencies:
      argparse: 1.0.10
      esprima: 4.0.1
    dev: true

  /js-yaml@4.1.0:
    resolution: {integrity: sha512-wpxZs9NoxZaJESJGIZTyDEaYpl0FKSA+FB9aJiyemKhMwkxQg63h4T1KJgUGHpTqPDNRcmmYLugrRjJlBtWvRA==}
    hasBin: true
    dependencies:
      argparse: 2.0.1
    dev: true

  /json-parse-even-better-errors@2.3.1:
    resolution: {integrity: sha512-xyFwyhro/JEof6Ghe2iz2NcXoj2sloNsWr/XsERDK/oiPCfaNhl5ONfp+jQdAZRQQ0IJWNzH9zIZF7li91kh2w==}
    dev: true

  /json-schema-traverse@0.4.1:
    resolution: {integrity: sha512-xbbCH5dCYU5T8LcEhhuh7HJ88HXuW3qsI3Y0zOZFKfZEHcpWiHU/Jxzk629Brsab/mMiHQti9wMP+845RPe3Vg==}
    dev: true

  /json-stable-stringify-without-jsonify@1.0.1:
    resolution: {integrity: sha512-Bdboy+l7tA3OGW6FjyFHWkP5LuByj1Tk33Ljyq0axyzdk9//JSi2u3fP1QSmd1KNwq6VOKYGlAu87CisVir6Pw==}
    dev: true

  /json5@2.2.3:
    resolution: {integrity: sha512-XmOWe7eyHYH14cLdVPoyg+GOH3rYX++KpzrylJwSW98t3Nk+U8XOl8FWKOgwtzdb8lXGf6zYwDUzeHMWfxasyg==}
    engines: {node: '>=6'}
    hasBin: true
    dev: true

  /jsonfile@4.0.0:
    resolution: {integrity: sha512-m6F1R3z8jjlf2imQHS2Qez5sjKWQzbuuhuJ/FKYFRZvPE3PuHcSMVZzfsLhGVOkfd20obL5SWEBew5ShlquNxg==}
    optionalDependencies:
      graceful-fs: 4.2.11
    dev: true

  /kind-of@6.0.3:
    resolution: {integrity: sha512-dcS1ul+9tmeD95T+x28/ehLgd9mENa3LsvDTtzm3vyBEO7RPptvAD+t44WVXaUjTBRcrpFeFlC8WCruUR456hw==}
    engines: {node: '>=0.10.0'}
    dev: true

  /kleur@4.1.5:
    resolution: {integrity: sha512-o+NO+8WrRiQEE4/7nwRJhN1HWpVmJm511pBHUxPLtp0BUISzlBplORYSmTclCnJvQq2tKu/sgl3xVpkc7ZWuQQ==}
    engines: {node: '>=6'}
    dev: true

  /levn@0.4.1:
    resolution: {integrity: sha512-+bT2uH4E5LGE7h/n3evcS/sQlJXCpIp6ym8OWJ5eV6+67Dsql/LaaT7qJBAt2rzfoa/5QBGBhxDix1dMt2kQKQ==}
    engines: {node: '>= 0.8.0'}
    dependencies:
      prelude-ls: 1.2.1
      type-check: 0.4.0
    dev: true

  /lines-and-columns@1.2.4:
    resolution: {integrity: sha512-7ylylesZQ/PV29jhEDl3Ufjo6ZX7gCqJr5F7PKrqc93v7fzSymt1BpwEU8nAUXs8qzzvqhbjhK5QZg6Mt/HkBg==}
    dev: true

  /load-yaml-file@0.2.0:
    resolution: {integrity: sha512-OfCBkGEw4nN6JLtgRidPX6QxjBQGQf72q3si2uvqyFEMbycSFFHwAZeXx6cJgFM9wmLrf9zBwCP3Ivqa+LLZPw==}
    engines: {node: '>=6'}
    dependencies:
      graceful-fs: 4.2.11
      js-yaml: 3.14.1
      pify: 4.0.1
      strip-bom: 3.0.0
    dev: true

  /locate-path@5.0.0:
    resolution: {integrity: sha512-t7hw9pI+WvuwNJXwk5zVHpyhIqzg2qTlklJOf0mVxGSbe3Fp2VieZcduNYjaLDoy6p9uGpQEGWG87WpMKlNq8g==}
    engines: {node: '>=8'}
    dependencies:
      p-locate: 4.1.0
    dev: true

  /locate-path@6.0.0:
    resolution: {integrity: sha512-iPZK6eYjbxRu3uB4/WZ3EsEIMJFMqAoopl3R+zuq0UjcAm/MO6KCweDgPfP3elTztoKP3KtnVHxTn2NHBSDVUw==}
    engines: {node: '>=10'}
    dependencies:
      p-locate: 5.0.0
    dev: true

  /lodash-es@4.17.21:
    resolution: {integrity: sha512-mKnC+QJ9pWVzv+C4/U3rRsHapFfHvQFoFB92e52xeyGMcX6/OlIl78je1u8vePzYZSkkogMPJ2yjxxsb89cxyw==}

  /lodash.merge@4.6.2:
    resolution: {integrity: sha512-0KpjqXRVvrYyCsX1swR/XTK0va6VQkQM6MNo7PqW77ByjAhoARA8EfrP1N4+KlKj8YS0ZUCtRT/YUuhyYDujIQ==}
    dev: true

  /lodash.startcase@4.4.0:
    resolution: {integrity: sha512-+WKqsK294HMSc2jEbNgpHpd0JfIBhp7rEV4aqXWqFr6AlXov+SlcgB1Fv01y2kGe3Gc8nMW7VA0SrGuSkRfIEg==}
    dev: true

  /lru-cache@4.1.5:
    resolution: {integrity: sha512-sWZlbEP2OsHNkXrMl5GYk/jKk70MBng6UU4YI/qGDYbgf6YbP4EvmqISbXCoJiRKs+1bSpFHVgQxvJ17F2li5g==}
    dependencies:
      pseudomap: 1.0.2
      yallist: 2.1.2
    dev: true

  /lru-cache@6.0.0:
    resolution: {integrity: sha512-Jo6dJ04CmSjuznwJSS3pUeWmd/H0ffTlkXXgwZi+eq1UCmqQwCh+eLsYOYCwY991i2Fah4h1BEMCx4qThGbsiA==}
    engines: {node: '>=10'}
    dependencies:
      yallist: 4.0.0

  /lucide@0.276.0:
    resolution: {integrity: sha512-3Igkc+LjRX8lrzD0Eg79yvXexNuHibX0fPuPSoroQH1D4yKZj57Xxe1fZ8EFIoN564zQR80kee/tMmArXMhXuA==}
    dev: false

  /lz-string@1.5.0:
    resolution: {integrity: sha512-h5bgJWpxJNswbU7qCrV0tIKQCaS3blPDrqKWx+QxzuzL1zGUzij9XCWLrSLsJPu5t+eWA/ycetzYAO5IOMcWAQ==}
    hasBin: true

  /map-obj@1.0.1:
    resolution: {integrity: sha512-7N/q3lyZ+LVCp7PzuxrJr4KMbBE2hW7BT7YNia330OFxIf4d3r5zVpicP2650l7CPN6RM9zOJRl3NGpqSiw3Eg==}
    engines: {node: '>=0.10.0'}
    dev: true

  /map-obj@4.3.0:
    resolution: {integrity: sha512-hdN1wVrZbb29eBGiGjJbeP8JbKjq1urkHJ/LIP/NY48MZ1QVXUsQBV1G1zvYFHn1XE06cwjBsOI2K3Ulnj1YXQ==}
    engines: {node: '>=8'}
    dev: true

  /meow@6.1.1:
    resolution: {integrity: sha512-3YffViIt2QWgTy6Pale5QpopX/IvU3LPL03jOTqp6pGj3VjesdO/U8CuHMKpnQr4shCNCM5fd5XFFvIIl6JBHg==}
    engines: {node: '>=8'}
    dependencies:
      '@types/minimist': 1.2.2
      camelcase-keys: 6.2.2
      decamelize-keys: 1.1.1
      hard-rejection: 2.1.0
      minimist-options: 4.1.0
      normalize-package-data: 2.5.0
      read-pkg-up: 7.0.1
      redent: 3.0.0
      trim-newlines: 3.0.1
      type-fest: 0.13.1
      yargs-parser: 18.1.3
    dev: true

  /merge2@1.4.1:
    resolution: {integrity: sha512-8q7VEgMJW4J8tcfVPy8g09NcQwZdbwFEqhe/WZkoIzjn/3TGDwtOCYtXGxA3O8tPzpczCCDgv+P2P5y00ZJOOg==}
    engines: {node: '>= 8'}
    dev: true

  /micromatch@4.0.5:
    resolution: {integrity: sha512-DMy+ERcEW2q8Z2Po+WNXuw3c5YaUSFjAO5GsJqfEl7UjvtIuFKO6ZrKvcItdy98dwFI2N1tg3zNIdKaQT+aNdA==}
    engines: {node: '>=8.6'}
    dependencies:
      braces: 3.0.2
      picomatch: 2.3.1
    dev: true

  /min-indent@1.0.1:
    resolution: {integrity: sha512-I9jwMn07Sy/IwOj3zVkVik2JTvgpaykDZEigL6Rx6N9LbMywwUSMtxET+7lVoDLLd3O3IXwJwvuuns8UB/HeAg==}
    engines: {node: '>=4'}
    dev: true

  /minimatch@3.1.2:
    resolution: {integrity: sha512-J7p63hRiAjw1NDEww1W7i37+ByIrOWO5XQQAzZ3VOcL0PNybwpfmV/N05zFAzwQ9USyEcX6t3UO+K5aqBQOIHw==}
    dependencies:
      brace-expansion: 1.1.11

  /minimist-options@4.1.0:
    resolution: {integrity: sha512-Q4r8ghd80yhO/0j1O3B2BjweX3fiHg9cdOwjJd2J76Q135c+NDxGCqdYKQ1SKBuFfgWbAUzBfvYjPUEeNgqN1A==}
    engines: {node: '>= 6'}
    dependencies:
      arrify: 1.0.1
      is-plain-obj: 1.1.0
      kind-of: 6.0.3
    dev: true

  /minimist@1.2.8:
    resolution: {integrity: sha512-2yyAR8qBkN3YuheJanUpWC5U3bb5osDywNB8RzDVlDwDHbocAJveqqj1u8+SVD7jkWT4yvsHCpWqqWqAxb0zCA==}
    dev: true

  /mixme@0.5.9:
    resolution: {integrity: sha512-VC5fg6ySUscaWUpI4gxCBTQMH2RdUpNrk+MsbpCYtIvf9SBJdiUey4qE7BXviJsJR4nDQxCZ+3yaYNW3guz/Pw==}
    engines: {node: '>= 8.0.0'}
    dev: true

  /moment@2.29.4:
    resolution: {integrity: sha512-5LC9SOxjSc2HF6vO2CyuTDNivEdoz2IvyJJGj6X8DJ0eFyfszE0QiEd+iXmBvUP3WHxSjFH/vIsA0EN00cgr8w==}

  /monkey-around@2.3.0:
    resolution: {integrity: sha512-QWcCUWjqE/MCk9cXlSKZ1Qc486LD439xw/Ak8Nt6l2PuL9+yrc9TJakt7OHDuOqPRYY4nTWBAEFKn32PE/SfXA==}
    dev: false

  /ms@2.1.2:
    resolution: {integrity: sha512-sGkPx+VjMtmA6MX27oA4FBFELFCZZ4S4XqeGOXCv68tT+jb3vk/RyaKWP0PTKyWtmLSM0b+adUTEvbs1PEaH2w==}
    dev: true

  /ms@2.1.3:
    resolution: {integrity: sha512-6FlzubTLZG3J2a/NVCAleEhjzq5oxgHyaCU9yYXvcLsvoVaHJq/s5xXI6/XXP6tz7R9xAOtHnSO/tXtF3WRTlA==}
    dev: true

  /natural-compare@1.4.0:
    resolution: {integrity: sha512-OWND8ei3VtNC9h7V60qff3SVobHr996CTwgxubgyQYEpg290h9J0buyECNNJexkFm5sOajh5G116RYA1c8ZMSw==}
    dev: true

  /normalize-package-data@2.5.0:
    resolution: {integrity: sha512-/5CMN3T0R4XTj4DcGaexo+roZSdSFW/0AOOTROrjxzCG1wrWXEsGbRKevjlIL+ZDE4sZlJr5ED4YW0yqmkK+eA==}
    dependencies:
      hosted-git-info: 2.8.9
      resolve: 1.22.4
      semver: 5.7.2
      validate-npm-package-license: 3.0.4
    dev: true

  /object-inspect@1.12.3:
    resolution: {integrity: sha512-geUvdk7c+eizMNUDkRpW1wJwgfOiOeHbxBR/hLXK1aT6zmVSO0jsQcs7fj6MGw89jC/cjGfLcNOrtMYtGqm81g==}

  /object-is@1.1.5:
    resolution: {integrity: sha512-3cyDsyHgtmi7I7DfSSI2LDp6SK2lwvtbg0p0R1e0RvTqF5ceGx+K2dfSjm1bKDMVCFEDAQvy+o8c6a7VujOddw==}
    engines: {node: '>= 0.4'}
    dependencies:
      call-bind: 1.0.2
      define-properties: 1.2.0
    dev: false

  /object-keys@1.1.1:
    resolution: {integrity: sha512-NuAESUOUMrlIXOfHKzD6bpPu3tYt3xvjNdRIQ+FeT0lNb4K8WR70CaDxhuNguS2XG+GjkyMwOzsN5ZktImfhLA==}
    engines: {node: '>= 0.4'}

  /object.assign@4.1.4:
    resolution: {integrity: sha512-1mxKf0e58bvyjSCtKYY4sRe9itRk3PJpquJOjeIkz885CczcI4IvJJDLPS72oowuSh+pBxUFROpX+TU++hxhZQ==}
    engines: {node: '>= 0.4'}
    dependencies:
      call-bind: 1.0.2
      define-properties: 1.2.0
      has-symbols: 1.0.3
      object-keys: 1.1.1

  /object.fromentries@2.0.6:
    resolution: {integrity: sha512-VciD13dswC4j1Xt5394WR4MzmAQmlgN72phd/riNp9vtD7tp4QQWJ0R4wvclXcafgcYK8veHRed2W6XeGBvcfg==}
    engines: {node: '>= 0.4'}
    dependencies:
      call-bind: 1.0.2
      define-properties: 1.2.0
      es-abstract: 1.22.1
    dev: true

  /object.groupby@1.0.0:
    resolution: {integrity: sha512-70MWG6NfRH9GnbZOikuhPPYzpUpof9iW2J9E4dW7FXTqPNb6rllE6u39SKwwiNh8lCwX3DDb5OgcKGiEBrTTyw==}
    dependencies:
      call-bind: 1.0.2
      define-properties: 1.2.0
      es-abstract: 1.22.1
      get-intrinsic: 1.2.1
    dev: true

  /object.values@1.1.6:
    resolution: {integrity: sha512-FVVTkD1vENCsAcwNs9k6jea2uHC/X0+JcjG8YA60FN5CMaJmG95wT9jek/xX9nornqGRrBkKtzuAu2wuHpKqvw==}
    engines: {node: '>= 0.4'}
    dependencies:
      call-bind: 1.0.2
      define-properties: 1.2.0
      es-abstract: 1.22.1
    dev: true

  /obsidian@1.2.8(@codemirror/state@6.2.1)(@codemirror/view@6.16.0):
    resolution: {integrity: sha512-HrC+feA8o0tXspj4lEAqxb1btwLwHD2oHXSwbbN+CdRHURqbCkuIDLld+nkuyJ1w1c9uvVDRVk8BoeOnWheOrQ==}
    peerDependencies:
      '@codemirror/state': ^6.0.0
      '@codemirror/view': ^6.0.0
    dependencies:
      '@codemirror/state': 6.2.1
      '@codemirror/view': 6.16.0
      '@types/codemirror': 0.0.108
      moment: 2.29.4
    dev: false

  /once@1.4.0:
    resolution: {integrity: sha512-lNaJgI+2Q5URQBkccEKHTQOPaXdUxnZZElQTZY0MFUAuaEqe1E+Nyvgdz/aIyNi6Z9MzO5dv1H8n58/GELp3+w==}
    dependencies:
      wrappy: 1.0.2

  /opentype.js@0.8.0:
    resolution: {integrity: sha512-FQHR4oGP+a0m/f6yHoRpBOIbn/5ZWxKd4D/djHVJu8+KpBTYrJda0b7mLcgDEMWXE9xBCJm+qb0yv6FcvPjukg==}
    hasBin: true
    dependencies:
      tiny-inflate: 1.0.3
    dev: false

  /optionator@0.9.3:
    resolution: {integrity: sha512-JjCoypp+jKn1ttEFExxhetCKeJt9zhAgAve5FXHixTvFDW/5aEktX9bufBKLRRMdU7bNtpLfcGu94B3cdEJgjg==}
    engines: {node: '>= 0.8.0'}
    dependencies:
      '@aashutoshrathi/word-wrap': 1.2.6
      deep-is: 0.1.4
      fast-levenshtein: 2.0.6
      levn: 0.4.1
      prelude-ls: 1.2.1
      type-check: 0.4.0
    dev: true

  /os-tmpdir@1.0.2:
    resolution: {integrity: sha512-D2FR03Vir7FIu45XBY20mTb+/ZSWB00sjU9jdQXt83gDrI4Ztz5Fs7/yy74g2N5SVQY4xY1qDr4rNddwYRVX0g==}
    engines: {node: '>=0.10.0'}
    dev: true

  /outdent@0.5.0:
    resolution: {integrity: sha512-/jHxFIzoMXdqPzTaCpFzAAWhpkSjZPF4Vsn6jAfNpmbH/ymsmd7Qc6VE9BGn0L6YMj6uwpQLxCECpus4ukKS9Q==}
    dev: true

  /p-filter@2.1.0:
    resolution: {integrity: sha512-ZBxxZ5sL2HghephhpGAQdoskxplTwr7ICaehZwLIlfL6acuVgZPm8yBNuRAFBGEqtD/hmUeq9eqLg2ys9Xr/yw==}
    engines: {node: '>=8'}
    dependencies:
      p-map: 2.1.0
    dev: true

  /p-lazy@4.0.0:
    resolution: {integrity: sha512-8lIogVWwqBkiBy4FpylVHLalB9dZ25B2zBdY4OGGknDPWB7ehf2jyxmbh8z3MZsfbERLNU266h9Yx3cxHn3lFg==}
    engines: {node: '>=12'}

  /p-limit@2.3.0:
    resolution: {integrity: sha512-//88mFWSJx8lxCzwdAABTJL2MyWB12+eIY7MDL2SqLmAkeKU9qxRvWuSyTjm3FUmpBEMuFfckAIqEaVGUDxb6w==}
    engines: {node: '>=6'}
    dependencies:
      p-try: 2.2.0
    dev: true

  /p-limit@3.1.0:
    resolution: {integrity: sha512-TYOanM3wGwNGsZN2cVTYPArw454xnXj5qmWF1bEoAc4+cU/ol7GVh7odevjp1FNHduHc3KZMcFduxU5Xc6uJRQ==}
    engines: {node: '>=10'}
    dependencies:
      yocto-queue: 0.1.0
    dev: true

  /p-locate@4.1.0:
    resolution: {integrity: sha512-R79ZZ/0wAxKGu3oYMlz8jy/kbhsNrS7SKZ7PxEHBgJ5+F2mtFW2fK2cOtBh1cHYkQsbzFV7I+EoRKe6Yt0oK7A==}
    engines: {node: '>=8'}
    dependencies:
      p-limit: 2.3.0
    dev: true

  /p-locate@5.0.0:
    resolution: {integrity: sha512-LaNjtRWUBY++zB5nE/NwcaoMylSPk+S+ZHNB1TzdbMJMny6dynpAGt7X/tl/QYq3TIeE6nxHppbo2LGymrG5Pw==}
    engines: {node: '>=10'}
    dependencies:
      p-limit: 3.1.0
    dev: true

  /p-map@2.1.0:
    resolution: {integrity: sha512-y3b8Kpd8OAN444hxfBbFfj1FY/RjtTd8tzYwhUqNYXx0fXx2iX4maP4Qr6qhIKbQXI02wTLAda4fYUbDagTUFw==}
    engines: {node: '>=6'}
    dev: true

  /p-try@2.2.0:
    resolution: {integrity: sha512-R4nPAVTAU0B9D35/Gk3uJf/7XYbQcyohSKdvAxIRSNghFl4e71hVoGnBNQz9cWaXxO2I10KTC+3jMdvvoKw6dQ==}
    engines: {node: '>=6'}
    dev: true

  /parent-module@1.0.1:
    resolution: {integrity: sha512-GQ2EWRpQV8/o+Aw8YqtfZZPfNRWZYkbidE9k5rpl/hC3vtHHBfGm2Ifi6qWV+coDGkrUKZAxE3Lot5kcsRlh+g==}
    engines: {node: '>=6'}
    dependencies:
      callsites: 3.1.0
    dev: true

  /parse-json@5.2.0:
    resolution: {integrity: sha512-ayCKvm/phCGxOkYRSCM82iDwct8/EonSEgCSxWxD7ve6jHggsFl4fZVQBPRNgQoKiuV/odhFrGzQXZwbifC8Rg==}
    engines: {node: '>=8'}
    dependencies:
      '@babel/code-frame': 7.22.10
      error-ex: 1.3.2
      json-parse-even-better-errors: 2.3.1
      lines-and-columns: 1.2.4
    dev: true

  /path-exists@4.0.0:
    resolution: {integrity: sha512-ak9Qy5Q7jYb2Wwcey5Fpvg2KoAc/ZIhLSLOSBmRmygPsGwkVVt0fZa0qrtMz+m6tJTAHfZQ8FnmB4MG4LWy7/w==}
    engines: {node: '>=8'}
    dev: true

  /path-is-absolute@1.0.1:
    resolution: {integrity: sha512-AVbw3UJ2e9bq64vSaS9Am0fje1Pa8pbGqTTsmXfaIiMpnr5DlDhfJOuLj9Sf95ZPVDAUerDfEk88MPmPe7UCQg==}
    engines: {node: '>=0.10.0'}

  /path-key@3.1.1:
    resolution: {integrity: sha512-ojmeN0qd+y0jszEtoY48r0Peq5dwMEkIlCOu6Q5f41lfkswXuKtYrhgoTpLnyIcHm24Uhqx+5Tqm2InSwLhE6Q==}
    engines: {node: '>=8'}
    dev: true

  /path-parse@1.0.7:
    resolution: {integrity: sha512-LDJzPVEEEPR+y48z93A0Ed0yXb8pAByGWo/k5YYdYgpY2/2EsOsksJrq7lOHxryrVOn1ejG6oAp8ahvOIQD8sw==}
    dev: true

  /path-type@4.0.0:
    resolution: {integrity: sha512-gDKb8aZMDeD/tZWs9P6+q0J9Mwkdl6xMV8TjnGP3qJVJ06bdMgkbBlLU8IdfOsIsFz2BW1rNVT3XuNEl8zPAvw==}
    engines: {node: '>=8'}
    dev: true

  /picomatch@2.3.1:
    resolution: {integrity: sha512-JU3teHTNjmE2VCGFzuY8EXzCDVwEqB2a8fsIvwaStHhAWJEeVd1o1QD80CU6+ZdEXXSLbSsuLwJjkCBWqRQUVA==}
    engines: {node: '>=8.6'}
    dev: true

  /pify@4.0.1:
    resolution: {integrity: sha512-uB80kBFb/tfd68bVleG9T5GGsGPjJrLAUpR5PZIrhBnIaRTQRjqdJSsIKkOP6OAIFbj7GOrcudc5pNjZ+geV2g==}
    engines: {node: '>=6'}
    dev: true

  /pkg-dir@4.2.0:
    resolution: {integrity: sha512-HRDzbaKjC+AOWVXxAU/x54COGeIv9eb+6CkDSQoNTt4XyWoIJvuPsXizxu/Fr23EiekbtZwmh1IcIG/l/a10GQ==}
    engines: {node: '>=8'}
    dependencies:
      find-up: 4.1.0
    dev: true

  /preferred-pm@3.0.3:
    resolution: {integrity: sha512-+wZgbxNES/KlJs9q40F/1sfOd/j7f1O9JaHcW5Dsn3aUUOZg3L2bjpVUcKV2jvtElYfoTuQiNeMfQJ4kwUAhCQ==}
    engines: {node: '>=10'}
    dependencies:
      find-up: 5.0.0
      find-yarn-workspace-root2: 1.2.16
      path-exists: 4.0.0
      which-pm: 2.0.0
    dev: true

  /prelude-ls@1.2.1:
    resolution: {integrity: sha512-vkcDPrRZo1QZLbn5RLGPpg/WmIQ65qoWWhcGKf/b5eplkkarX0m9z8ppCat4mlOqUsWpyNuYgO3VRyrYHSzX5g==}
    engines: {node: '>= 0.8.0'}
    dev: true

  /prettier@2.8.8:
    resolution: {integrity: sha512-tdN8qQGvNjw4CHbY+XXk0JgCXn9QiF21a55rBe5LJAU+kDyC4WQn4+awm2Xfk2lQMk5fKup9XgzTZtGkjBdP9Q==}
    engines: {node: '>=10.13.0'}
    hasBin: true
    dev: true

  /promise-stream-reader@1.0.1:
    resolution: {integrity: sha512-Tnxit5trUjBAqqZCGWwjyxhmgMN4hGrtpW3Oc/tRI4bpm/O2+ej72BB08l6JBnGQgVDGCLvHFGjGgQS6vzhwXg==}
    engines: {node: '>8.0.0'}
    dev: false

  /pseudomap@1.0.2:
    resolution: {integrity: sha512-b/YwNhb8lk1Zz2+bXXpS/LK9OisiZZ1SNsSLxN1x2OXVEhW2Ckr/7mWE5vrC1ZTiJlD9g19jWszTmJsB+oEpFQ==}
    dev: true

  /punycode@2.3.0:
    resolution: {integrity: sha512-rRV+zQD8tVFys26lAGR9WUuS4iUAngJScM+ZRSKtvl5tKeZ2t5bvdNFdNHBW9FWR4guGHlgmsZ1G7BSm2wTbuA==}
    engines: {node: '>=6'}
    dev: true

  /queue-microtask@1.2.3:
    resolution: {integrity: sha512-NuaNSa6flKT5JaSYQzJok04JzTL1CA6aGhv5rfLW3PgqA+M2ChpZQnAC8h8i4ZFkBS8X5RqkDBHA7r4hej3K9A==}
    dev: true

  /quick-lru@4.0.1:
    resolution: {integrity: sha512-ARhCpm70fzdcvNQfPoy49IaanKkTlRWF2JMzqhcJbhSFRZv7nPTvZJdcY7301IPmvW+/p0RgIWnQDLJxifsQ7g==}
    engines: {node: '>=8'}
    dev: true

  /read-pkg-up@7.0.1:
    resolution: {integrity: sha512-zK0TB7Xd6JpCLmlLmufqykGE+/TlOePD6qKClNW7hHDKFh/J7/7gCWGR7joEQEW1bKq3a3yUZSObOoWLFQ4ohg==}
    engines: {node: '>=8'}
    dependencies:
      find-up: 4.1.0
      read-pkg: 5.2.0
      type-fest: 0.8.1
    dev: true

  /read-pkg@5.2.0:
    resolution: {integrity: sha512-Ug69mNOpfvKDAc2Q8DRpMjjzdtrnv9HcSMX+4VsZxD1aZ6ZzrIE7rlzXBtWTyhULSMKg076AW6WR5iZpD0JiOg==}
    engines: {node: '>=8'}
    dependencies:
      '@types/normalize-package-data': 2.4.1
      normalize-package-data: 2.5.0
      parse-json: 5.2.0
      type-fest: 0.6.0
    dev: true

  /read-yaml-file@1.1.0:
    resolution: {integrity: sha512-VIMnQi/Z4HT2Fxuwg5KrY174U1VdUIASQVWXXyqtNRtxSr9IYkn1rsI6Tb6HsrHCmB7gVpNwX6JxPTHcH6IoTA==}
    engines: {node: '>=6'}
    dependencies:
      graceful-fs: 4.2.11
      js-yaml: 3.14.1
      pify: 4.0.1
      strip-bom: 3.0.0
    dev: true

  /redent@3.0.0:
    resolution: {integrity: sha512-6tDA8g98We0zd0GvVeMT9arEOnTw9qM03L9cJXaCjrip1OO764RDBLBfrB4cwzNGDj5OA5ioymC9GkizgWJDUg==}
    engines: {node: '>=8'}
    dependencies:
      indent-string: 4.0.0
      strip-indent: 3.0.0
    dev: true

  /regenerator-runtime@0.14.0:
    resolution: {integrity: sha512-srw17NI0TUWHuGa5CFGGmhfNIeja30WMBfbslPNhf6JrqQlLN5gcrvig1oqPxiVaXb0oW0XRKtH6Nngs5lKCIA==}

  /regexp.prototype.flags@1.5.0:
    resolution: {integrity: sha512-0SutC3pNudRKgquxGoRGIz946MZVHqbNfPjBdxeOhBrdgDKlRoXmYLQN9xRbrR09ZXWeGAdPuif7egofn6v5LA==}
    engines: {node: '>= 0.4'}
    dependencies:
      call-bind: 1.0.2
      define-properties: 1.2.0
      functions-have-names: 1.2.3

  /require-directory@2.1.1:
    resolution: {integrity: sha512-fGxEI7+wsG9xrvdjsrlmL22OMTTiHRwAMroiEeMgq8gzoLC/PQr7RsRDSTLUg/bZAZtF+TVIkHc6/4RIKrui+Q==}
    engines: {node: '>=0.10.0'}
    dev: true

  /require-main-filename@2.0.0:
    resolution: {integrity: sha512-NKN5kMDylKuldxYLSUfrbo5Tuzh4hd+2E8NPPX02mZtn1VuREQToYe/ZdlJy+J3uCpfaiGF05e7B8W0iXbQHmg==}
    dev: true

  /resolve-from@4.0.0:
    resolution: {integrity: sha512-pb/MYmXstAkysRFx8piNI1tGFNQIFA3vkE3Gq4EuA1dF6gHp/+vgZqsCGJapvy8N3Q+4o7FwvquPJcnZ7RYy4g==}
    engines: {node: '>=4'}
    dev: true

  /resolve-from@5.0.0:
    resolution: {integrity: sha512-qYg9KP24dD5qka9J47d0aVky0N+b4fTU89LN9iDnjB5waksiC49rvMB0PrUJQGoTmH50XPiqOvAjDfaijGxYZw==}
    engines: {node: '>=8'}
    dev: true

  /resolve-pkg-maps@1.0.0:
    resolution: {integrity: sha512-seS2Tj26TBVOC2NIc2rOe2y2ZO7efxITtLZcGSOnHHNOQ7CkiUBfw0Iw2ck6xkIhPwLhKNLS8BO+hEpngQlqzw==}
    dev: true

  /resolve@1.22.4:
    resolution: {integrity: sha512-PXNdCiPqDqeUou+w1C2eTQbNfxKSuMxqTCuvlmmMsk1NWHL5fRrhY6Pl0qEYYc6+QqGClco1Qj8XnjPego4wfg==}
    hasBin: true
    dependencies:
      is-core-module: 2.13.0
      path-parse: 1.0.7
      supports-preserve-symlinks-flag: 1.0.0
    dev: true

  /reusify@1.0.4:
    resolution: {integrity: sha512-U9nH88a3fc/ekCF1l0/UP1IosiuIjyTh7hBvXVMHYgVcfGvt897Xguj2UOLDeI5BG2m7/uwyaLVT6fbtCwTyzw==}
    engines: {iojs: '>=1.0.0', node: '>=0.10.0'}
    dev: true

  /rimraf@3.0.2:
    resolution: {integrity: sha512-JZkJMZkAGFFPP2YqXZXPbMlMBgsxzE8ILs4lMIX/2o0L9UBw9O/Y3o6wFw/i9YLapcUJWwqbi3kdxIPdC62TIA==}
    hasBin: true
    dependencies:
      glob: 7.2.3

  /run-parallel@1.2.0:
    resolution: {integrity: sha512-5l4VyZR86LZ/lDxZTR6jqL8AFE2S0IFLMP26AbjsLVADxHdhB/c0GUsH+y39UfCi3dzz8OlQuPmnaJOMoDHQBA==}
    dependencies:
      queue-microtask: 1.2.3
    dev: true

  /safe-array-concat@1.0.0:
    resolution: {integrity: sha512-9dVEFruWIsnie89yym+xWTAYASdpw3CJV7Li/6zBewGf9z2i1j31rP6jnY0pHEO4QZh6N0K11bFjWmdR8UGdPQ==}
    engines: {node: '>=0.4'}
    dependencies:
      call-bind: 1.0.2
      get-intrinsic: 1.2.1
      has-symbols: 1.0.3
      isarray: 2.0.5
    dev: true

  /safe-regex-test@1.0.0:
    resolution: {integrity: sha512-JBUUzyOgEwXQY1NuPtvcj/qcBDbDmEvWufhlnXZIm75DEHp+afM1r1ujJpJsV/gSM4t59tpDyPi1sd6ZaPFfsA==}
    dependencies:
      call-bind: 1.0.2
      get-intrinsic: 1.2.1
      is-regex: 1.1.4
    dev: true

  /safer-buffer@2.1.2:
    resolution: {integrity: sha512-YZo3K82SD7Riyi0E1EQPojLz7kpepnSQI9IyPbHHg1XXXevb5dJI7tpyN2ADxGcQbHG7vcyRHk0cbwqcQriUtg==}
    dev: true

  /semver@5.7.2:
    resolution: {integrity: sha512-cBznnQ9KjJqU67B52RMC65CMarK2600WFnbkcaiwWq3xy/5haFJlshgnpjovMVJ+Hff49d8GEn0b87C5pDQ10g==}
    hasBin: true
    dev: true

  /semver@6.3.1:
    resolution: {integrity: sha512-BR7VvDCVHO+q2xBEWskxS6DJE1qRnb7DxzUrogb71CWoSficBxYsiAGd+Kl0mmq/MprG9yArRkyrQxTO6XjMzA==}
    hasBin: true
    dev: true

  /semver@7.5.4:
    resolution: {integrity: sha512-1bCSESV6Pv+i21Hvpxp3Dx+pSD8lIPt8uVjRrxAUt/nbswYc+tK6Y2btiULjd4+fnq15PX+nqQDC7Oft7WkwcA==}
    engines: {node: '>=10'}
    hasBin: true
    dependencies:
      lru-cache: 6.0.0

  /set-blocking@2.0.0:
    resolution: {integrity: sha512-KiKBS8AnWGEyLzofFfmvKwpdPzqiy16LvQfK3yv/fVH7Bj13/wl3JSR1J+rfgRE9q7xUJK4qvgS8raSOeLUehw==}
    dev: true

  /shebang-command@1.2.0:
    resolution: {integrity: sha512-EV3L1+UQWGor21OmnvojK36mhg+TyIKDh3iFBKBohr5xeXIhNBcx8oWdgkTEEQ+BEFFYdLRuqMfd5L84N1V5Vg==}
    engines: {node: '>=0.10.0'}
    dependencies:
      shebang-regex: 1.0.0
    dev: true

  /shebang-command@2.0.0:
    resolution: {integrity: sha512-kHxr2zZpYtdmrN1qDjrrX/Z1rR1kG8Dx+gkpK1G4eXmvXswmcE1hTWBWYUzlraYw1/yZp6YuDY77YtvbN0dmDA==}
    engines: {node: '>=8'}
    dependencies:
      shebang-regex: 3.0.0
    dev: true

  /shebang-regex@1.0.0:
    resolution: {integrity: sha512-wpoSFAxys6b2a2wHZ1XpDSgD7N9iVjg29Ph9uV/uaP9Ex/KXlkTZTeddxDPSYQpgvzKLGJke2UU0AzoGCjNIvQ==}
    engines: {node: '>=0.10.0'}
    dev: true

  /shebang-regex@3.0.0:
    resolution: {integrity: sha512-7++dFhtcx3353uBaq8DDR4NuxBetBzC7ZQOhmTQInHEd6bSrXdiEyzCvG07Z44UYdLShWUyXt5M/yhz8ekcb1A==}
    engines: {node: '>=8'}
    dev: true

  /side-channel@1.0.4:
    resolution: {integrity: sha512-q5XPytqFEIKHkGdiMIrY10mvLRvnQh42/+GoBlFW3b2LXLE2xxJpZFdm94we0BaoV3RwJyGqg5wS7epxTv0Zvw==}
    dependencies:
      call-bind: 1.0.2
      get-intrinsic: 1.2.1
      object-inspect: 1.12.3

  /signal-exit@3.0.7:
    resolution: {integrity: sha512-wnD2ZE+l+SPC/uoS0vXeE9L1+0wuaMqKlfz9AMUo38JsyLSBWSFcHR1Rri62LZc12vLr1gb3jl7iwQhgwpAbGQ==}
    dev: true

  /simple-icons@9.14.0:
    resolution: {integrity: sha512-8nBO/v1y2p4uQX0lpqrBqBAhbx0GlLVYUb904vrsLxLylYkFQMrlPjTYSFI7d9TaY5kUpoDlqC+/9ojyKDZI9g==}
    engines: {node: '>=0.12.18'}
    dev: false

  /slash@3.0.0:
    resolution: {integrity: sha512-g9Q1haeby36OSStwb4ntCGGGaKsaVSjQ68fBxoQcutl5fS1vuY18H3wSt3jFyFtrkx+Kz0V1G85A4MyAdDMi2Q==}
    engines: {node: '>=8'}
    dev: true

  /smartwrap@2.0.2:
    resolution: {integrity: sha512-vCsKNQxb7PnCNd2wY1WClWifAc2lwqsG8OaswpJkVJsvMGcnEntdTCDajZCkk93Ay1U3t/9puJmb525Rg5MZBA==}
    engines: {node: '>=6'}
    hasBin: true
    dependencies:
      array.prototype.flat: 1.3.1
      breakword: 1.0.6
      grapheme-splitter: 1.0.4
      strip-ansi: 6.0.1
      wcwidth: 1.0.1
      yargs: 15.4.1
    dev: true

  /source-map@0.7.4:
    resolution: {integrity: sha512-l3BikUxvPOcn5E74dZiq5BGsTb5yEwhaTSzccU6t4sDOH8NWJCstKO5QT2CvtFoK6F0saL7p9xHAqHOlCPJygA==}
    engines: {node: '>= 8'}
    dev: false

  /spawndamnit@2.0.0:
    resolution: {integrity: sha512-j4JKEcncSjFlqIwU5L/rp2N5SIPsdxaRsIv678+TZxZ0SRDJTm8JrxJMjE/XuiEZNEir3S8l0Fa3Ke339WI4qA==}
    dependencies:
      cross-spawn: 5.1.0
      signal-exit: 3.0.7
    dev: true

  /spdx-correct@3.2.0:
    resolution: {integrity: sha512-kN9dJbvnySHULIluDHy32WHRUu3Og7B9sbY7tsFLctQkIqnMh3hErYgdMjTYuqmcXX+lK5T1lnUt3G7zNswmZA==}
    dependencies:
      spdx-expression-parse: 3.0.1
      spdx-license-ids: 3.0.13
    dev: true

  /spdx-exceptions@2.3.0:
    resolution: {integrity: sha512-/tTrYOC7PPI1nUAgx34hUpqXuyJG+DTHJTnIULG4rDygi4xu/tfgmq1e1cIRwRzwZgo4NLySi+ricLkZkw4i5A==}
    dev: true

  /spdx-expression-parse@3.0.1:
    resolution: {integrity: sha512-cbqHunsQWnJNE6KhVSMsMeH5H/L9EpymbzqTQ3uLwNCLZ1Q481oWaofqH7nO6V07xlXwY6PhQdQ2IedWx/ZK4Q==}
    dependencies:
      spdx-exceptions: 2.3.0
      spdx-license-ids: 3.0.13
    dev: true

  /spdx-license-ids@3.0.13:
    resolution: {integrity: sha512-XkD+zwiqXHikFZm4AX/7JSCXA98U5Db4AFd5XUg/+9UNtnH75+Z9KxtpYiJZx36mUDVOwH83pl7yvCer6ewM3w==}
    dev: true

  /sprintf-js@1.0.3:
    resolution: {integrity: sha512-D9cPgkvLlV3t3IzL0D0YLvGA9Ahk4PcvVwUbN0dSGr1aP0Nrt4AEnTUbuGvquEC0mA64Gqt1fzirlRs5ibXx8g==}
    dev: true

  /stop-iteration-iterator@1.0.0:
    resolution: {integrity: sha512-iCGQj+0l0HOdZ2AEeBADlsRC+vsnDsZsbdSiH1yNSjcfKM7fdpCMfqAL/dwF5BLiw/XhRft/Wax6zQbhq2BcjQ==}
    engines: {node: '>= 0.4'}
    dependencies:
      internal-slot: 1.0.5
    dev: false

  /stream-transform@2.1.3:
    resolution: {integrity: sha512-9GHUiM5hMiCi6Y03jD2ARC1ettBXkQBoQAe7nJsPknnI0ow10aXjTnew8QtYQmLjzn974BnmWEAJgCY6ZP1DeQ==}
    dependencies:
      mixme: 0.5.9
    dev: true

  /string-width@4.2.3:
    resolution: {integrity: sha512-wKyQRQpjJ0sIp62ErSZdGsjMJWsap5oRNihHhu6G7JVO/9jIB6UyevL+tXuOqrng8j/cxKTWyWUwvSTriiZz/g==}
    engines: {node: '>=8'}
    dependencies:
      emoji-regex: 8.0.0
      is-fullwidth-code-point: 3.0.0
      strip-ansi: 6.0.1
    dev: true

  /string.prototype.trim@1.2.7:
    resolution: {integrity: sha512-p6TmeT1T3411M8Cgg9wBTMRtY2q9+PNy9EV1i2lIXUN/btt763oIfxwN3RR8VU6wHX8j/1CFy0L+YuThm6bgOg==}
    engines: {node: '>= 0.4'}
    dependencies:
      call-bind: 1.0.2
      define-properties: 1.2.0
      es-abstract: 1.22.1
    dev: true

  /string.prototype.trimend@1.0.6:
    resolution: {integrity: sha512-JySq+4mrPf9EsDBEDYMOb/lM7XQLulwg5R/m1r0PXEFqrV0qHvl58sdTilSXtKOflCsK2E8jxf+GKC0T07RWwQ==}
    dependencies:
      call-bind: 1.0.2
      define-properties: 1.2.0
      es-abstract: 1.22.1
    dev: true

  /string.prototype.trimstart@1.0.6:
    resolution: {integrity: sha512-omqjMDaY92pbn5HOX7f9IccLA+U1tA9GvtU4JrodiXFfYB7jPzzHpRzpglLAjtUV6bB557zwClJezTqnAiYnQA==}
    dependencies:
      call-bind: 1.0.2
      define-properties: 1.2.0
      es-abstract: 1.22.1
    dev: true

  /strip-ansi@6.0.1:
    resolution: {integrity: sha512-Y38VPSHcqkFrCpFnQ9vuSXmquuv5oXOKpGeT6aGrr3o3Gc9AlVa6JBfUSOCnbxGGZF+/0ooI7KrPuUSztUdU5A==}
    engines: {node: '>=8'}
    dependencies:
      ansi-regex: 5.0.1
    dev: true

  /strip-bom@3.0.0:
    resolution: {integrity: sha512-vavAMRXOgBVNF6nyEEmL3DBK19iRpDcoIwW+swQ+CbGiu7lju6t+JklA1MHweoWtadgt4ISVUsXLyDq34ddcwA==}
    engines: {node: '>=4'}
    dev: true

  /strip-indent@3.0.0:
    resolution: {integrity: sha512-laJTa3Jb+VQpaC6DseHhF7dXVqHTfJPCRDaEbid/drOhgitgYku/letMUqOXFoWV0zIIUbjpdH2t+tYj4bQMRQ==}
    engines: {node: '>=8'}
    dependencies:
      min-indent: 1.0.1
    dev: true

  /strip-json-comments@3.1.1:
    resolution: {integrity: sha512-6fPc+R4ihwqP6N/aIv2f1gMH8lOVtWQHoqC4yK6oSDVVocumAsfCqjkXnqiYMhmMwS/mEHLp7Vehlt3ql6lEig==}
    engines: {node: '>=8'}
    dev: true

  /style-mod@4.0.3:
    resolution: {integrity: sha512-78Jv8kYJdjbvRwwijtCevYADfsI0lGzYJe4mMFdceO8l75DFFDoqBhR1jVDicDRRaX4//g1u9wKeo+ztc2h1Rw==}

  /supports-color@5.5.0:
    resolution: {integrity: sha512-QjVjwdXIt408MIiAqCX4oUKsgU2EqAGzs2Ppkm4aQYbjm+ZEWEcW4SfFNTr4uMNZma0ey4f5lgLrkB0aX0QMow==}
    engines: {node: '>=4'}
    dependencies:
      has-flag: 3.0.0
    dev: true

  /supports-color@7.2.0:
    resolution: {integrity: sha512-qpCAvRl9stuOHveKsn7HncJRvv501qIacKzQlO/+Lwxc9+0q2wLyv4Dfvt80/DPn2pqOBsJdDiogXGR9+OvwRw==}
    engines: {node: '>=8'}
    dependencies:
      has-flag: 4.0.0
    dev: true

  /supports-preserve-symlinks-flag@1.0.0:
    resolution: {integrity: sha512-ot0WnXS9fgdkgIcePe6RHNk1WA8+muPa6cSjeR3V8K27q9BB1rTE3R1p7Hv0z1ZyAc8s6Vvv8DIyWf681MAt0w==}
    engines: {node: '>= 0.4'}
    dev: true

  /svelte@3.59.2:
    resolution: {integrity: sha512-vzSyuGr3eEoAtT/A6bmajosJZIUWySzY2CzB3w2pgPvnkUjGqlDnsNnA0PMO+mMAhuyMul6C2uuZzY6ELSkzyA==}
    engines: {node: '>= 8'}
    dev: false

  /tapable@2.2.1:
    resolution: {integrity: sha512-GNzQvQTOIP6RyTfE2Qxb8ZVlNmw0n88vp1szwWRimP02mnTsx3Wtn5qRdqY9w2XduFNUgvOwhNnQsjwCp+kqaQ==}
    engines: {node: '>=6'}
    dev: true

  /term-size@2.2.1:
    resolution: {integrity: sha512-wK0Ri4fOGjv/XPy8SBHZChl8CM7uMc5VML7SqiQ0zG7+J5Vr+RMQDoHa2CNT6KHUnTGIXH34UDMkPzAUyapBZg==}
    engines: {node: '>=8'}
    dev: true

  /text-table@0.2.0:
    resolution: {integrity: sha512-N+8UisAXDGk8PFXP4HAzVR9nbfmVJ3zYLAWiTIoqC5v5isinhr+r5uaO8+7r3BMfuNIufIsA7RdpVgacC2cSpw==}
    dev: true

  /tiny-inflate@1.0.3:
    resolution: {integrity: sha512-pkY1fj1cKHb2seWDy0B16HeWyczlJA9/WW3u3c4z/NiWDsO3DOU5D7nhTLE9CF0yXv/QZFY7sEJmj24dK+Rrqw==}
    dev: false

  /tmp-promise@3.0.3:
    resolution: {integrity: sha512-RwM7MoPojPxsOBYnyd2hy0bxtIlVrihNs9pj5SUvY8Zz1sQcQG2tG1hSr8PDxfgEB8RNKDhqbIlroIarSNDNsQ==}
    dependencies:
      tmp: 0.2.1
    dev: false

  /tmp@0.0.33:
    resolution: {integrity: sha512-jRCJlojKnZ3addtTOjdIqoRuPEKBvNXcGYqzO6zWZX8KfKEpnGY5jfggJQ3EjKuu8D4bJRr0y+cYJFmYbImXGw==}
    engines: {node: '>=0.6.0'}
    dependencies:
      os-tmpdir: 1.0.2
    dev: true

  /tmp@0.2.1:
    resolution: {integrity: sha512-76SUhtfqR2Ijn+xllcI5P1oyannHNHByD80W1q447gU3mp9G9PSpGdWmjUOHRDPiHYacIk66W7ubDTuPF3BEtQ==}
    engines: {node: '>=8.17.0'}
    dependencies:
      rimraf: 3.0.2
    dev: false

  /to-regex-range@5.0.1:
    resolution: {integrity: sha512-65P7iz6X5yEr1cwcgvQxbbIw7Uk3gOy5dIdtZ4rDveLqhrdJP+Li/Hx6tyK0NEb+2GCyneCMJiGqrADCSNk8sQ==}
    engines: {node: '>=8.0'}
    dependencies:
      is-number: 7.0.0
    dev: true

  /trim-newlines@3.0.1:
    resolution: {integrity: sha512-c1PTsA3tYrIsLGkJkzHF+w9F2EyxfXGo4UyJc4pFL++FMjnq0HJS69T3M7d//gKrFKwy429bouPescbjecU+Zw==}
    engines: {node: '>=8'}
    dev: true

  /ts-api-utils@1.0.1(typescript@5.2.2):
    resolution: {integrity: sha512-lC/RGlPmwdrIBFTX59wwNzqh7aR2otPNPR/5brHZm/XKFYKsfqxihXUe9pU3JI+3vGkl+vyCoNNnPhJn3aLK1A==}
    engines: {node: '>=16.13.0'}
    peerDependencies:
      typescript: '>=4.2.0'
    dependencies:
      typescript: 5.2.2
    dev: true

  /ts-deepmerge@6.2.0:
    resolution: {integrity: sha512-2qxI/FZVDPbzh63GwWIZYE7daWKtwXZYuyc8YNq0iTmMUwn4mL0jRLsp6hfFlgbdRSR4x2ppe+E86FnvEpN7Nw==}
    engines: {node: '>=14.13.1'}
    dev: false

  /ts-essentials@9.4.0(typescript@5.2.2):
    resolution: {integrity: sha512-s4BzWZmTh926caZO7XF7MMbwCn1BioT3s3r9hT8ARnwW//30OD0XioEsMyq3ORAHP/deN4Zkst2ZvxXmL+tG6g==}
    peerDependencies:
      typescript: '>=4.1.0'
    peerDependenciesMeta:
      typescript:
        optional: true
    dependencies:
      typescript: 5.2.2
    dev: false

  /ts-replace-all@1.0.0:
    resolution: {integrity: sha512-6uBtdkw3jHXkPtx/e9xB/5vcngMm17CyJYsS2YZeQ+9FdRnt6Ev5g931Sg2p+dxbtMGoCm13m3ax/obicTZIkQ==}
    dependencies:
      core-js: 3.32.0
    dev: true

  /tsconfig-paths@4.2.0:
    resolution: {integrity: sha512-NoZ4roiN7LnbKn9QqE1amc9DJfzvZXxF4xDavcOWt1BPkdx+m+0gJuPM+S0vCe7zTJMYUP0R8pO2XMr+Y8oLIg==}
    engines: {node: '>=6'}
    dependencies:
      json5: 2.2.3
      minimist: 1.2.8
      strip-bom: 3.0.0
    dev: true

  /tslib@2.6.2:
    resolution: {integrity: sha512-AEYxH93jGFPn/a2iVAwW87VuUIkR1FVUKB77NwMF7nBTDkDrrT/Hpt/IrCJ0QXhW27jTBDcf5ZY7w6RiqTMw2Q==}

  /tty-table@4.2.1:
    resolution: {integrity: sha512-xz0uKo+KakCQ+Dxj1D/tKn2FSyreSYWzdkL/BYhgN6oMW808g8QRMuh1atAV9fjTPbWBjfbkKQpI/5rEcnAc7g==}
    engines: {node: '>=8.0.0'}
    hasBin: true
    dependencies:
      chalk: 4.1.2
      csv: 5.5.3
      kleur: 4.1.5
      smartwrap: 2.0.2
      strip-ansi: 6.0.1
      wcwidth: 1.0.1
      yargs: 17.7.2
    dev: true

  /type-check@0.4.0:
    resolution: {integrity: sha512-XleUoc9uwGXqjWwXaUTZAmzMcFZ5858QA2vvx1Ur5xIcixXIP+8LnFDgRplU30us6teqdlskFfu+ae4K79Ooew==}
    engines: {node: '>= 0.8.0'}
    dependencies:
      prelude-ls: 1.2.1
    dev: true

  /type-fest@0.13.1:
    resolution: {integrity: sha512-34R7HTnG0XIJcBSn5XhDd7nNFPRcXYRZrBB2O2jdKqYODldSzBAqzsWoZYYvduky73toYS/ESqxPvkDf/F0XMg==}
    engines: {node: '>=10'}
    dev: true

  /type-fest@0.20.2:
    resolution: {integrity: sha512-Ne+eE4r0/iWnpAxD852z3A+N0Bt5RN//NjJwRd2VFHEmrywxf5vsZlh4R6lixl6B+wz/8d+maTSAkN1FIkI3LQ==}
    engines: {node: '>=10'}
    dev: true

  /type-fest@0.6.0:
    resolution: {integrity: sha512-q+MB8nYR1KDLrgr4G5yemftpMC7/QLqVndBmEEdqzmNj5dcFOO4Oo8qlwZE3ULT3+Zim1F8Kq4cBnikNhlCMlg==}
    engines: {node: '>=8'}
    dev: true

  /type-fest@0.8.1:
    resolution: {integrity: sha512-4dbzIzqvjtgiM5rw1k5rEHtBANKmdudhGyBEajN01fEyhaAIhsoKNy6y7+IN93IfpFtwY9iqi7kD+xwKhQsNJA==}
    engines: {node: '>=8'}
    dev: true

  /typed-array-buffer@1.0.0:
    resolution: {integrity: sha512-Y8KTSIglk9OZEr8zywiIHG/kmQ7KWyjseXs1CbSo8vC42w7hg2HgYTxSWwP0+is7bWDc1H+Fo026CpHFwm8tkw==}
    engines: {node: '>= 0.4'}
    dependencies:
      call-bind: 1.0.2
      get-intrinsic: 1.2.1
      is-typed-array: 1.1.12
    dev: true

  /typed-array-byte-length@1.0.0:
    resolution: {integrity: sha512-Or/+kvLxNpeQ9DtSydonMxCx+9ZXOswtwJn17SNLvhptaXYDJvkFFP5zbfU/uLmvnBJlI4yrnXRxpdWH/M5tNA==}
    engines: {node: '>= 0.4'}
    dependencies:
      call-bind: 1.0.2
      for-each: 0.3.3
      has-proto: 1.0.1
      is-typed-array: 1.1.12
    dev: true

  /typed-array-byte-offset@1.0.0:
    resolution: {integrity: sha512-RD97prjEt9EL8YgAgpOkf3O4IF9lhJFr9g0htQkm0rchFp/Vx7LW5Q8fSXXub7BXAODyUQohRMyOc3faCPd0hg==}
    engines: {node: '>= 0.4'}
    dependencies:
      available-typed-arrays: 1.0.5
      call-bind: 1.0.2
      for-each: 0.3.3
      has-proto: 1.0.1
      is-typed-array: 1.1.12
    dev: true

  /typed-array-length@1.0.4:
    resolution: {integrity: sha512-KjZypGq+I/H7HI5HlOoGHkWUUGq+Q0TPhQurLbyrVrvnKTBgzLhIJ7j6J/XTQOi0d1RjyZ0wdas8bKs2p0x3Ng==}
    dependencies:
      call-bind: 1.0.2
      for-each: 0.3.3
      is-typed-array: 1.1.12
    dev: true

  /typescript@5.2.2:
    resolution: {integrity: sha512-mI4WrpHsbCIcwT9cF4FZvr80QUeKvsUsUvKDoR+X/7XHQH98xYD8YHZg7ANtz2GtZt/CBq2QJ0thkGJMHfqc1w==}
    engines: {node: '>=14.17'}
    hasBin: true

  /unbox-primitive@1.0.2:
    resolution: {integrity: sha512-61pPlCD9h51VoreyJ0BReideM3MDKMKnh6+V9L08331ipq6Q8OFXZYiqP6n/tbHx4s5I9uRhcye6BrbkizkBDw==}
    dependencies:
      call-bind: 1.0.2
      has-bigints: 1.0.2
      has-symbols: 1.0.3
      which-boxed-primitive: 1.0.2
    dev: true

  /universalify@0.1.2:
    resolution: {integrity: sha512-rBJeI5CXAlmy1pV+617WB9J63U6XcazHHF2f2dbJix4XzpUF0RS3Zbj0FGIOCAva5P/d/GBOYaACQ1w+0azUkg==}
    engines: {node: '>= 4.0.0'}
    dev: true

  /uri-js@4.4.1:
    resolution: {integrity: sha512-7rKUyy33Q1yc98pQ1DAmLtwX109F7TIfWlW1Ydo8Wl1ii1SeHieeh0HHfPeL2fMXK6z0s8ecKs9frCuLJvndBg==}
    dependencies:
      punycode: 2.3.0
    dev: true

  /validate-npm-package-license@3.0.4:
    resolution: {integrity: sha512-DpKm2Ui/xN7/HQKCtpZxoRWBhZ9Z0kqtygG8XCgNQ8ZlDnxuQmWhj566j8fN4Cu3/JmbhsDo7fcAJq4s9h27Ew==}
    dependencies:
      spdx-correct: 3.2.0
      spdx-expression-parse: 3.0.1
    dev: true

  /w3c-keyname@2.2.8:
    resolution: {integrity: sha512-dpojBhNsCNN7T82Tm7k26A6G9ML3NkhDsnw9n/eoxSRlVBB4CEtIQ/KTCLI2Fwf3ataSXRhYFkQi3SlnFwPvPQ==}

  /wcwidth@1.0.1:
    resolution: {integrity: sha512-XHPEwS0q6TaxcvG85+8EYkbiCux2XtWG2mkc47Ng2A77BQu9+DqIOJldST4HgPkuea7dvKSj5VgX3P1d4rW8Tg==}
    dependencies:
      defaults: 1.0.4
    dev: true

  /which-boxed-primitive@1.0.2:
    resolution: {integrity: sha512-bwZdv0AKLpplFY2KZRX6TvyuN7ojjr7lwkg6ml0roIy9YeuSr7JS372qlNW18UQYzgYK9ziGcerWqZOmEn9VNg==}
    dependencies:
      is-bigint: 1.0.4
      is-boolean-object: 1.1.2
      is-number-object: 1.0.7
      is-string: 1.0.7
      is-symbol: 1.0.4

  /which-collection@1.0.1:
    resolution: {integrity: sha512-W8xeTUwaln8i3K/cY1nGXzdnVZlidBcagyNFtBdD5kxnb4TvGKR7FfSIS3mYpwWS1QUCutfKz8IY8RjftB0+1A==}
    dependencies:
      is-map: 2.0.2
      is-set: 2.0.2
      is-weakmap: 2.0.1
      is-weakset: 2.0.2
    dev: false

  /which-module@2.0.1:
    resolution: {integrity: sha512-iBdZ57RDvnOR9AGBhML2vFZf7h8vmBjhoaZqODJBFWHVtKkDmKuHai3cx5PgVMrX5YDNp27AofYbAwctSS+vhQ==}
    dev: true

  /which-pm@2.0.0:
    resolution: {integrity: sha512-Lhs9Pmyph0p5n5Z3mVnN0yWcbQYUAD7rbQUiMsQxOJ3T57k7RFe35SUwWMf7dsbDZks1uOmw4AecB/JMDj3v/w==}
    engines: {node: '>=8.15'}
    dependencies:
      load-yaml-file: 0.2.0
      path-exists: 4.0.0
    dev: true

  /which-typed-array@1.1.11:
    resolution: {integrity: sha512-qe9UWWpkeG5yzZ0tNYxDmd7vo58HDBc39mZ0xWWpolAGADdFOzkfamWLDxkOWcvHQKVmdTyQdLD4NOfjLWTKew==}
    engines: {node: '>= 0.4'}
    dependencies:
      available-typed-arrays: 1.0.5
      call-bind: 1.0.2
      for-each: 0.3.3
      gopd: 1.0.1
      has-tostringtag: 1.0.0

  /which@1.3.1:
    resolution: {integrity: sha512-HxJdYWq1MTIQbJ3nw0cqssHoTNU267KlrDuGZ1WYlxDStUtKUhOaJmh112/TZmHxxUfuJqPXSOm7tDyas0OSIQ==}
    hasBin: true
    dependencies:
      isexe: 2.0.0
    dev: true

  /which@2.0.2:
    resolution: {integrity: sha512-BLI3Tl1TW3Pvl70l3yq3Y64i+awpwXqsGBYWkkqMtnbXgrMD+yj7rhW0kuEDxzJaYXGjEW5ogapKNMEKNMjibA==}
    engines: {node: '>= 8'}
    hasBin: true
    dependencies:
      isexe: 2.0.0
    dev: true

  /wrap-ansi@6.2.0:
    resolution: {integrity: sha512-r6lPcBGxZXlIcymEu7InxDMhdW0KDxpLgoFLcguasxCaJ/SOIZwINatK9KY/tf+ZrlywOKU0UDj3ATXUBfxJXA==}
    engines: {node: '>=8'}
    dependencies:
      ansi-styles: 4.3.0
      string-width: 4.2.3
      strip-ansi: 6.0.1
    dev: true

  /wrap-ansi@7.0.0:
    resolution: {integrity: sha512-YVGIj2kamLSTxw6NsZjoBxfSwsn0ycdesmc4p+Q21c5zPuZ1pl+NfxVdxPtdHvmNVOQ6XSYG4AUtyt/Fi7D16Q==}
    engines: {node: '>=10'}
    dependencies:
      ansi-styles: 4.3.0
      string-width: 4.2.3
      strip-ansi: 6.0.1
    dev: true

  /wrappy@1.0.2:
    resolution: {integrity: sha512-l4Sp/DRseor9wL6EvV2+TuQn63dMkPjZ/sp9XkghTEbV9KlPS1xUsZ3u7/IQO4wxtcFB4bgpQPRcR3QCvezPcQ==}

  /xterm-addon-canvas@0.5.0(xterm@5.3.0):
    resolution: {integrity: sha512-QOo/eZCMrCleAgMimfdbaZCgmQRWOml63Ued6RwQ+UTPvQj3Av9QKx3xksmyYrDGRO/AVRXa9oNuzlYvLdmoLQ==}
    peerDependencies:
      xterm: ^5.0.0
    dependencies:
      xterm: 5.3.0
    dev: false

  /xterm-addon-fit@0.8.0(xterm@5.3.0):
    resolution: {integrity: sha512-yj3Np7XlvxxhYF/EJ7p3KHaMt6OdwQ+HDu573Vx1lRXsVxOcnVJs51RgjZOouIZOczTsskaS+CpXspK81/DLqw==}
    peerDependencies:
      xterm: ^5.0.0
    dependencies:
      xterm: 5.3.0
    dev: false

  /xterm-addon-ligatures@0.7.0(xterm@5.3.0):
    resolution: {integrity: sha512-5HXKCN5vB8KkqLIloItZkYAwMWF4Y2yOQsc4oFUXOjV3GnZskZpH0W+8rJH+80wxLNym7OMpdmg3a/Vd/+owDg==}
    engines: {node: '>8.0.0'}
    peerDependencies:
      xterm: ^5.0.0
    dependencies:
      font-finder: 1.1.0
      font-ligatures: 1.4.1
      xterm: 5.3.0
    dev: false

  /xterm-addon-search@0.13.0(xterm@5.3.0):
    resolution: {integrity: sha512-sDUwG4CnqxUjSEFh676DlS3gsh3XYCzAvBPSvJ5OPgF3MRL3iHLPfsb06doRicLC2xXNpeG2cWk8x1qpESWJMA==}
    peerDependencies:
      xterm: ^5.0.0
    dependencies:
      xterm: 5.3.0
    dev: false

  /xterm-addon-serialize@0.11.0(xterm@5.3.0):
    resolution: {integrity: sha512-2CNDnmLdLkNWfsxNFkGsI5FE9W/BbsMzeOrbu59yNqH9L6k1gmL+Ab6VXxEp2NQUJSzaiqi6t0nFR5k5EDkVIg==}
    peerDependencies:
      xterm: ^5.0.0
    dependencies:
      xterm: 5.3.0
    dev: false

  /xterm-addon-unicode11@0.6.0(xterm@5.3.0):
    resolution: {integrity: sha512-5pkb8YoS/deRtNqQRw8t640mu+Ga8B2MG3RXGQu0bwgcfr8XiXIRI880TWM49ICAHhTmnOLPzIIBIjEnCq7k2A==}
    peerDependencies:
      xterm: ^5.0.0
    dependencies:
      xterm: 5.3.0
    dev: false

  /xterm-addon-web-links@0.9.0(xterm@5.3.0):
    resolution: {integrity: sha512-LIzi4jBbPlrKMZF3ihoyqayWyTXAwGfu4yprz1aK2p71e9UKXN6RRzVONR0L+Zd+Ik5tPVI9bwp9e8fDTQh49Q==}
    peerDependencies:
      xterm: ^5.0.0
    dependencies:
      xterm: 5.3.0
    dev: false

  /xterm-addon-webgl@0.16.0(xterm@5.3.0):
    resolution: {integrity: sha512-E8cq1AiqNOv0M/FghPT+zPAEnvIQRDbAbkb04rRYSxUym69elPWVJ4sv22FCLBqM/3LcrmBLl/pELnBebVFKgA==}
    peerDependencies:
      xterm: ^5.0.0
    dependencies:
      xterm: 5.3.0
    dev: false

  /xterm@5.3.0:
    resolution: {integrity: sha512-8QqjlekLUFTrU6x7xck1MsPzPA571K5zNqWm0M0oroYEWVOptZ0+ubQSkQ3uxIEhcIHRujJy6emDWX4A7qyFzg==}
    dev: false

  /y18n@4.0.3:
    resolution: {integrity: sha512-JKhqTOwSrqNA1NY5lSztJ1GrBiUodLMmIZuLiDaMRJ+itFd+ABVE8XBjOvIWL+rSqNDC74LCSFmlb/U4UZ4hJQ==}
    dev: true

  /y18n@5.0.8:
    resolution: {integrity: sha512-0pfFzegeDWJHJIAmTLRP2DwHjdF5s7jo9tuztdQxAhINCdvS+3nGINqPd00AphqJR/0LhANUS6/+7SCb98YOfA==}
    engines: {node: '>=10'}
    dev: true

  /yallist@2.1.2:
    resolution: {integrity: sha512-ncTzHV7NvsQZkYe1DW7cbDLm0YpzHmZF5r/iyP3ZnQtMiJ+pjzisCiMNI+Sj+xQF5pXhSHxSB3uDbsBTzY/c2A==}
    dev: true

  /yallist@4.0.0:
    resolution: {integrity: sha512-3wdGidZyq5PB084XLES5TpOSRA3wjXAlIWMhum2kRcv/41Sn2emQ0dycQW4uZXLejwKvg6EsvbdlVL+FYEct7A==}

  /yargs-parser@18.1.3:
    resolution: {integrity: sha512-o50j0JeToy/4K6OZcaQmW6lyXXKhq7csREXcDwk2omFPJEwUNOVtJKvmDr9EI1fAJZUyZcRF7kxGBWmRXudrCQ==}
    engines: {node: '>=6'}
    dependencies:
      camelcase: 5.3.1
      decamelize: 1.2.0
    dev: true

  /yargs-parser@21.1.1:
    resolution: {integrity: sha512-tVpsJW7DdjecAiFpbIB1e3qxIQsE6NoPc5/eTdrbbIC4h0LVsWhnoa3g+m2HclBIujHzsxZ4VJVA+GUuc2/LBw==}
    engines: {node: '>=12'}
    dev: true

  /yargs@15.4.1:
    resolution: {integrity: sha512-aePbxDmcYW++PaqBsJ+HYUFwCdv4LVvdnhBy78E57PIor8/OVvhMrADFFEDh8DHDFRv/O9i3lPhsENjO7QX0+A==}
    engines: {node: '>=8'}
    dependencies:
      cliui: 6.0.0
      decamelize: 1.2.0
      find-up: 4.1.0
      get-caller-file: 2.0.5
      require-directory: 2.1.1
      require-main-filename: 2.0.0
      set-blocking: 2.0.0
      string-width: 4.2.3
      which-module: 2.0.1
      y18n: 4.0.3
      yargs-parser: 18.1.3
    dev: true

  /yargs@17.7.2:
    resolution: {integrity: sha512-7dSzzRQ++CKnNI/krKnYRV7JKKPUXMEh61soaHKg9mrWEhzFWhFnxPxGl+69cD1Ou63C13NUPCnmIcrvqCuM6w==}
    engines: {node: '>=12'}
    dependencies:
      cliui: 8.0.1
      escalade: 3.1.1
      get-caller-file: 2.0.5
      require-directory: 2.1.1
      string-width: 4.2.3
      y18n: 5.0.8
      yargs-parser: 21.1.1
    dev: true

  /yocto-queue@0.1.0:
    resolution: {integrity: sha512-rVksvsnNCdJ/ohGc6xgPwyN8eheCxsiLM8mxuE/t/mOVqJewPuO1miLpTHQiRgTKCLexL4MeAFVagts7HmNZ2Q==}
    engines: {node: '>=10'}
    dev: true<|MERGE_RESOLUTION|>--- conflicted
+++ resolved
@@ -12,9 +12,8 @@
   .:
     dependencies:
       '@polyipseity/obsidian-plugin-library':
-<<<<<<< HEAD
-        specifier: ^1.21.0
-        version: 1.21.0(@capacitor/core@5.2.2)(@codemirror/state@6.2.1)(@codemirror/view@6.16.0)(esbuild@0.19.3)(typescript@5.2.2)
+        specifier: ^1.22.0
+        version: 1.22.0(@capacitor/core@5.2.2)(@codemirror/state@6.2.1)(@codemirror/view@6.16.0)(esbuild@0.19.3)(typescript@5.2.2)
       acorn:
         specifier: ^8.10.0
         version: 8.10.0
@@ -27,10 +26,6 @@
       browser-util-inspect:
         specifier: ^0.2.0
         version: 0.2.0
-=======
-        specifier: ^1.22.0
-        version: 1.22.0(@capacitor/core@5.2.0)(@codemirror/state@6.0.0)(@codemirror/view@6.0.0)(esbuild@0.19.3)(typescript@5.2.2)
->>>>>>> d6444907
       i18next:
         specifier: ^23.5.1
         version: 23.5.1
@@ -698,13 +693,8 @@
       fastq: 1.15.0
     dev: true
 
-<<<<<<< HEAD
-  /@polyipseity/obsidian-plugin-library@1.21.0(@capacitor/core@5.2.2)(@codemirror/state@6.2.1)(@codemirror/view@6.16.0)(esbuild@0.19.3)(typescript@5.2.2):
-    resolution: {integrity: sha512-UmJBKhFAQ2pZqtzB/EGXh52Snm+iD5m7eXivK922XkBB04aD6jkZGzBQgo5hbXB6Gx3d7RW9ZMMl+Gf/0JMXVw==}
-=======
-  /@polyipseity/obsidian-plugin-library@1.22.0(@capacitor/core@5.2.0)(@codemirror/state@6.0.0)(@codemirror/view@6.0.0)(esbuild@0.19.3)(typescript@5.2.2):
+  /@polyipseity/obsidian-plugin-library@1.22.0(@capacitor/core@5.2.2)(@codemirror/state@6.2.1)(@codemirror/view@6.16.0)(esbuild@0.19.3)(typescript@5.2.2):
     resolution: {integrity: sha512-gdkZbQFtJMaEljV+AoKivzVdURdippWtJnG9fCZkQStledJaRYkMHD+f7XbV9yaWQfCPundmvRnhCK+AIRSq+Q==}
->>>>>>> d6444907
     peerDependencies:
       esbuild: '>=0.17.0'
     peerDependenciesMeta:
@@ -1588,13 +1578,8 @@
       debug: 4.3.4
       enhanced-resolve: 5.15.0
       eslint: 8.49.0
-<<<<<<< HEAD
-      eslint-module-utils: 2.8.0(@typescript-eslint/parser@6.7.0)(eslint-import-resolver-node@0.3.9)(eslint-import-resolver-typescript@3.6.0)(eslint@8.49.0)
-      eslint-plugin-import: 2.28.1(@typescript-eslint/parser@6.7.0)(eslint-import-resolver-typescript@3.6.0)(eslint@8.49.0)
-=======
-      eslint-module-utils: 2.8.0(@typescript-eslint/parser@6.7.2)(eslint-import-resolver-node@0.3.7)(eslint-import-resolver-typescript@3.6.0)(eslint@8.49.0)
+      eslint-module-utils: 2.8.0(@typescript-eslint/parser@6.7.2)(eslint-import-resolver-node@0.3.9)(eslint-import-resolver-typescript@3.6.0)(eslint@8.49.0)
       eslint-plugin-import: 2.28.1(@typescript-eslint/parser@6.7.2)(eslint-import-resolver-typescript@3.6.0)(eslint@8.49.0)
->>>>>>> d6444907
       fast-glob: 3.3.1
       get-tsconfig: 4.6.2
       is-core-module: 2.13.0
@@ -1606,11 +1591,7 @@
       - supports-color
     dev: true
 
-<<<<<<< HEAD
-  /eslint-module-utils@2.8.0(@typescript-eslint/parser@6.7.0)(eslint-import-resolver-node@0.3.9)(eslint-import-resolver-typescript@3.6.0)(eslint@8.49.0):
-=======
-  /eslint-module-utils@2.8.0(@typescript-eslint/parser@6.7.2)(eslint-import-resolver-node@0.3.7)(eslint-import-resolver-typescript@3.6.0)(eslint@8.49.0):
->>>>>>> d6444907
+  /eslint-module-utils@2.8.0(@typescript-eslint/parser@6.7.2)(eslint-import-resolver-node@0.3.9)(eslint-import-resolver-typescript@3.6.0)(eslint@8.49.0):
     resolution: {integrity: sha512-aWajIYfsqCKRDgUfjEXNN/JlrzauMuSEy5sbd7WXbtW3EH6A6MpwEh42c7qD+MqQo9QMJ6fWLAeIJynx0g6OAw==}
     engines: {node: '>=4'}
     peerDependencies:
@@ -1634,13 +1615,8 @@
       '@typescript-eslint/parser': 6.7.2(eslint@8.49.0)(typescript@5.2.2)
       debug: 3.2.7
       eslint: 8.49.0
-<<<<<<< HEAD
       eslint-import-resolver-node: 0.3.9
-      eslint-import-resolver-typescript: 3.6.0(@typescript-eslint/parser@6.7.0)(eslint-plugin-import@2.28.1)(eslint@8.49.0)
-=======
-      eslint-import-resolver-node: 0.3.7
       eslint-import-resolver-typescript: 3.6.0(@typescript-eslint/parser@6.7.2)(eslint-plugin-import@2.28.1)(eslint@8.49.0)
->>>>>>> d6444907
     transitivePeerDependencies:
       - supports-color
     dev: true
@@ -1663,13 +1639,8 @@
       debug: 3.2.7
       doctrine: 2.1.0
       eslint: 8.49.0
-<<<<<<< HEAD
       eslint-import-resolver-node: 0.3.9
-      eslint-module-utils: 2.8.0(@typescript-eslint/parser@6.7.0)(eslint-import-resolver-node@0.3.9)(eslint-import-resolver-typescript@3.6.0)(eslint@8.49.0)
-=======
-      eslint-import-resolver-node: 0.3.7
-      eslint-module-utils: 2.8.0(@typescript-eslint/parser@6.7.2)(eslint-import-resolver-node@0.3.7)(eslint-import-resolver-typescript@3.6.0)(eslint@8.49.0)
->>>>>>> d6444907
+      eslint-module-utils: 2.8.0(@typescript-eslint/parser@6.7.2)(eslint-import-resolver-node@0.3.9)(eslint-import-resolver-typescript@3.6.0)(eslint@8.49.0)
       has: 1.0.3
       is-core-module: 2.13.0
       is-glob: 4.0.3
