--- conflicted
+++ resolved
@@ -1,11 +1,7 @@
 import { type Plugin, getIcon } from "obsidian"
-<<<<<<< HEAD
 import { UnnamespacedID, addIcon } from "./utils/obsidian"
+import { registerIcon, registerLucideIcon } from "obsidian-plugin-library"
 import { siLinux, siMacos, siWindows } from "simple-icons"
-import { createElement } from "lucide"
-=======
-import { registerLucideIcon } from "obsidian-plugin-library"
->>>>>>> 44945596
 
 export function loadIcons(context: Plugin): void {
 	for (const [key, value] of Object.entries<never>({})) {
@@ -20,9 +16,10 @@
 		macos: siMacos,
 		windows: siWindows,
 	})) {
-		plugin.register(addIcon(
+		registerIcon(
+			plugin,
 			new UnnamespacedID(key).namespaced(plugin),
 			value.svg,
-		))
+		)
 	}
 }