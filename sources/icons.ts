--- conflicted
+++ resolved
@@ -1,18 +1,13 @@
-<<<<<<< HEAD
-import { type Plugin, getIcon } from "obsidian"
 import {
 	UnnamespacedID,
 	registerIcon,
 	registerLucideIcon,
 } from "obsidian-plugin-library"
 import { siLinux, siMacos, siWindows } from "simple-icons"
-=======
-import type { PLACEHOLDERPlugin } from "./main.js"
+import type { TerminalPlugin } from "./main.js"
 import { getIcon } from "obsidian"
-import { registerLucideIcon } from "obsidian-plugin-library"
->>>>>>> 07f9bbdf
 
-export function loadIcons(context: PLACEHOLDERPlugin): void {
+export function loadIcons(context: TerminalPlugin): void {
 	for (const [key, value] of Object.entries<never>({})) {
 		if (getIcon(key)) {
 			self.console.warn(key)
