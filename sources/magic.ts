--- conflicted
+++ resolved
@@ -1,9 +1,5 @@
-<<<<<<< HEAD
 export const
 	CHECK_EXECUTABLE_WAIT = 5,
-	DEFAULT_ENCODING = "utf-8",
-	DISABLED_TOOLTIP = "",
-	DOUBLE_ACTION_WAIT = 2,
 	DEFAULT_PYTHON_EXECUTABLE = "python3",
 	DEFAULT_PYTHONIOENCODING = `${DEFAULT_ENCODING}:backslashreplace`,
 	EXIT_SUCCESS = 0,
@@ -12,11 +8,6 @@
 		"SIGINT",
 		"SIGTERM",
 	]),
-	JSON_STRINGIFY_SPACE = "\t",
-	MAX_LOCK_PENDING = 1000,
-	NOTICE_NO_TIMEOUT = 0,
-	SAVE_SETTINGS_WAIT = 2,
-	SI_PREFIX_SCALE = 1000,
 	TERMINAL_EMULATOR_RESIZE_WAIT = 0.1,
 	TERMINAL_EXIT_CLEANUP_WAIT = 5,
 	TERMINAL_PTY_RESIZE_WAIT = 0.5,
@@ -28,38 +19,11 @@
 	WINDOWS_CONHOST_PATH = "C:\\Windows\\System32\\conhost.exe"
 
 export namespace DOMClasses {
-=======
-export namespace DOMClasses2 {
->>>>>>> 44945596
 	export const
 		LUCIDE_HEART = "lucide-heart",
-<<<<<<< HEAD
-		MARKDOWN_PREVIEW_SECTION = "markdown-preview-section",
-		MARKDOWN_PREVIEW_SIZER = "markdown-preview-sizer",
-		MARKDOWN_PREVIEW_VIEW = "markdown-preview-view",
-		MARKDOWN_RENDERED = "markdown-rendered",
-		MOD_WARNING = "mod-warning",
-		MODAL = "modal",
-		MODAL_CLOSE_BUTTON = "modal-close-button",
-		NODE_INSERT_EVENT = "node-insert-event",
-		SHOW_INDENTATION_GUIDE = "show-indentation-guide",
-		STATUS_BAR = "status-bar",
-		SVG_ICON = "svg-icon",
-		VERTICAL_TAB_CONTENT = "vertical-tab-content",
-		VERTICAL_TAB_CONTENT_CONTAINER = "vertical-tab-content-container",
-		VIEW_HEADER_TITLE = "view-header-title"
+		SVG_ICON = "svg-icon"
 	export namespace Namespaced {
 		export const
-			AWAIT_CSS = "await-css",
-			HIDE_STATUS_BAR = "hide-status-bar",
 			TERMINAL = "terminal"
 	}
-}
-
-export namespace FileExtensions {
-	export const
-		MARKDOWN = "md"
-=======
-		SVG_ICON = "svg-icon"
->>>>>>> 44945596
 }