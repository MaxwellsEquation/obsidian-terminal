export const
<<<<<<< HEAD
	CHECK_EXECUTABLE_WAIT = 5,
	DEFAULT_ENCODING = "utf-8",
	DEFAULT_PYTHON_EXECUTABLE = "python3",
	DEFAULT_PYTHONIOENCODING = `${DEFAULT_ENCODING}:backslashreplace` as const,
	EXIT_SUCCESS = 0,
	DEFAULT_SUCCESS_EXIT_CODES = Object.freeze([
		EXIT_SUCCESS.toString(),
		"SIGINT",
		"SIGTERM",
	]),
	MAX_LOCK_PENDING = 1000,
	TERMINAL_EMULATOR_RESIZE_WAIT = 0.1,
	TERMINAL_EXIT_CLEANUP_WAIT = 5,
	TERMINAL_PTY_RESIZE_WAIT = 0.5,
	TERMINAL_RESIZER_WATCHDOG_WAIT = 0.5,
	// eslint-disable-next-line no-void
	UNDEFINED = void 0,
	WINDOWS_CMD_PATH = "C:\\Windows\\System32\\cmd.exe",
	WINDOWS_CONHOST_PATH = "C:\\Windows\\System32\\conhost.exe"
=======
	PLUGIN_UNLOAD_DELAY = 10
>>>>>>> 0dba2316

export namespace DOMClasses2 {
	export const
		LUCIDE_HEART = "lucide-heart",
		SVG_ICON = "svg-icon"
	export namespace Namespaced {
		export const
			TERMINAL = "terminal"
	}
}<|MERGE_RESOLUTION|>--- conflicted
+++ resolved
@@ -1,5 +1,4 @@
 export const
-<<<<<<< HEAD
 	CHECK_EXECUTABLE_WAIT = 5,
 	DEFAULT_ENCODING = "utf-8",
 	DEFAULT_PYTHON_EXECUTABLE = "python3",
@@ -11,6 +10,7 @@
 		"SIGTERM",
 	]),
 	MAX_LOCK_PENDING = 1000,
+	PLUGIN_UNLOAD_DELAY = 10,
 	TERMINAL_EMULATOR_RESIZE_WAIT = 0.1,
 	TERMINAL_EXIT_CLEANUP_WAIT = 5,
 	TERMINAL_PTY_RESIZE_WAIT = 0.5,
@@ -19,9 +19,6 @@
 	UNDEFINED = void 0,
 	WINDOWS_CMD_PATH = "C:\\Windows\\System32\\cmd.exe",
 	WINDOWS_CONHOST_PATH = "C:\\Windows\\System32\\conhost.exe"
-=======
-	PLUGIN_UNLOAD_DELAY = 10
->>>>>>> 0dba2316
 
 export namespace DOMClasses2 {
 	export const
