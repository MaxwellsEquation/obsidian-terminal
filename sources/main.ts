import { type App, Plugin, type PluginManifest } from "obsidian"
import {
<<<<<<< HEAD
	DeveloperConsolePseudoterminal,
	RefPsuedoterminal,
} from "./terminal/pseudoterminal"
import {
	EventEmitterLite,
	asyncDebounce,
	copyOnWriteAsync,
	deepFreeze,
	lazyProxy,
	logError,
} from "./utils/util"
import {
	JSON_STRINGIFY_SPACE,
	SAVE_SETTINGS_WAIT,
	SI_PREFIX_SCALE,
} from "./magic"
import { constant, isNil, throttle } from "lodash-es"
import { LanguageManager } from "./i18n"
import { Settings } from "./settings/data"
import { StatusBarHider } from "./status-bar"
import { loadDocumentation } from "./documentation/load"
import { loadIcons } from "./icons"
import { loadSettings } from "./settings/load"
import { loadTerminal } from "./terminal/load"
import { patch } from "./patches"
import { printMalformedData } from "./utils/obsidian"
import { semVerString } from "./utils/types"

export class TerminalPlugin extends Plugin {
	public readonly version
	public readonly log
	public readonly language = new LanguageManager(this)
=======
	LanguageManager,
	type PluginContext,
	SettingsManager,
	StatusBarHider,
	createI18n,
	semVerString,
} from "obsidian-plugin-library"
import { Settings, loadSettings } from "./settings"
import { PluginLocales } from "../assets/locales"
import { isNil } from "lodash-es"
import { loadDocumentations } from "./documentations"
import { loadIcons } from "./icons"

export class PLACEHOLDERPlugin
	extends Plugin
	implements PluginContext<Settings> {
	public readonly version
	public readonly settings: SettingsManager<Settings>
	public readonly language: LanguageManager
>>>>>>> 44945596
	public readonly statusBarHider = new StatusBarHider(this)
	public readonly developerConsolePTY = lazyProxy(() => new RefPsuedoterminal(
		new DeveloperConsolePseudoterminal(self.console, this.log),
	))

	public constructor(app: App, manifest: PluginManifest) {
		const { unpatch, log } = patch(app.workspace)
		super(app, manifest)
		this.register(unpatch)
		this.log = log
		try {
			this.version = semVerString(manifest.version)
		} catch (error) {
			self.console.warn(error)
			this.version = null
		}
<<<<<<< HEAD
		this.register(async () => this.developerConsolePTY.kill())
=======
		this.settings = new SettingsManager(
			this,
			Settings.fix(Settings.DEFAULT).value,
			Settings.fix,
		)
		this.language = new LanguageManager(
			this,
			async () => createI18n(
				PluginLocales.RESOURCES,
				PluginLocales.FORMATTERS,
				{
					defaultNS: PluginLocales.DEFAULT_NAMESPACE,
					fallbackLng: PluginLocales.FALLBACK_LANGUAGES,
					returnNull: PluginLocales.RETURN_NULL,
				},
			),
		)
>>>>>>> 44945596
	}

	public displayName(unlocalized = false): string {
		return unlocalized
			? this.language.i18n.t("name", {
				interpolation: { escapeValue: false },
				lng: PluginLocales.DEFAULT_LANGUAGE,
			})
			: this.language.i18n.t("name")
	}

	public override onload(): void {
		const loaded: Promise<unknown> = this.loadData()
		super.onload()
		const { language, settings } = this;
		(async (): Promise<void> => {
			try {
				await Promise.all([language.onLoaded, settings.onLoaded])
				await Promise.all([
					Promise.resolve().then(() => { loadIcons(this) }),
					(async (): Promise<void> => {
						const docs = loadDocumentations(this, isNil(await loaded))
						loadSettings(this, docs)
					})(),
					Promise.resolve().then(() => { loadTerminal(this) }),
				])
			} catch (error) {
				self.console.error(error)
			}
		})()
	}
}
// Needed for loading
export default TerminalPlugin<|MERGE_RESOLUTION|>--- conflicted
+++ resolved
@@ -1,44 +1,15 @@
 import { type App, Plugin, type PluginManifest } from "obsidian"
 import {
-<<<<<<< HEAD
 	DeveloperConsolePseudoterminal,
 	RefPsuedoterminal,
 } from "./terminal/pseudoterminal"
 import {
-	EventEmitterLite,
-	asyncDebounce,
-	copyOnWriteAsync,
-	deepFreeze,
-	lazyProxy,
-	logError,
-} from "./utils/util"
-import {
-	JSON_STRINGIFY_SPACE,
-	SAVE_SETTINGS_WAIT,
-	SI_PREFIX_SCALE,
-} from "./magic"
-import { constant, isNil, throttle } from "lodash-es"
-import { LanguageManager } from "./i18n"
-import { Settings } from "./settings/data"
-import { StatusBarHider } from "./status-bar"
-import { loadDocumentation } from "./documentation/load"
-import { loadIcons } from "./icons"
-import { loadSettings } from "./settings/load"
-import { loadTerminal } from "./terminal/load"
-import { patch } from "./patches"
-import { printMalformedData } from "./utils/obsidian"
-import { semVerString } from "./utils/types"
-
-export class TerminalPlugin extends Plugin {
-	public readonly version
-	public readonly log
-	public readonly language = new LanguageManager(this)
-=======
 	LanguageManager,
 	type PluginContext,
 	SettingsManager,
 	StatusBarHider,
 	createI18n,
+	lazyProxy,
 	semVerString,
 } from "obsidian-plugin-library"
 import { Settings, loadSettings } from "./settings"
@@ -46,14 +17,16 @@
 import { isNil } from "lodash-es"
 import { loadDocumentations } from "./documentations"
 import { loadIcons } from "./icons"
+import { loadTerminal } from "./terminal/load"
+import { patch } from "./patches"
 
-export class PLACEHOLDERPlugin
+export class TerminalPlugin
 	extends Plugin
 	implements PluginContext<Settings> {
 	public readonly version
+	public readonly log
 	public readonly settings: SettingsManager<Settings>
 	public readonly language: LanguageManager
->>>>>>> 44945596
 	public readonly statusBarHider = new StatusBarHider(this)
 	public readonly developerConsolePTY = lazyProxy(() => new RefPsuedoterminal(
 		new DeveloperConsolePseudoterminal(self.console, this.log),
@@ -70,9 +43,6 @@
 			self.console.warn(error)
 			this.version = null
 		}
-<<<<<<< HEAD
-		this.register(async () => this.developerConsolePTY.kill())
-=======
 		this.settings = new SettingsManager(
 			this,
 			Settings.fix(Settings.DEFAULT).value,
@@ -90,7 +60,7 @@
 				},
 			),
 		)
->>>>>>> 44945596
+		this.register(async () => this.developerConsolePTY.kill())
 	}
 
 	public displayName(unlocalized = false): string {
@@ -105,7 +75,7 @@
 	public override onload(): void {
 		const loaded: Promise<unknown> = this.loadData()
 		super.onload()
-		const { language, settings } = this;
+		const { language, settings, statusBarHider } = this;
 		(async (): Promise<void> => {
 			try {
 				await Promise.all([language.onLoaded, settings.onLoaded])
@@ -116,6 +86,15 @@
 						loadSettings(this, docs)
 					})(),
 					Promise.resolve().then(() => { loadTerminal(this) }),
+					Promise.resolve().then(() => {
+						this.register(settings.on(
+							"mutate-settings",
+							settings0 => settings0.hideStatusBar,
+							() => { statusBarHider.update() },
+						))
+						statusBarHider.hide(() =>
+							settings.copy.hideStatusBar === "always")
+					}),
 				])
 			} catch (error) {
 				self.console.error(error)
