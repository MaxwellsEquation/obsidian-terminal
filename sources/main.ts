--- conflicted
+++ resolved
@@ -92,16 +92,11 @@
 		(async (): Promise<void> => {
 			try {
 				const loaded: unknown = await this.loadData(),
-<<<<<<< HEAD
-					{ language, statusBarHider, settings } = this
-				await Promise.all([settings.onLoaded, language.onLoaded])
-=======
-					{ language, settings } = this
+					{ language, settings, statusBarHider } = this
 				await Promise.all([
 					language.onLoaded,
 					settings.onLoaded,
 				])
->>>>>>> ffeff7e5
 				await Promise.all([
 					Promise.resolve().then(() => { loadIcons(this) }),
 					Promise.resolve().then(() => {
