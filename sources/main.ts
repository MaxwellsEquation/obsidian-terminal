--- conflicted
+++ resolved
@@ -2,7 +2,7 @@
 import {
 	DeveloperConsolePseudoterminal,
 	RefPsuedoterminal,
-} from "./terminal/pseudoterminal"
+} from "./terminal/pseudoterminal.js"
 import {
 	LanguageManager,
 	type PluginContext,
@@ -15,17 +15,11 @@
 import { PluginLocales } from "../assets/locales.js"
 import { Settings } from "./settings-data.js"
 import { isNil } from "lodash-es"
-<<<<<<< HEAD
-import { loadDocumentations } from "./documentations"
-import { loadIcons } from "./icons"
-import { loadSettings } from "./settings"
-import { loadTerminal } from "./terminal/load"
-import { patch } from "./patches"
-=======
 import { loadDocumentations } from "./documentations.js"
 import { loadIcons } from "./icons.js"
 import { loadSettings } from "./settings.js"
->>>>>>> 387596ec
+import { loadTerminal } from "./terminal/load.js"
+import { patch } from "./patches.js"
 
 export class TerminalPlugin
 	extends Plugin
