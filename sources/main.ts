import { type App, Plugin, type PluginManifest } from "obsidian"
import {
	DeveloperConsolePseudoterminal,
	RefPsuedoterminal,
} from "./terminal/pseudoterminal.js"
import {
	LanguageManager,
	type PluginContext,
	SettingsManager,
	StatusBarHider,
	activeSelf,
	createI18n,
	lazyProxy,
	semVerString,
} from "@polyipseity/obsidian-plugin-library"
import { PluginLocales } from "../assets/locales.js"
import { Settings } from "./settings-data.js"
import { isNil } from "lodash-es"
import { loadDocumentations } from "./documentations.js"
import { loadIcons } from "./icons.js"
import { loadSettings } from "./settings.js"
import { loadTerminal } from "./terminal/load.js"
import { patch } from "./patches.js"

export class TerminalPlugin
	extends Plugin
	implements PluginContext<Settings> {
	public readonly version
	public readonly log
	public readonly settings: SettingsManager<Settings>
	public readonly language: LanguageManager
	public readonly statusBarHider = new StatusBarHider(this)
	public readonly developerConsolePTY = lazyProxy(() => new RefPsuedoterminal(
		new DeveloperConsolePseudoterminal(activeSelf, this.log),
	))

	public constructor(app: App, manifest: PluginManifest) {
		const { unpatch, log } = patch(app.workspace)
		super(app, manifest)
		this.register(unpatch)
		this.log = log
		try {
			this.version = semVerString(manifest.version)
		} catch (error) {
			self.console.warn(error)
			this.version = null
		}
		this.settings = new SettingsManager(
			this,
			Settings.fix(Settings.DEFAULT).value,
			Settings.fix,
		)
		this.language = new LanguageManager(
			this,
			async () => createI18n(
				PluginLocales.RESOURCES,
				PluginLocales.FORMATTERS,
				{
					defaultNS: PluginLocales.DEFAULT_NAMESPACE,
					fallbackLng: PluginLocales.FALLBACK_LANGUAGES,
					returnNull: PluginLocales.RETURN_NULL,
				},
			),
		)
		this.register(async () => this.developerConsolePTY.kill())
	}

	public displayName(unlocalized = false): string {
		return unlocalized
			? this.language.i18n.t("name", {
				interpolation: { escapeValue: false },
				lng: PluginLocales.DEFAULT_LANGUAGE,
			})
			: this.language.i18n.t("name")
	}

	public override onload(): void {
		super.onload()
		const { language, settings, statusBarHider } = this;
		(async (): Promise<void> => {
			try {
				const [loaded] =
					await Promise.all([settings.onLoaded, language.onLoaded])
				await Promise.all([
					Promise.resolve().then(() => { loadIcons(this) }),
<<<<<<< HEAD
					(async (): Promise<void> => {
						const docs = loadDocumentations(this, isNil(loaded))
						loadSettings(this, docs)
					})(),
					Promise.resolve().then(() => { loadTerminal(this) }),
					Promise.resolve().then(() => {
						this.register(settings.on(
							"mutate-settings",
							settings0 => settings0.hideStatusBar,
							() => { statusBarHider.update() },
						))
						statusBarHider.hide(() =>
							settings.copy.hideStatusBar === "always")
=======
					Promise.resolve().then(() => {
						loadSettings(this, loadDocumentations(this, isNil(loaded)))
>>>>>>> 1cefa25d
					}),
				])
			} catch (error) {
				self.console.error(error)
			}
		})()
	}
}
// Needed for loading
export default TerminalPlugin<|MERGE_RESOLUTION|>--- conflicted
+++ resolved
@@ -83,11 +83,9 @@
 					await Promise.all([settings.onLoaded, language.onLoaded])
 				await Promise.all([
 					Promise.resolve().then(() => { loadIcons(this) }),
-<<<<<<< HEAD
-					(async (): Promise<void> => {
-						const docs = loadDocumentations(this, isNil(loaded))
-						loadSettings(this, docs)
-					})(),
+					Promise.resolve().then(() => {
+						loadSettings(this, loadDocumentations(this, isNil(loaded)))
+					}),
 					Promise.resolve().then(() => { loadTerminal(this) }),
 					Promise.resolve().then(() => {
 						this.register(settings.on(
@@ -97,10 +95,6 @@
 						))
 						statusBarHider.hide(() =>
 							settings.copy.hideStatusBar === "always")
-=======
-					Promise.resolve().then(() => {
-						loadSettings(this, loadDocumentations(this, isNil(loaded)))
->>>>>>> 1cefa25d
 					}),
 				])
 			} catch (error) {
