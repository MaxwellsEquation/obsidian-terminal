import {
	type AnyObject,
	type Fixed,
	NOTICE_NO_TIMEOUT,
	NULL_SEM_VER_STRING,
	type Platform,
	type PluginContext,
	type ReadonlyTuple,
	type SemVerString,
	type Unchecked,
	cloneAsWritable,
	deepFreeze,
	fixArray,
	fixInSet,
	fixTyped,
	inSet,
	isHomogenousArray,
	launderUnchecked,
	markFixed,
	opaqueOrDefault,
	semVerString,
<<<<<<< HEAD
} from "obsidian-plugin-library"
import {
	DEFAULT_LINK_HANDLER,
	DEFAULT_TERMINAL_OPTIONS,
	DEFAULT_THEME,
	DEFAULT_WINDOWS_PTY,
	DEFAULT_WINDOW_OPTIONS,
	type LinkHandlerFunc,
	PROFILE_PRESETS,
} from "./terminal/profile-presets.js"
import {
	DEFAULT_SUCCESS_EXIT_CODES,
	UNDEFINED,
} from "./magic.js"
import type {
	DeepReadonly,
	DeepRequired,
	DeepUndefinable,
	DeepWritable,
	MarkOptional,
} from "ts-essentials"
import type {
	FontWeight,
	ILinkHandler,
	ITerminalOptions,
	ITheme,
	IWindowOptions,
	IWindowsPty,
} from "xterm"
import { isUndefined, omitBy } from "lodash-es"
=======
} from "@polyipseity/obsidian-plugin-library"
import type { MarkOptional } from "ts-essentials"
>>>>>>> 927dfe2b
import { PluginLocales } from "../assets/locales.js"
import { Pseudoterminal } from "./terminal/pseudoterminal.js"
import { RendererAddon } from "./terminal/emulator-addons.js"

export interface Settings extends PluginContext.Settings {
	readonly language: Settings.DefaultableLanguage
	readonly openChangelogOnUpdate: boolean
	readonly addToCommand: boolean
	readonly addToContextMenu: boolean
	readonly profiles: Settings.Profiles
	readonly newInstanceBehavior: Settings.NewInstanceBehavior
	readonly createInstanceNearExistingOnes: boolean
	readonly focusOnNewInstance: boolean
	readonly pinNewInstance: boolean
	readonly hideStatusBar: Settings.HideStatusBarOption

	readonly preferredRenderer: Settings.PreferredRendererOption

	readonly lastReadChangelogVersion: SemVerString
}
export namespace Settings {
	export const optionals = deepFreeze([
		"lastReadChangelogVersion",
		"recovery",
	]) satisfies readonly (keyof Settings)[]
	export type Optionals = typeof optionals[number]
	export type Persistent = Omit<Settings, Optionals>
	export function persistent(settings: Settings): Persistent {
		const ret: MarkOptional<Settings, Optionals> = cloneAsWritable(settings)
		for (const optional of optionals) {
			// eslint-disable-next-line @typescript-eslint/no-dynamic-delete
			delete ret[optional]
		}
		return ret
	}

	export const DEFAULT: Persistent = deepFreeze({
		addToCommand: true,
		addToContextMenu: true,
		createInstanceNearExistingOnes: true,
		errorNoticeTimeout: NOTICE_NO_TIMEOUT,
		focusOnNewInstance: true,
		hideStatusBar: "focused",
		language: "",
		newInstanceBehavior: "newHorizontalSplit",
		noticeTimeout: 5,
		openChangelogOnUpdate: true,
		pinNewInstance: true,
		preferredRenderer: "webgl",
		profiles: Object.fromEntries(([
			"darwinExternalDefault",
			"darwinIntegratedDefault",
			"developerConsole",
			"linuxExternalDefault",
			"linuxIntegratedDefault",
			"win32ExternalDefault",
			"win32IntegratedDefault",
		] as const).map(key => [key, PROFILE_PRESETS[key]])),
	})

	export const DEFAULTABLE_LANGUAGES =
		deepFreeze(["", ...PluginLocales.LANGUAGES])
	export type DefaultableLanguage = typeof DEFAULTABLE_LANGUAGES[number]

	export const NEW_INSTANCE_BEHAVIORS = deepFreeze([
		"replaceTab",
		"newTab",
		"newLeftTab",
		"newLeftSplit",
		"newRightTab",
		"newRightSplit",
		"newHorizontalSplit",
		"newVerticalSplit",
		"newWindow",
	])
	export type NewInstanceBehavior = typeof NEW_INSTANCE_BEHAVIORS[number]

	export const HIDE_STATUS_BAR_OPTIONS =
		deepFreeze(["never", "always", "focused", "running"])
	export type HideStatusBarOption = typeof HIDE_STATUS_BAR_OPTIONS[number]

	export const PREFERRED_RENDERER_OPTIONS = RendererAddon.RENDERER_OPTIONS
	export type PreferredRendererOption = RendererAddon.RendererOption

	export type Profile =
		Profile.DeveloperConsole |
		Profile.Empty |
		Profile.External |
		Profile.Integrated |
		Profile.Invalid
	export type Profiles = Readonly<Record<string, Profile>>
	export namespace Profile {
		export type Entry = readonly [key: string, value: Profile]
		export const TYPES = deepFreeze([
			"",
			"invalid",
			"developerConsole",
			"external",
			"integrated",
		])
		export type Type = typeof TYPES[number]
		export type Typed<T extends Type> = Profile & { readonly type: T }
		export function defaultOfType<T extends Type>(
			type: T,
			profiles: Profiles,
			platform?: Platform.All,
		): Typed<T> | null {
			for (const profile of Object.values(profiles)) {
				if (isType(type, profile) &&
					(isUndefined(platform) || isCompatible(profile, platform))) {
					return profile
				}
			}
			return null
		}
		export function isCompatible(
			profile: Profile,
			platform: Platform.All,
		): boolean {
			if (!("platforms" in profile)) { return true }
			const platforms = launderUnchecked<AnyObject>(profile.platforms),
				supported = platforms[platform]
			if (typeof supported === "boolean" && supported) {
				return true
			}
			return false
		}
		export function isType<T extends Type>(
			type: T,
			profile: Profile,
		): profile is Typed<T> {
			return profile.type === type
		}
		export function name(profile: Profile): string {
			const { name: name0 } = profile
			if (typeof name0 === "string") { return name0 }
			return ""
		}
		export function info([id, profile]: Entry): {
			readonly id: string
			readonly name: string
			readonly nameOrID: string
			readonly profile: Profile
		} {
			const name0 = name(profile)
			return Object.freeze({
				id,
				name: name0,
				nameOrID: name0 || id,
				profile,
			})
		}
		export type Platforms<T extends string> = { readonly [_ in T]?: boolean }
		interface Base {
			readonly type: Type
			readonly name: string
			readonly restoreHistory: boolean
			readonly successExitCodes: readonly string[]
			readonly terminalOptions: TerminalOptions
		}
		export interface Empty extends Base {
			readonly type: ""
		}
		export interface Invalid {
			readonly [_: string]: unknown
			readonly type: "invalid"
		}
		export interface DeveloperConsole extends Base {
			readonly type: "developerConsole"
		}
		export interface External extends Base {
			readonly type: "external"
			readonly executable: string
			readonly args: readonly string[]
			readonly platforms: Platforms<Pseudoterminal.SupportedPlatforms[number]>
		}
		export interface Integrated extends Base {
			readonly type: "integrated"
			readonly executable: string
			readonly args: readonly string[]
			readonly platforms: Platforms<Pseudoterminal.SupportedPlatforms[number]>
			readonly pythonExecutable: string
			readonly useWin32Conhost: boolean
		}
		export const DEFAULTS: {
			readonly [key in Type]: DeepRequired<Omit<Typed<key>, "terminalOptions">>
			& Typed<key>
		} = deepFreeze({
			// eslint-disable-next-line @typescript-eslint/naming-convention
			"": PROFILE_PRESETS.empty,
			developerConsole: {
				name: "",
				restoreHistory: true,
				successExitCodes: DEFAULT_SUCCESS_EXIT_CODES,
				terminalOptions: DEFAULT_TERMINAL_OPTIONS,
				type: "developerConsole",
			},
			external: {
				args: [],
				executable: "",
				name: "",
				platforms: {
					darwin: false,
					linux: false,
					win32: false,
				},
				restoreHistory: true,
				successExitCodes: DEFAULT_SUCCESS_EXIT_CODES,
				terminalOptions: DEFAULT_TERMINAL_OPTIONS,
				type: "external",
			},
			integrated: {
				args: [],
				executable: "",
				name: "",
				platforms: {
					darwin: false,
					linux: false,
					win32: false,
				},
				pythonExecutable: "",
				restoreHistory: true,
				successExitCodes: DEFAULT_SUCCESS_EXIT_CODES,
				terminalOptions: DEFAULT_TERMINAL_OPTIONS,
				type: "integrated",
				useWin32Conhost: true,
			},
			invalid: {
				type: "invalid",
			},
		})

		// eslint-disable-next-line @typescript-eslint/no-shadow
		export function fix(self: unknown): Fixed<Profile> {
			const unc = launderUnchecked<Invalid>(self),
				fixPlatforms = <
					V extends Platforms<Vs[number]>,
					const Vs extends ReadonlyTuple<string>,
				>(
					defaults: V,
					from: Unchecked<V>,
					set: Vs,
				): Platforms<Vs[number]> => {
					const ret2: { [_ in Vs[number]]?: boolean } = {}
					for (const platform0 of set) {
						const platform: Vs[number] = platform0
						if (!(platform in from)) { continue }
						const value = from[platform]
						ret2[platform] = typeof value === "boolean"
							? value
							: defaults[platform]
					}
					return ret2
				}
			// eslint-disable-next-line consistent-return
			return markFixed(self, ((): DeepWritable<Profile> => {
				const type = inSet(TYPES, unc.type)
					? unc.type
					: "invalid"
				switch (type) {
					case "": {
						return {
							name: fixTyped(
								DEFAULTS[type],
								unc,
								"name",
								["string"],
							),
							restoreHistory: fixTyped(
								DEFAULTS[type],
								unc,
								"restoreHistory",
								["boolean"],
							),
							successExitCodes: fixArray(
								DEFAULTS[type],
								unc,
								"successExitCodes",
								["string"],
							),
							terminalOptions: fixTerminalOptions(unc["terminalOptions"]).value,
							type,
						} satisfies Typed<typeof type>
					}
					case "developerConsole": {
						return {
							name: fixTyped(
								DEFAULTS[type],
								unc,
								"name",
								["string"],
							),
							restoreHistory: fixTyped(
								DEFAULTS[type],
								unc,
								"restoreHistory",
								["boolean"],
							),
							successExitCodes: fixArray(
								DEFAULTS[type],
								unc,
								"successExitCodes",
								["string"],
							),
							terminalOptions: fixTerminalOptions(unc["terminalOptions"]).value,
							type,
						} satisfies Typed<typeof type>
					}
					case "external": {
						return {
							args: fixArray(
								DEFAULTS[type],
								unc,
								"args",
								["string"],
							),
							executable: fixTyped(
								DEFAULTS[type],
								unc,
								"executable",
								["string"],
							),
							name: fixTyped(
								DEFAULTS[type],
								unc,
								"name",
								["string"],
							),
							platforms: fixPlatforms(
								DEFAULTS[type].platforms,
								unc["platforms"] ?? {},
								Pseudoterminal.SUPPORTED_PLATFORMS,
							),
							restoreHistory: fixTyped(
								DEFAULTS[type],
								unc,
								"restoreHistory",
								["boolean"],
							),
							successExitCodes: fixArray(
								DEFAULTS[type],
								unc,
								"successExitCodes",
								["string"],
							),
							terminalOptions: fixTerminalOptions(unc["terminalOptions"]).value,
							type,
						} satisfies Typed<typeof type>
					}
					case "integrated": {
						return {
							args: fixArray(
								DEFAULTS[type],
								unc,
								"args",
								["string"],
							),
							executable: fixTyped(
								DEFAULTS[type],
								unc,
								"executable",
								["string"],
							),
							name: fixTyped(
								DEFAULTS[type],
								unc,
								"name",
								["string"],
							),
							platforms: fixPlatforms(
								DEFAULTS[type].platforms,
								unc["platforms"] ?? {},
								Pseudoterminal.SUPPORTED_PLATFORMS,
							),
							pythonExecutable: fixTyped(
								DEFAULTS[type],
								unc,
								"pythonExecutable",
								["string"],
							),
							restoreHistory: fixTyped(
								DEFAULTS[type],
								unc,
								"restoreHistory",
								["boolean"],
							),
							successExitCodes: fixArray(
								DEFAULTS[type],
								unc,
								"successExitCodes",
								["string"],
							),
							terminalOptions: fixTerminalOptions(unc["terminalOptions"]).value,
							type,
							useWin32Conhost: fixTyped(
								DEFAULTS[type],
								unc,
								"useWin32Conhost",
								["boolean"],
							),
						} satisfies Typed<typeof type>
					}
					case "invalid": {
						return {
							...unc,
							type,
						} satisfies Typed<typeof type>
					}
					// No default
				}
			})())
		}

		export type TerminalOptions = DeepReadonly<ITerminalOptions>
		export namespace TerminalOptions {
			export const FONT_WEIGHTS = deepFreeze([
				"100",
				"200",
				"300",
				"400",
				"500",
				"600",
				"700",
				"800",
				"900",
				"bold",
				"normal",
			]) satisfies readonly FontWeight[]
		}
		export function fixTerminalOptions(self: unknown): Fixed<TerminalOptions> {
			const unc = launderUnchecked<TerminalOptions>(self)
			return markFixed(self, omitBy({
				allowProposedApi: fixTyped(
					DEFAULT_TERMINAL_OPTIONS,
					unc,
					"allowProposedApi",
					["undefined", "boolean"],
				),
				allowTransparency: fixTyped(
					DEFAULT_TERMINAL_OPTIONS,
					unc,
					"allowTransparency",
					["undefined", "boolean"],
				),
				altClickMovesCursor: fixTyped(
					DEFAULT_TERMINAL_OPTIONS,
					unc,
					"altClickMovesCursor",
					["undefined", "boolean"],
				),
				convertEol: fixTyped(
					DEFAULT_TERMINAL_OPTIONS,
					unc,
					"convertEol",
					["undefined", "boolean"],
				),
				cursorBlink: fixTyped(
					DEFAULT_TERMINAL_OPTIONS,
					unc,
					"cursorBlink",
					["undefined", "boolean"],
				),
				cursorStyle: fixInSet(
					DEFAULT_TERMINAL_OPTIONS,
					unc,
					"cursorStyle",
					[UNDEFINED, "bar", "block", "underline"],
				),
				cursorWidth: fixTyped(
					DEFAULT_TERMINAL_OPTIONS,
					unc,
					"cursorWidth",
					["undefined", "number"],
				),
				customGlyphs: fixTyped(
					DEFAULT_TERMINAL_OPTIONS,
					unc,
					"customGlyphs",
					["undefined", "boolean"],
				),
				disableStdin: fixTyped(
					DEFAULT_TERMINAL_OPTIONS,
					unc,
					"disableStdin",
					["undefined", "boolean"],
				),
				drawBoldTextInBrightColors: fixTyped(
					DEFAULT_TERMINAL_OPTIONS,
					unc,
					"drawBoldTextInBrightColors",
					["undefined", "boolean"],
				),
				fastScrollModifier: fixInSet(
					DEFAULT_TERMINAL_OPTIONS,
					unc,
					"fastScrollModifier",
					[UNDEFINED, "alt", "ctrl", "none", "shift"],
				),
				fastScrollSensitivity: fixTyped(
					DEFAULT_TERMINAL_OPTIONS,
					unc,
					"fastScrollSensitivity",
					["undefined", "number"],
				),
				fontFamily: fixTyped(
					DEFAULT_TERMINAL_OPTIONS,
					unc,
					"fontFamily",
					["undefined", "string"],
				),
				fontSize: fixTyped(
					DEFAULT_TERMINAL_OPTIONS,
					unc,
					"fontSize",
					["undefined", "number"],
				),
				fontWeight: ((): FontWeight | undefined => {
					const ret = fixTyped(
						DEFAULT_TERMINAL_OPTIONS,
						unc,
						"fontWeight",
						["undefined", "number", "string"],
					)
					return typeof ret === "string"
						? fixInSet(
							DEFAULT_TERMINAL_OPTIONS,
							unc,
							"fontWeight",
							TerminalOptions.FONT_WEIGHTS,
						)
						: ret
				})(),
				fontWeightBold: ((): FontWeight | undefined => {
					const ret = fixTyped(
						DEFAULT_TERMINAL_OPTIONS,
						unc,
						"fontWeightBold",
						["undefined", "number", "string"],
					)
					return typeof ret === "string"
						? fixInSet(
							DEFAULT_TERMINAL_OPTIONS,
							unc,
							"fontWeightBold",
							TerminalOptions.FONT_WEIGHTS,
						)
						: ret
				})(),
				letterSpacing: fixTyped(
					DEFAULT_TERMINAL_OPTIONS,
					unc,
					"letterSpacing",
					["undefined", "number"],
				),
				lineHeight: fixTyped(
					DEFAULT_TERMINAL_OPTIONS,
					unc,
					"lineHeight",
					["undefined", "number"],
				),
				linkHandler: isUndefined(unc.linkHandler)
					? unc.linkHandler
					: ((): ILinkHandler => {
						const unc2 = launderUnchecked<ILinkHandler>(unc.linkHandler),
							ret = {
								activate: fixTyped(
									DEFAULT_LINK_HANDLER,
									unc2,
									"activate",
									["function"],
								) as LinkHandlerFunc,
								allowNonHttpProtocols: fixTyped(
									DEFAULT_LINK_HANDLER,
									unc2,
									"allowNonHttpProtocols",
									["undefined", "boolean"],
								),
								hover: fixTyped(
									DEFAULT_LINK_HANDLER,
									unc2,
									"hover",
									["undefined", "function"],
								) as LinkHandlerFunc | undefined,
								leave: fixTyped(
									DEFAULT_LINK_HANDLER,
									unc2,
									"leave",
									["undefined", "function"],
								) as LinkHandlerFunc | undefined,
							} satisfies Required<DeepUndefinable<ILinkHandler>>
						return {
							...omitBy(ret, isUndefined),
							activate: ret.activate,
						}
					})(),
				logLevel: fixInSet(
					DEFAULT_TERMINAL_OPTIONS,
					unc,
					"logLevel",
					[UNDEFINED, "debug", "error", "info", "off", "warn"],
				),
				macOptionClickForcesSelection: fixTyped(
					DEFAULT_TERMINAL_OPTIONS,
					unc,
					"macOptionClickForcesSelection",
					["undefined", "boolean"],
				),
				macOptionIsMeta: fixTyped(
					DEFAULT_TERMINAL_OPTIONS,
					unc,
					"macOptionIsMeta",
					["undefined", "boolean"],
				),
				minimumContrastRatio: fixTyped(
					DEFAULT_TERMINAL_OPTIONS,
					unc,
					"minimumContrastRatio",
					["undefined", "number"],
				),
				overviewRulerWidth: fixTyped(
					DEFAULT_TERMINAL_OPTIONS,
					unc,
					"overviewRulerWidth",
					["undefined", "number"],
				),
				rightClickSelectsWord: fixTyped(
					DEFAULT_TERMINAL_OPTIONS,
					unc,
					"rightClickSelectsWord",
					["undefined", "boolean"],
				),
				screenReaderMode: fixTyped(
					DEFAULT_TERMINAL_OPTIONS,
					unc,
					"screenReaderMode",
					["undefined", "boolean"],
				),
				scrollOnUserInput: fixTyped(
					DEFAULT_TERMINAL_OPTIONS,
					unc,
					"scrollOnUserInput",
					["undefined", "boolean"],
				),
				scrollSensitivity: fixTyped(
					DEFAULT_TERMINAL_OPTIONS,
					unc,
					"scrollSensitivity",
					["undefined", "number"],
				),
				scrollback: fixTyped(
					DEFAULT_TERMINAL_OPTIONS,
					unc,
					"scrollback",
					["undefined", "number"],
				),
				smoothScrollDuration: fixTyped(
					DEFAULT_TERMINAL_OPTIONS,
					unc,
					"smoothScrollDuration",
					["undefined", "number"],
				),
				tabStopWidth: fixTyped(
					DEFAULT_TERMINAL_OPTIONS,
					unc,
					"tabStopWidth",
					["undefined", "number"],
				),
				theme: isUndefined(unc.theme)
					? unc.theme
					: ((): ITheme => {
						const unc2 = launderUnchecked<ITheme>(unc.theme),
							ret = {
								background: fixTyped(
									DEFAULT_THEME,
									unc2,
									"background",
									["undefined", "string"],
								),
								black: fixTyped(
									DEFAULT_THEME,
									unc2,
									"black",
									["undefined", "string"],
								),
								blue: fixTyped(
									DEFAULT_THEME,
									unc2,
									"blue",
									["undefined", "string"],
								),
								brightBlack: fixTyped(
									DEFAULT_THEME,
									unc2,
									"brightBlack",
									["undefined", "string"],
								),
								brightBlue: fixTyped(
									DEFAULT_THEME,
									unc2,
									"brightBlue",
									["undefined", "string"],
								),
								brightCyan: fixTyped(
									DEFAULT_THEME,
									unc2,
									"brightCyan",
									["undefined", "string"],
								),
								brightGreen: fixTyped(
									DEFAULT_THEME,
									unc2,
									"brightGreen",
									["undefined", "string"],
								),
								brightMagenta: fixTyped(
									DEFAULT_THEME,
									unc2,
									"brightMagenta",
									["undefined", "string"],
								),
								brightRed: fixTyped(
									DEFAULT_THEME,
									unc2,
									"brightRed",
									["undefined", "string"],
								),
								brightWhite: fixTyped(
									DEFAULT_THEME,
									unc2,
									"brightWhite",
									["undefined", "string"],
								),
								brightYellow: fixTyped(
									DEFAULT_THEME,
									unc2,
									"brightYellow",
									["undefined", "string"],
								),
								cursor: fixTyped(
									DEFAULT_THEME,
									unc2,
									"cursor",
									["undefined", "string"],
								),
								cursorAccent: fixTyped(
									DEFAULT_THEME,
									unc2,
									"cursorAccent",
									["undefined", "string"],
								),
								cyan: fixTyped(
									DEFAULT_THEME,
									unc2,
									"cyan",
									["undefined", "string"],
								),
								extendedAnsi: isUndefined(unc2.extendedAnsi) ||
									isHomogenousArray(["string"], unc2.extendedAnsi)
									? unc2.extendedAnsi
									: DEFAULT_THEME.extendedAnsi,
								foreground: fixTyped(
									DEFAULT_THEME,
									unc2,
									"foreground",
									["undefined", "string"],
								),
								green: fixTyped(
									DEFAULT_THEME,
									unc2,
									"green",
									["undefined", "string"],
								),
								magenta: fixTyped(
									DEFAULT_THEME,
									unc2,
									"magenta",
									["undefined", "string"],
								),
								red: fixTyped(
									DEFAULT_THEME,
									unc2,
									"red",
									["undefined", "string"],
								),
								selectionBackground: fixTyped(
									DEFAULT_THEME,
									unc2,
									"selectionBackground",
									["undefined", "string"],
								),
								selectionForeground: fixTyped(
									DEFAULT_THEME,
									unc2,
									"selectionForeground",
									["undefined", "string"],
								),
								selectionInactiveBackground: fixTyped(
									DEFAULT_THEME,
									unc2,
									"selectionInactiveBackground",
									["undefined", "string"],
								),
								white: fixTyped(
									DEFAULT_THEME,
									unc2,
									"white",
									["undefined", "string"],
								),
								yellow: fixTyped(
									DEFAULT_THEME,
									unc2,
									"yellow",
									["undefined", "string"],
								),
							} satisfies Required<DeepUndefinable<ITheme>>
						return omitBy(ret, isUndefined)
					})(),
				windowOptions: isUndefined(unc.windowOptions)
					? unc.windowOptions
					: ((): IWindowOptions => {
						const unc2 = launderUnchecked<IWindowOptions>(unc.windowOptions),
							ret = {
								fullscreenWin: fixTyped(
									DEFAULT_WINDOW_OPTIONS,
									unc2,
									"fullscreenWin",
									["undefined", "boolean"],
								),
								getCellSizePixels: fixTyped(
									DEFAULT_WINDOW_OPTIONS,
									unc2,
									"getCellSizePixels",
									["undefined", "boolean"],
								),
								getIconTitle: fixTyped(
									DEFAULT_WINDOW_OPTIONS,
									unc2,
									"getIconTitle",
									["undefined", "boolean"],
								),
								getScreenSizeChars: fixTyped(
									DEFAULT_WINDOW_OPTIONS,
									unc2,
									"getScreenSizeChars",
									["undefined", "boolean"],
								),
								getScreenSizePixels: fixTyped(
									DEFAULT_WINDOW_OPTIONS,
									unc2,
									"getScreenSizePixels",
									["undefined", "boolean"],
								),
								getWinPosition: fixTyped(
									DEFAULT_WINDOW_OPTIONS,
									unc2,
									"getWinPosition",
									["undefined", "boolean"],
								),
								getWinSizeChars: fixTyped(
									DEFAULT_WINDOW_OPTIONS,
									unc2,
									"getWinSizeChars",
									["undefined", "boolean"],
								),
								getWinSizePixels: fixTyped(
									DEFAULT_WINDOW_OPTIONS,
									unc2,
									"getWinSizePixels",
									["undefined", "boolean"],
								),
								getWinState: fixTyped(
									DEFAULT_WINDOW_OPTIONS,
									unc2,
									"getWinState",
									["undefined", "boolean"],
								),
								getWinTitle: fixTyped(
									DEFAULT_WINDOW_OPTIONS,
									unc2,
									"getWinTitle",
									["undefined", "boolean"],
								),
								lowerWin: fixTyped(
									DEFAULT_WINDOW_OPTIONS,
									unc2,
									"lowerWin",
									["undefined", "boolean"],
								),
								maximizeWin: fixTyped(
									DEFAULT_WINDOW_OPTIONS,
									unc2,
									"maximizeWin",
									["undefined", "boolean"],
								),
								minimizeWin: fixTyped(
									DEFAULT_WINDOW_OPTIONS,
									unc2,
									"minimizeWin",
									["undefined", "boolean"],
								),
								popTitle: fixTyped(
									DEFAULT_WINDOW_OPTIONS,
									unc2,
									"popTitle",
									["undefined", "boolean"],
								),
								pushTitle: fixTyped(
									DEFAULT_WINDOW_OPTIONS,
									unc2,
									"pushTitle",
									["undefined", "boolean"],
								),
								raiseWin: fixTyped(
									DEFAULT_WINDOW_OPTIONS,
									unc2,
									"raiseWin",
									["undefined", "boolean"],
								),
								refreshWin: fixTyped(
									DEFAULT_WINDOW_OPTIONS,
									unc2,
									"refreshWin",
									["undefined", "boolean"],
								),
								restoreWin: fixTyped(
									DEFAULT_WINDOW_OPTIONS,
									unc2,
									"restoreWin",
									["undefined", "boolean"],
								),
								setWinLines: fixTyped(
									DEFAULT_WINDOW_OPTIONS,
									unc2,
									"setWinLines",
									["undefined", "boolean"],
								),
								setWinPosition: fixTyped(
									DEFAULT_WINDOW_OPTIONS,
									unc2,
									"setWinPosition",
									["undefined", "boolean"],
								),
								setWinSizeChars: fixTyped(
									DEFAULT_WINDOW_OPTIONS,
									unc2,
									"setWinSizeChars",
									["undefined", "boolean"],
								),
								setWinSizePixels: fixTyped(
									DEFAULT_WINDOW_OPTIONS,
									unc2,
									"setWinSizePixels",
									["undefined", "boolean"],
								),
							} satisfies Required<DeepUndefinable<IWindowOptions>>
						return omitBy(ret, isUndefined)
					})(),
				windowsMode: fixTyped(
					DEFAULT_TERMINAL_OPTIONS,
					unc,
					"windowsMode",
					["undefined", "boolean"],
				),
				windowsPty: isUndefined(unc.windowsPty)
					? unc.windowsPty
					: ((): IWindowsPty => {
						const unc2 = launderUnchecked<IWindowsPty>(unc.windowsPty),
							ret = {
								backend: fixInSet(
									DEFAULT_WINDOWS_PTY,
									unc2,
									"backend",
									[UNDEFINED, "conpty", "winpty"],
								),
								buildNumber: fixTyped(
									DEFAULT_WINDOWS_PTY,
									unc2,
									"buildNumber",
									["undefined", "number"],
								),
							} satisfies Required<DeepUndefinable<IWindowsPty>>
						return omitBy(ret, isUndefined)
					})(),
				wordSeparator: fixTyped(
					DEFAULT_TERMINAL_OPTIONS,
					unc,
					"wordSeparator",
					["undefined", "string"],
				),
			} satisfies Required<DeepUndefinable<TerminalOptions>>, isUndefined))
		}
	}
	export function fix(self: unknown): Fixed<Settings> {
		const unc = launderUnchecked<Settings>(self)
		return markFixed(self, {
			addToCommand: fixTyped(
				DEFAULT,
				unc,
				"addToCommand",
				["boolean"],
			),
			addToContextMenu: fixTyped(
				DEFAULT,
				unc,
				"addToContextMenu",
				["boolean"],
			),
			createInstanceNearExistingOnes: fixTyped(
				DEFAULT,
				unc,
				"createInstanceNearExistingOnes",
				["boolean"],
			),
			errorNoticeTimeout: fixTyped(
				DEFAULT,
				unc,
				"errorNoticeTimeout",
				["number"],
			),
			focusOnNewInstance: fixTyped(
				DEFAULT,
				unc,
				"focusOnNewInstance",
				["boolean"],
			),
			hideStatusBar: fixInSet(
				DEFAULT,
				unc,
				"hideStatusBar",
				HIDE_STATUS_BAR_OPTIONS,
			),
			language: fixInSet(
				DEFAULT,
				unc,
				"language",
				DEFAULTABLE_LANGUAGES,
			),
			lastReadChangelogVersion: opaqueOrDefault(
				semVerString,
				String(unc.lastReadChangelogVersion),
				NULL_SEM_VER_STRING,
			),
			newInstanceBehavior: fixInSet(
				DEFAULT,
				unc,
				"newInstanceBehavior",
				NEW_INSTANCE_BEHAVIORS,
			),
			noticeTimeout: fixTyped(
				DEFAULT,
				unc,
				"noticeTimeout",
				["number"],
			),
			openChangelogOnUpdate: fixTyped(
				DEFAULT,
				unc,
				"openChangelogOnUpdate",
				["boolean"],
			),
			pinNewInstance: fixTyped(
				DEFAULT,
				unc,
				"pinNewInstance",
				["boolean"],
			),
			preferredRenderer: fixInSet(
				DEFAULT,
				unc,
				"preferredRenderer",
				PREFERRED_RENDERER_OPTIONS,
			),
			profiles: ((): DeepWritable<Profiles> => {
				const defaults2 = DEFAULT.profiles,
					{ profiles } = unc
				if (typeof profiles === "object" && profiles) {
					return Object.fromEntries(Object.entries(profiles)
						.map(([id, profile]) => [id, Profile.fix(profile).value]))
				}
				return cloneAsWritable(defaults2)
			})(),
			recovery: Object.fromEntries(Object
				.entries(launderUnchecked(unc.recovery))
				.map(([key, value]) => [key, String(value)])),
		})
	}
}<|MERGE_RESOLUTION|>--- conflicted
+++ resolved
@@ -19,8 +19,7 @@
 	markFixed,
 	opaqueOrDefault,
 	semVerString,
-<<<<<<< HEAD
-} from "obsidian-plugin-library"
+} from "@polyipseity/obsidian-plugin-library"
 import {
 	DEFAULT_LINK_HANDLER,
 	DEFAULT_TERMINAL_OPTIONS,
@@ -50,10 +49,6 @@
 	IWindowsPty,
 } from "xterm"
 import { isUndefined, omitBy } from "lodash-es"
-=======
-} from "@polyipseity/obsidian-plugin-library"
-import type { MarkOptional } from "ts-essentials"
->>>>>>> 927dfe2b
 import { PluginLocales } from "../assets/locales.js"
 import { Pseudoterminal } from "./terminal/pseudoterminal.js"
 import { RendererAddon } from "./terminal/emulator-addons.js"
