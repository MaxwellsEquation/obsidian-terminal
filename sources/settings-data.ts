import {
	type AnyObject,
	type Fixed,
	NOTICE_NO_TIMEOUT,
	NULL_SEM_VER_STRING,
	type Platform,
	type PluginContext,
	type ReadonlyTuple,
	type SemVerString,
	type Unchecked,
	cloneAsWritable,
	deepFreeze,
	fixArray,
	fixInSet,
	fixTyped,
	inSet,
	isHomogenousArray,
	launderUnchecked,
	markFixed,
	opaqueOrDefault,
	semVerString,
} from "obsidian-plugin-library"
<<<<<<< HEAD
import {
	DEFAULT_LINK_HANDLER,
	DEFAULT_TERMINAL_OPTIONS,
	DEFAULT_THEME,
	DEFAULT_WINDOW_OPTIONS,
	type LinkHandlerFunc,
	PROFILE_PRESETS,
} from "./settings/profile-presets"
import {
	DEFAULT_SUCCESS_EXIT_CODES,
	UNDEFINED,
} from "./magic"
import type {
	DeepReadonly,
	DeepRequired,
	DeepUndefinable,
	DeepWritable,
	MarkOptional,
} from "ts-essentials"
import type {
	FontWeight,
	ILinkHandler,
	ITerminalOptions,
	ITheme,
	IWindowOptions,
} from "xterm"
import { isUndefined, omitBy } from "lodash-es"
import { PluginLocales } from "../assets/locales"
import { Pseudoterminal } from "./terminal/pseudoterminal"
import { RendererAddon } from "./terminal/emulator-addons"
=======
import type { MarkOptional } from "ts-essentials"
import { PluginLocales } from "../assets/locales.js"
>>>>>>> 387596ec

export interface Settings extends PluginContext.Settings {
	readonly language: Settings.DefaultableLanguage
	readonly openChangelogOnUpdate: boolean
	readonly addToCommand: boolean
	readonly addToContextMenu: boolean
	readonly profiles: Settings.Profiles
	readonly newInstanceBehavior: Settings.NewInstanceBehavior
	readonly createInstanceNearExistingOnes: boolean
	readonly focusOnNewInstance: boolean
	readonly pinNewInstance: boolean
	readonly hideStatusBar: Settings.HideStatusBarOption

	readonly preferredRenderer: Settings.PreferredRendererOption

	readonly lastReadChangelogVersion: SemVerString
}
export namespace Settings {
	export const optionals = deepFreeze([
		"lastReadChangelogVersion",
		"recovery",
	]) satisfies readonly (keyof Settings)[]
	export type Optionals = typeof optionals[number]
	export type Persistent = Omit<Settings, Optionals>
	export function persistent(settings: Settings): Persistent {
		const ret: MarkOptional<Settings, Optionals> = cloneAsWritable(settings)
		for (const optional of optionals) {
			// eslint-disable-next-line @typescript-eslint/no-dynamic-delete
			delete ret[optional]
		}
		return ret
	}

	export const DEFAULT: Persistent = deepFreeze({
		addToCommand: true,
		addToContextMenu: true,
		createInstanceNearExistingOnes: true,
		errorNoticeTimeout: NOTICE_NO_TIMEOUT,
		focusOnNewInstance: true,
		hideStatusBar: "focused",
		language: "",
		newInstanceBehavior: "newHorizontalSplit",
		noticeTimeout: 5,
		openChangelogOnUpdate: true,
		pinNewInstance: true,
		preferredRenderer: "webgl",
		profiles: Object.fromEntries(([
			"darwinExternalDefault",
			"darwinIntegratedDefault",
			"developerConsole",
			"linuxExternalDefault",
			"linuxIntegratedDefault",
			"win32ExternalDefault",
			"win32IntegratedDefault",
		] as const).map(key => [key, PROFILE_PRESETS[key]])),
	})

	export const DEFAULTABLE_LANGUAGES =
		deepFreeze(["", ...PluginLocales.LANGUAGES])
	export type DefaultableLanguage = typeof DEFAULTABLE_LANGUAGES[number]

<<<<<<< HEAD
	export const NEW_INSTANCE_BEHAVIORS = deepFreeze([
		"replaceTab",
		"newTab",
		"newLeftTab",
		"newLeftSplit",
		"newRightTab",
		"newRightSplit",
		"newHorizontalSplit",
		"newVerticalSplit",
		"newWindow",
	])
	export type NewInstanceBehavior = typeof NEW_INSTANCE_BEHAVIORS[number]

	export const HIDE_STATUS_BAR_OPTIONS =
		deepFreeze(["never", "always", "focused", "running"])
	export type HideStatusBarOption = typeof HIDE_STATUS_BAR_OPTIONS[number]

	export const PREFERRED_RENDERER_OPTIONS = RendererAddon.RENDERER_OPTIONS
	export type PreferredRendererOption = RendererAddon.RendererOption

	export type Recovery = Readonly<Record<string, string>>

	export type Profile =
		Profile.DeveloperConsole |
		Profile.Empty |
		Profile.External |
		Profile.Integrated |
		Profile.Invalid
	export type Profiles = Readonly<Record<string, Profile>>
	export namespace Profile {
		export type Entry = readonly [key: string, value: Profile]
		export const TYPES = deepFreeze([
			"",
			"invalid",
			"developerConsole",
			"external",
			"integrated",
		])
		export type Type = typeof TYPES[number]
		export type Typed<T extends Type> = Profile & { readonly type: T }
		export function defaultOfType<T extends Type>(
			type: T,
			profiles: Profiles,
			platform?: Platform.All,
		): Typed<T> | null {
			for (const profile of Object.values(profiles)) {
				if (isType(type, profile) &&
					(isUndefined(platform) || isCompatible(profile, platform))) {
					return profile
				}
			}
			return null
		}
		export function isCompatible(
			profile: Profile,
			platform: Platform.All,
		): boolean {
			if (!("platforms" in profile)) { return true }
			const platforms = launderUnchecked<AnyObject>(profile.platforms),
				supported = platforms[platform]
			if (typeof supported === "boolean" && supported) {
				return true
			}
			return false
		}
		export function isType<T extends Type>(
			type: T,
			profile: Profile,
		): profile is Typed<T> {
			return profile.type === type
		}
		export function name(profile: Profile): string {
			const { name: name0 } = profile
			if (typeof name0 === "string") { return name0 }
			return ""
		}
		export function info([id, profile]: Entry): {
			readonly id: string
			readonly name: string
			readonly nameOrID: string
			readonly profile: Profile
		} {
			const name0 = name(profile)
			return Object.freeze({
				id,
				name: name0,
				nameOrID: name0 || id,
				profile,
			})
		}
		export type Platforms<T extends string> = { readonly [_ in T]?: boolean }
		interface Base {
			readonly type: Type
			readonly name: string
			readonly restoreHistory: boolean
			readonly successExitCodes: readonly string[]
			readonly terminalOptions: TerminalOptions
		}
		export interface Empty extends Base {
			readonly type: ""
		}
		export interface Invalid {
			readonly [_: string]: unknown
			readonly type: "invalid"
		}
		export interface DeveloperConsole extends Base {
			readonly type: "developerConsole"
		}
		export interface External extends Base {
			readonly type: "external"
			readonly executable: string
			readonly args: readonly string[]
			readonly platforms: Platforms<Pseudoterminal.SupportedPlatforms[number]>
		}
		export interface Integrated extends Base {
			readonly type: "integrated"
			readonly executable: string
			readonly args: readonly string[]
			readonly platforms: Platforms<Pseudoterminal.SupportedPlatforms[number]>
			readonly pythonExecutable: string
			readonly useWin32Conhost: boolean
		}
		export const DEFAULTS: {
			readonly [key in Type]: DeepRequired<Omit<Typed<key>, "terminalOptions">>
			& Typed<key>
		} = deepFreeze({
			// eslint-disable-next-line @typescript-eslint/naming-convention
			"": PROFILE_PRESETS.empty,
			developerConsole: {
				name: "",
				restoreHistory: true,
				successExitCodes: DEFAULT_SUCCESS_EXIT_CODES,
				terminalOptions: DEFAULT_TERMINAL_OPTIONS,
				type: "developerConsole",
			},
			external: {
				args: [],
				executable: "",
				name: "",
				platforms: {
					darwin: false,
					linux: false,
					win32: false,
				},
				restoreHistory: true,
				successExitCodes: DEFAULT_SUCCESS_EXIT_CODES,
				terminalOptions: DEFAULT_TERMINAL_OPTIONS,
				type: "external",
			},
			integrated: {
				args: [],
				executable: "",
				name: "",
				platforms: {
					darwin: false,
					linux: false,
					win32: false,
				},
				pythonExecutable: "",
				restoreHistory: true,
				successExitCodes: DEFAULT_SUCCESS_EXIT_CODES,
				terminalOptions: DEFAULT_TERMINAL_OPTIONS,
				type: "integrated",
				useWin32Conhost: true,
			},
			invalid: {
				type: "invalid",
			},
		})

		// eslint-disable-next-line @typescript-eslint/no-shadow
		export function fix(self: unknown): Fixed<Profile> {
			const unc = launderUnchecked<Invalid>(self),
				fixPlatforms = <
					V extends Platforms<Vs[number]>,
					const Vs extends ReadonlyTuple<string>,
				>(
					defaults: V,
					from: Unchecked<V>,
					set: Vs,
				): Platforms<Vs[number]> => {
					const ret2: { [_ in Vs[number]]?: boolean } = {}
					for (const platform0 of set) {
						const platform: Vs[number] = platform0
						if (!(platform in from)) { continue }
						const value = from[platform]
						ret2[platform] = typeof value === "boolean"
							? value
							: defaults[platform]
					}
					return ret2
				}
			// eslint-disable-next-line consistent-return
			return markFixed(self, ((): DeepWritable<Profile> => {
				const type = inSet(TYPES, unc.type)
					? unc.type
					: "invalid"
				switch (type) {
					case "": {
						return {
							name: fixTyped(
								DEFAULTS[type],
								unc,
								"name",
								["string"],
							),
							restoreHistory: fixTyped(
								DEFAULTS[type],
								unc,
								"restoreHistory",
								["boolean"],
							),
							successExitCodes: fixArray(
								DEFAULTS[type],
								unc,
								"successExitCodes",
								["string"],
							),
							terminalOptions: fixTerminalOptions(unc["terminalOptions"]).value,
							type,
						} satisfies Typed<typeof type>
					}
					case "developerConsole": {
						return {
							name: fixTyped(
								DEFAULTS[type],
								unc,
								"name",
								["string"],
							),
							restoreHistory: fixTyped(
								DEFAULTS[type],
								unc,
								"restoreHistory",
								["boolean"],
							),
							successExitCodes: fixArray(
								DEFAULTS[type],
								unc,
								"successExitCodes",
								["string"],
							),
							terminalOptions: fixTerminalOptions(unc["terminalOptions"]).value,
							type,
						} satisfies Typed<typeof type>
					}
					case "external": {
						return {
							args: fixArray(
								DEFAULTS[type],
								unc,
								"args",
								["string"],
							),
							executable: fixTyped(
								DEFAULTS[type],
								unc,
								"executable",
								["string"],
							),
							name: fixTyped(
								DEFAULTS[type],
								unc,
								"name",
								["string"],
							),
							platforms: fixPlatforms(
								DEFAULTS[type].platforms,
								unc["platforms"] ?? {},
								Pseudoterminal.SUPPORTED_PLATFORMS,
							),
							restoreHistory: fixTyped(
								DEFAULTS[type],
								unc,
								"restoreHistory",
								["boolean"],
							),
							successExitCodes: fixArray(
								DEFAULTS[type],
								unc,
								"successExitCodes",
								["string"],
							),
							terminalOptions: fixTerminalOptions(unc["terminalOptions"]).value,
							type,
						} satisfies Typed<typeof type>
					}
					case "integrated": {
						return {
							args: fixArray(
								DEFAULTS[type],
								unc,
								"args",
								["string"],
							),
							executable: fixTyped(
								DEFAULTS[type],
								unc,
								"executable",
								["string"],
							),
							name: fixTyped(
								DEFAULTS[type],
								unc,
								"name",
								["string"],
							),
							platforms: fixPlatforms(
								DEFAULTS[type].platforms,
								unc["platforms"] ?? {},
								Pseudoterminal.SUPPORTED_PLATFORMS,
							),
							pythonExecutable: fixTyped(
								DEFAULTS[type],
								unc,
								"pythonExecutable",
								["string"],
							),
							restoreHistory: fixTyped(
								DEFAULTS[type],
								unc,
								"restoreHistory",
								["boolean"],
							),
							successExitCodes: fixArray(
								DEFAULTS[type],
								unc,
								"successExitCodes",
								["string"],
							),
							terminalOptions: fixTerminalOptions(unc["terminalOptions"]).value,
							type,
							useWin32Conhost: fixTyped(
								DEFAULTS[type],
								unc,
								"useWin32Conhost",
								["boolean"],
							),
						} satisfies Typed<typeof type>
					}
					case "invalid": {
						return {
							...unc,
							type,
						} satisfies Typed<typeof type>
					}
					// No default
				}
			})())
		}

		export type TerminalOptions = DeepReadonly<ITerminalOptions>
		const FONT_WEIGHTS = deepFreeze([
			"100",
			"200",
			"300",
			"400",
			"500",
			"600",
			"700",
			"800",
			"900",
			"bold",
			"normal",
		]) satisfies readonly FontWeight[]
		export function fixTerminalOptions(self: unknown): Fixed<TerminalOptions> {
			const unc = launderUnchecked<TerminalOptions>(self)
			return markFixed(self, omitBy({
				allowProposedApi: fixTyped(
					DEFAULT_TERMINAL_OPTIONS,
					unc,
					"allowProposedApi",
					["undefined", "boolean"],
				),
				allowTransparency: fixTyped(
					DEFAULT_TERMINAL_OPTIONS,
					unc,
					"allowTransparency",
					["undefined", "boolean"],
				),
				altClickMovesCursor: fixTyped(
					DEFAULT_TERMINAL_OPTIONS,
					unc,
					"altClickMovesCursor",
					["undefined", "boolean"],
				),
				convertEol: fixTyped(
					DEFAULT_TERMINAL_OPTIONS,
					unc,
					"convertEol",
					["undefined", "boolean"],
				),
				cursorBlink: fixTyped(
					DEFAULT_TERMINAL_OPTIONS,
					unc,
					"cursorBlink",
					["undefined", "boolean"],
				),
				cursorStyle: fixInSet(
					DEFAULT_TERMINAL_OPTIONS,
					unc,
					"cursorStyle",
					[UNDEFINED, "bar", "block", "underline"],
				),
				cursorWidth: fixTyped(
					DEFAULT_TERMINAL_OPTIONS,
					unc,
					"cursorWidth",
					["undefined", "number"],
				),
				customGlyphs: fixTyped(
					DEFAULT_TERMINAL_OPTIONS,
					unc,
					"customGlyphs",
					["undefined", "boolean"],
				),
				disableStdin: fixTyped(
					DEFAULT_TERMINAL_OPTIONS,
					unc,
					"disableStdin",
					["undefined", "boolean"],
				),
				drawBoldTextInBrightColors: fixTyped(
					DEFAULT_TERMINAL_OPTIONS,
					unc,
					"drawBoldTextInBrightColors",
					["undefined", "boolean"],
				),
				fastScrollModifier: fixInSet(
					DEFAULT_TERMINAL_OPTIONS,
					unc,
					"fastScrollModifier",
					[UNDEFINED, "alt", "ctrl", "none", "shift"],
				),
				fastScrollSensitivity: fixTyped(
					DEFAULT_TERMINAL_OPTIONS,
					unc,
					"fastScrollSensitivity",
					["undefined", "number"],
				),
				fontFamily: fixTyped(
					DEFAULT_TERMINAL_OPTIONS,
					unc,
					"fontFamily",
					["undefined", "string"],
				),
				fontSize: fixTyped(
					DEFAULT_TERMINAL_OPTIONS,
					unc,
					"fontSize",
					["undefined", "number"],
				),
				fontWeight: ((): FontWeight | undefined => {
					const ret = fixTyped(
						DEFAULT_TERMINAL_OPTIONS,
						unc,
						"fontWeight",
						["undefined", "number", "string"],
					)
					return typeof ret === "string"
						? fixInSet(
							DEFAULT_TERMINAL_OPTIONS,
							unc,
							"fontWeight",
							FONT_WEIGHTS,
						)
						: ret
				})(),
				fontWeightBold: ((): FontWeight | undefined => {
					const ret = fixTyped(
						DEFAULT_TERMINAL_OPTIONS,
						unc,
						"fontWeightBold",
						["undefined", "number", "string"],
					)
					return typeof ret === "string"
						? fixInSet(
							DEFAULT_TERMINAL_OPTIONS,
							unc,
							"fontWeightBold",
							FONT_WEIGHTS,
						)
						: ret
				})(),
				letterSpacing: fixTyped(
					DEFAULT_TERMINAL_OPTIONS,
					unc,
					"letterSpacing",
					["undefined", "number"],
				),
				lineHeight: fixTyped(
					DEFAULT_TERMINAL_OPTIONS,
					unc,
					"lineHeight",
					["undefined", "number"],
				),
				linkHandler: isUndefined(unc.linkHandler)
					? unc.linkHandler
					: ((): ILinkHandler => {
						const unc2 = launderUnchecked<ILinkHandler>(unc.linkHandler),
							ret = {
								activate: fixTyped(
									DEFAULT_LINK_HANDLER,
									unc2,
									"activate",
									["function"],
								) as LinkHandlerFunc,
								allowNonHttpProtocols: fixTyped(
									DEFAULT_LINK_HANDLER,
									unc2,
									"allowNonHttpProtocols",
									["undefined", "boolean"],
								),
								hover: fixTyped(
									DEFAULT_LINK_HANDLER,
									unc2,
									"hover",
									["undefined", "function"],
								) as LinkHandlerFunc | undefined,
								leave: fixTyped(
									DEFAULT_LINK_HANDLER,
									unc2,
									"leave",
									["undefined", "function"],
								) as LinkHandlerFunc | undefined,
							} satisfies Required<DeepUndefinable<ILinkHandler>>
						return {
							...omitBy(ret, isUndefined),
							activate: ret.activate,
						}
					})(),
				logLevel: fixInSet(
					DEFAULT_TERMINAL_OPTIONS,
					unc,
					"logLevel",
					[UNDEFINED, "debug", "error", "info", "off", "warn"],
				),
				macOptionClickForcesSelection: fixTyped(
					DEFAULT_TERMINAL_OPTIONS,
					unc,
					"macOptionClickForcesSelection",
					["undefined", "boolean"],
				),
				macOptionIsMeta: fixTyped(
					DEFAULT_TERMINAL_OPTIONS,
					unc,
					"macOptionIsMeta",
					["undefined", "boolean"],
				),
				minimumContrastRatio: fixTyped(
					DEFAULT_TERMINAL_OPTIONS,
					unc,
					"minimumContrastRatio",
					["undefined", "number"],
				),
				overviewRulerWidth: fixTyped(
					DEFAULT_TERMINAL_OPTIONS,
					unc,
					"overviewRulerWidth",
					["undefined", "number"],
				),
				rightClickSelectsWord: fixTyped(
					DEFAULT_TERMINAL_OPTIONS,
					unc,
					"rightClickSelectsWord",
					["undefined", "boolean"],
				),
				screenReaderMode: fixTyped(
					DEFAULT_TERMINAL_OPTIONS,
					unc,
					"screenReaderMode",
					["undefined", "boolean"],
				),
				scrollOnUserInput: fixTyped(
					DEFAULT_TERMINAL_OPTIONS,
					unc,
					"scrollOnUserInput",
					["undefined", "boolean"],
				),
				scrollSensitivity: fixTyped(
					DEFAULT_TERMINAL_OPTIONS,
					unc,
					"scrollSensitivity",
					["undefined", "number"],
				),
				scrollback: fixTyped(
					DEFAULT_TERMINAL_OPTIONS,
					unc,
					"scrollback",
					["undefined", "number"],
				),
				smoothScrollDuration: fixTyped(
					DEFAULT_TERMINAL_OPTIONS,
					unc,
					"smoothScrollDuration",
					["undefined", "number"],
				),
				tabStopWidth: fixTyped(
					DEFAULT_TERMINAL_OPTIONS,
					unc,
					"tabStopWidth",
					["undefined", "number"],
				),
				theme: isUndefined(unc.theme)
					? unc.theme
					: ((): ITheme => {
						const unc2 = launderUnchecked<ITheme>(unc.theme),
							ret = {
								background: fixTyped(
									DEFAULT_THEME,
									unc2,
									"background",
									["undefined", "string"],
								),
								black: fixTyped(
									DEFAULT_THEME,
									unc2,
									"black",
									["undefined", "string"],
								),
								blue: fixTyped(
									DEFAULT_THEME,
									unc2,
									"blue",
									["undefined", "string"],
								),
								brightBlack: fixTyped(
									DEFAULT_THEME,
									unc2,
									"brightBlack",
									["undefined", "string"],
								),
								brightBlue: fixTyped(
									DEFAULT_THEME,
									unc2,
									"brightBlue",
									["undefined", "string"],
								),
								brightCyan: fixTyped(
									DEFAULT_THEME,
									unc2,
									"brightCyan",
									["undefined", "string"],
								),
								brightGreen: fixTyped(
									DEFAULT_THEME,
									unc2,
									"brightGreen",
									["undefined", "string"],
								),
								brightMagenta: fixTyped(
									DEFAULT_THEME,
									unc2,
									"brightMagenta",
									["undefined", "string"],
								),
								brightRed: fixTyped(
									DEFAULT_THEME,
									unc2,
									"brightRed",
									["undefined", "string"],
								),
								brightWhite: fixTyped(
									DEFAULT_THEME,
									unc2,
									"brightWhite",
									["undefined", "string"],
								),
								brightYellow: fixTyped(
									DEFAULT_THEME,
									unc2,
									"brightYellow",
									["undefined", "string"],
								),
								cursor: fixTyped(
									DEFAULT_THEME,
									unc2,
									"cursor",
									["undefined", "string"],
								),
								cursorAccent: fixTyped(
									DEFAULT_THEME,
									unc2,
									"cursorAccent",
									["undefined", "string"],
								),
								cyan: fixTyped(
									DEFAULT_THEME,
									unc2,
									"cyan",
									["undefined", "string"],
								),
								extendedAnsi: isUndefined(unc2.extendedAnsi) ||
									isHomogenousArray(["string"], unc2.extendedAnsi)
									? unc2.extendedAnsi
									: DEFAULT_THEME.extendedAnsi,
								foreground: fixTyped(
									DEFAULT_THEME,
									unc2,
									"foreground",
									["undefined", "string"],
								),
								green: fixTyped(
									DEFAULT_THEME,
									unc2,
									"green",
									["undefined", "string"],
								),
								magenta: fixTyped(
									DEFAULT_THEME,
									unc2,
									"magenta",
									["undefined", "string"],
								),
								red: fixTyped(
									DEFAULT_THEME,
									unc2,
									"red",
									["undefined", "string"],
								),
								selectionBackground: fixTyped(
									DEFAULT_THEME,
									unc2,
									"selectionBackground",
									["undefined", "string"],
								),
								selectionForeground: fixTyped(
									DEFAULT_THEME,
									unc2,
									"selectionForeground",
									["undefined", "string"],
								),
								selectionInactiveBackground: fixTyped(
									DEFAULT_THEME,
									unc2,
									"selectionInactiveBackground",
									["undefined", "string"],
								),
								white: fixTyped(
									DEFAULT_THEME,
									unc2,
									"white",
									["undefined", "string"],
								),
								yellow: fixTyped(
									DEFAULT_THEME,
									unc2,
									"yellow",
									["undefined", "string"],
								),
							} satisfies Required<DeepUndefinable<ITheme>>
						return omitBy(ret, isUndefined)
					})(),
				windowOptions: isUndefined(unc.windowOptions)
					? unc.windowOptions
					: ((): IWindowOptions => {
						const unc2 = launderUnchecked<IWindowOptions>(unc.windowOptions),
							ret = {
								fullscreenWin: fixTyped(
									DEFAULT_WINDOW_OPTIONS,
									unc2,
									"fullscreenWin",
									["undefined", "boolean"],
								),
								getCellSizePixels: fixTyped(
									DEFAULT_WINDOW_OPTIONS,
									unc2,
									"getCellSizePixels",
									["undefined", "boolean"],
								),
								getIconTitle: fixTyped(
									DEFAULT_WINDOW_OPTIONS,
									unc2,
									"getIconTitle",
									["undefined", "boolean"],
								),
								getScreenSizeChars: fixTyped(
									DEFAULT_WINDOW_OPTIONS,
									unc2,
									"getScreenSizeChars",
									["undefined", "boolean"],
								),
								getScreenSizePixels: fixTyped(
									DEFAULT_WINDOW_OPTIONS,
									unc2,
									"getScreenSizePixels",
									["undefined", "boolean"],
								),
								getWinPosition: fixTyped(
									DEFAULT_WINDOW_OPTIONS,
									unc2,
									"getWinPosition",
									["undefined", "boolean"],
								),
								getWinSizeChars: fixTyped(
									DEFAULT_WINDOW_OPTIONS,
									unc2,
									"getWinSizeChars",
									["undefined", "boolean"],
								),
								getWinSizePixels: fixTyped(
									DEFAULT_WINDOW_OPTIONS,
									unc2,
									"getWinSizePixels",
									["undefined", "boolean"],
								),
								getWinState: fixTyped(
									DEFAULT_WINDOW_OPTIONS,
									unc2,
									"getWinState",
									["undefined", "boolean"],
								),
								getWinTitle: fixTyped(
									DEFAULT_WINDOW_OPTIONS,
									unc2,
									"getWinTitle",
									["undefined", "boolean"],
								),
								lowerWin: fixTyped(
									DEFAULT_WINDOW_OPTIONS,
									unc2,
									"lowerWin",
									["undefined", "boolean"],
								),
								maximizeWin: fixTyped(
									DEFAULT_WINDOW_OPTIONS,
									unc2,
									"maximizeWin",
									["undefined", "boolean"],
								),
								minimizeWin: fixTyped(
									DEFAULT_WINDOW_OPTIONS,
									unc2,
									"minimizeWin",
									["undefined", "boolean"],
								),
								popTitle: fixTyped(
									DEFAULT_WINDOW_OPTIONS,
									unc2,
									"popTitle",
									["undefined", "boolean"],
								),
								pushTitle: fixTyped(
									DEFAULT_WINDOW_OPTIONS,
									unc2,
									"pushTitle",
									["undefined", "boolean"],
								),
								raiseWin: fixTyped(
									DEFAULT_WINDOW_OPTIONS,
									unc2,
									"raiseWin",
									["undefined", "boolean"],
								),
								refreshWin: fixTyped(
									DEFAULT_WINDOW_OPTIONS,
									unc2,
									"refreshWin",
									["undefined", "boolean"],
								),
								restoreWin: fixTyped(
									DEFAULT_WINDOW_OPTIONS,
									unc2,
									"restoreWin",
									["undefined", "boolean"],
								),
								setWinLines: fixTyped(
									DEFAULT_WINDOW_OPTIONS,
									unc2,
									"setWinLines",
									["undefined", "boolean"],
								),
								setWinPosition: fixTyped(
									DEFAULT_WINDOW_OPTIONS,
									unc2,
									"setWinPosition",
									["undefined", "boolean"],
								),
								setWinSizeChars: fixTyped(
									DEFAULT_WINDOW_OPTIONS,
									unc2,
									"setWinSizeChars",
									["undefined", "boolean"],
								),
								setWinSizePixels: fixTyped(
									DEFAULT_WINDOW_OPTIONS,
									unc2,
									"setWinSizePixels",
									["undefined", "boolean"],
								),
							} satisfies Required<DeepUndefinable<IWindowOptions>>
						return omitBy(ret, isUndefined)
					})(),
				windowsMode: fixTyped(
					DEFAULT_TERMINAL_OPTIONS,
					unc,
					"windowsMode",
					["undefined", "boolean"],
				),
				wordSeparator: fixTyped(
					DEFAULT_TERMINAL_OPTIONS,
					unc,
					"wordSeparator",
					["undefined", "string"],
				),
			} satisfies Required<DeepUndefinable<TerminalOptions>>, isUndefined))
		}
	}
=======
>>>>>>> 387596ec
	export function fix(self: unknown): Fixed<Settings> {
		const unc = launderUnchecked<Settings>(self)
		return markFixed(self, {
			addToCommand: fixTyped(
				DEFAULT,
				unc,
				"addToCommand",
				["boolean"],
			),
			addToContextMenu: fixTyped(
				DEFAULT,
				unc,
				"addToContextMenu",
				["boolean"],
			),
			createInstanceNearExistingOnes: fixTyped(
				DEFAULT,
				unc,
				"createInstanceNearExistingOnes",
				["boolean"],
			),
			errorNoticeTimeout: fixTyped(
				DEFAULT,
				unc,
				"errorNoticeTimeout",
				["number"],
			),
			focusOnNewInstance: fixTyped(
				DEFAULT,
				unc,
				"focusOnNewInstance",
				["boolean"],
			),
			hideStatusBar: fixInSet(
				DEFAULT,
				unc,
				"hideStatusBar",
				HIDE_STATUS_BAR_OPTIONS,
			),
			language: fixInSet(
				DEFAULT,
				unc,
				"language",
				DEFAULTABLE_LANGUAGES,
			),
			lastReadChangelogVersion: opaqueOrDefault(
				semVerString,
				String(unc.lastReadChangelogVersion),
				NULL_SEM_VER_STRING,
			),
			newInstanceBehavior: fixInSet(
				DEFAULT,
				unc,
				"newInstanceBehavior",
				NEW_INSTANCE_BEHAVIORS,
			),
			noticeTimeout: fixTyped(
				DEFAULT,
				unc,
				"noticeTimeout",
				["number"],
			),
			openChangelogOnUpdate: fixTyped(
				DEFAULT,
				unc,
				"openChangelogOnUpdate",
				["boolean"],
			),
			pinNewInstance: fixTyped(
				DEFAULT,
				unc,
				"pinNewInstance",
				["boolean"],
			),
			preferredRenderer: fixInSet(
				DEFAULT,
				unc,
				"preferredRenderer",
				PREFERRED_RENDERER_OPTIONS,
			),
			profiles: ((): DeepWritable<Profiles> => {
				const defaults2 = DEFAULT.profiles,
					{ profiles } = unc
				if (typeof profiles === "object" && profiles) {
					return Object.fromEntries(Object.entries(profiles)
						.map(([id, profile]) => [id, Profile.fix(profile).value]))
				}
				return cloneAsWritable(defaults2)
			})(),
			recovery: Object.fromEntries(Object
				.entries(launderUnchecked(unc.recovery))
				.map(([key, value]) => [key, String(value)])),
		})
	}
}<|MERGE_RESOLUTION|>--- conflicted
+++ resolved
@@ -20,7 +20,6 @@
 	opaqueOrDefault,
 	semVerString,
 } from "obsidian-plugin-library"
-<<<<<<< HEAD
 import {
 	DEFAULT_LINK_HANDLER,
 	DEFAULT_TERMINAL_OPTIONS,
@@ -28,11 +27,11 @@
 	DEFAULT_WINDOW_OPTIONS,
 	type LinkHandlerFunc,
 	PROFILE_PRESETS,
-} from "./settings/profile-presets"
+} from "./settings/profile-presets.js"
 import {
 	DEFAULT_SUCCESS_EXIT_CODES,
 	UNDEFINED,
-} from "./magic"
+} from "./magic.js"
 import type {
 	DeepReadonly,
 	DeepRequired,
@@ -48,13 +47,9 @@
 	IWindowOptions,
 } from "xterm"
 import { isUndefined, omitBy } from "lodash-es"
-import { PluginLocales } from "../assets/locales"
-import { Pseudoterminal } from "./terminal/pseudoterminal"
-import { RendererAddon } from "./terminal/emulator-addons"
-=======
-import type { MarkOptional } from "ts-essentials"
 import { PluginLocales } from "../assets/locales.js"
->>>>>>> 387596ec
+import { Pseudoterminal } from "./terminal/pseudoterminal.js"
+import { RendererAddon } from "./terminal/emulator-addons.js"
 
 export interface Settings extends PluginContext.Settings {
 	readonly language: Settings.DefaultableLanguage
@@ -116,7 +111,6 @@
 		deepFreeze(["", ...PluginLocales.LANGUAGES])
 	export type DefaultableLanguage = typeof DEFAULTABLE_LANGUAGES[number]
 
-<<<<<<< HEAD
 	export const NEW_INSTANCE_BEHAVIORS = deepFreeze([
 		"replaceTab",
 		"newTab",
@@ -136,8 +130,6 @@
 
 	export const PREFERRED_RENDERER_OPTIONS = RendererAddon.RENDERER_OPTIONS
 	export type PreferredRendererOption = RendererAddon.RendererOption
-
-	export type Recovery = Readonly<Record<string, string>>
 
 	export type Profile =
 		Profile.DeveloperConsole |
@@ -1025,8 +1017,6 @@
 			} satisfies Required<DeepUndefinable<TerminalOptions>>, isUndefined))
 		}
 	}
-=======
->>>>>>> 387596ec
 	export function fix(self: unknown): Fixed<Settings> {
 		const unc = launderUnchecked<Settings>(self)
 		return markFixed(self, {
