import {
	AdvancedSettingTab,
	cloneAsWritable,
	closeSetting,
	createChildElement,
	linkSetting,
	registerSettingsCommands,
	resetButton,
	setTextToEnum,
} from "@polyipseity/obsidian-plugin-library"
import { ProfileListModal } from "./modals.js"
import { Settings } from "./settings-data.js"
import type { TerminalPlugin } from "./main.js"
import type { loadDocumentations } from "./documentations.js"
import semverLt from "semver/functions/lt.js"
import { size } from "lodash-es"

export class SettingTab extends AdvancedSettingTab<Settings> {
	public constructor(
		protected override readonly context: TerminalPlugin,
		protected readonly docs: loadDocumentations.Loaded,
	) { super(context) }

	protected override onLoad(): void {
		super.onLoad()
		const {
			containerEl,
<<<<<<< HEAD
			context, context: { language: { i18n }, settings, version },
=======
			context: { language: { value: i18n }, settings, version },
>>>>>>> 0dba2316
			docs,
			ui,
		} = this
		this.newTitleWidget()
		this.newDescriptionWidget()
		this.newLanguageWidget(
			Settings.DEFAULTABLE_LANGUAGES,
			language => language
				? i18n.t(`language:${language}`)
				: i18n.t("settings.language-default"),
			Settings.DEFAULT,
		)
		ui.newSetting(containerEl, setting => {
			setting
				.setName(i18n.t("settings.documentation"))
				.addButton(button => button
					.setIcon(i18n.t("asset:settings.documentations.donate-icon"))
					.setTooltip(i18n.t("settings.documentations.donate"))
					.setCta()
					.onClick(() => {
						docs.open("donate")
						closeSetting(containerEl)
					}))
				.addButton(button => button
					.setIcon(i18n.t("asset:settings.documentations.readme-icon"))
					.setTooltip(i18n.t("settings.documentations.readme"))
					.setCta()
					.onClick(() => {
						docs.open("readme")
						closeSetting(containerEl)
					}))
				.addButton(button => {
					button
						.setIcon(i18n.t("asset:settings.documentations.changelog-icon"))
						.setTooltip(i18n.t("settings.documentations.changelog"))
						.onClick(() => {
							docs.open("changelog")
							closeSetting(containerEl)
						})
					if (version === null ||
						semverLt(settings.value.lastReadChangelogVersion, version)) {
						button.setCta()
					}
				})
		})
		this.newAllSettingsWidget(
			Settings.DEFAULT,
			Settings.fix,
		)
		ui.newSetting(containerEl, setting => {
			setting
				.setName(i18n.t("settings.open-changelog-on-update"))
				.addToggle(linkSetting(
					() => settings.value.openChangelogOnUpdate,
					async value => settings.mutate(settingsM => {
						settingsM.openChangelogOnUpdate = value
					}),
					() => { this.postMutate() },
				))
				.addExtraButton(resetButton(
					i18n.t("asset:settings.open-changelog-on-update-icon"),
					i18n.t("settings.reset"),
					async () => settings.mutate(settingsM => {
						settingsM.openChangelogOnUpdate =
							Settings.DEFAULT.openChangelogOnUpdate
					}),
					() => { this.postMutate() },
				))
		}).newSetting(containerEl, setting => {
			setting
				.setName(i18n.t("settings.add-to-command"))
				.addToggle(linkSetting(
					() => settings.copy.addToCommand,
					async value => settings
						.mutate(settingsM => { settingsM.addToCommand = value }),
					() => { this.postMutate() },
				))
				.addExtraButton(resetButton(
					i18n.t("asset:settings.add-to-command-icon"),
					i18n.t("settings.reset"),
					async () => settings.mutate(settingsM => {
						settingsM.addToCommand = Settings.DEFAULT.addToCommand
					}),
					() => { this.postMutate() },
				))
		})
			.newSetting(containerEl, setting => {
				setting
					.setName(i18n.t("settings.add-to-context-menu"))
					.addToggle(linkSetting(
						() => settings.copy.addToContextMenu,
						async value => settings.mutate(settingsM => {
							settingsM.addToContextMenu = value
						}),
						() => { this.postMutate() },
					))
					.addExtraButton(resetButton(
						i18n.t("asset:settings.add-to-context-menu-icon"),
						i18n.t("settings.reset"),
						async () => settings.mutate(settingsM => {
							settingsM.addToContextMenu = Settings.DEFAULT.addToContextMenu
						}),
						() => { this.postMutate() },
					))
			})
			.newSetting(containerEl, setting => {
				setting
					.setName(i18n.t("settings.profiles"))
					.setDesc(i18n.t("settings.profiles-description", {
						count: size(settings.copy.profiles),
						interpolation: { escapeValue: false },
					}))
					.addButton(button => button
						.setIcon(i18n.t("asset:settings.profiles-edit-icon"))
						.setTooltip(i18n.t("settings.profiles-edit"))
						.onClick(() => {
							new ProfileListModal(
								context,
								Object.entries(settings.copy.profiles),
								{
									callback: async (data): Promise<void> => {
										await settings.mutate(settingsM => {
											settingsM.profiles = Object.fromEntries(data)
										})
										this.postMutate()
									},
									description: (): string =>
										i18n.t("settings.profile-list.description"),
								},
							).open()
						}))
					.addExtraButton(resetButton(
						i18n.t("asset:settings.profiles-icon"),
						i18n.t("settings.reset"),
						async () => settings.mutate(settingsM => {
							settingsM.profiles = cloneAsWritable(Settings.DEFAULT.profiles)
						}),
						() => { this.postMutate() },
					))
			})
			.newSetting(containerEl, setting => {
				setting
					.setName(i18n.t("settings.new-instance-behavior"))
					.addDropdown(linkSetting(
						(): string => settings.copy.newInstanceBehavior,
						setTextToEnum(
							Settings.NEW_INSTANCE_BEHAVIORS,
							async value => settings.mutate(settingsM => {
								settingsM.newInstanceBehavior = value
							}),
						),
						() => { this.postMutate() },
						{
							pre: dropdown => {
								dropdown
									.addOptions(Object.fromEntries(Settings.NEW_INSTANCE_BEHAVIORS
										.map(value => [
											value,
											i18n.t(`settings.new-instance-behaviors.${value}`),
										])))
							},
						},
					))
					.addExtraButton(resetButton(
						i18n.t("asset:settings.new-instance-behavior-icon"),
						i18n.t("settings.reset"),
						async () => settings.mutate(settingsM => {
							settingsM.newInstanceBehavior =
								Settings.DEFAULT.newInstanceBehavior
						}),
						() => { this.postMutate() },
					))
			})
			.newSetting(containerEl, setting => {
				setting
					.setName(i18n.t("settings.create-instance-near-existing-ones"))
					.setDesc(i18n
						.t("settings.create-instance-near-existing-ones-description"))
					.addToggle(linkSetting(
						() => settings.copy.createInstanceNearExistingOnes,
						async value => settings.mutate(settingsM => {
							settingsM.createInstanceNearExistingOnes = value
						}),
						() => { this.postMutate() },
					))
					.addExtraButton(resetButton(
						i18n.t("asset:settings.create-instance-near-existing-ones-icon"),
						i18n.t("settings.reset"),
						async () => settings.mutate(settingsM => {
							settingsM.createInstanceNearExistingOnes =
								Settings.DEFAULT.createInstanceNearExistingOnes
						}),
						() => { this.postMutate() },
					))
			})
			.newSetting(containerEl, setting => {
				setting
					.setName(i18n.t("settings.focus-on-new-instance"))
					.addToggle(linkSetting(
						() => settings.copy.focusOnNewInstance,
						async value => settings.mutate(settingsM => {
							settingsM.focusOnNewInstance = value
						}),
						() => { this.postMutate() },
					))
					.addExtraButton(resetButton(
						i18n.t("asset:settings.focus-on-new-instance-icon"),
						i18n.t("settings.reset"),
						async () => settings.mutate(settingsM => {
							settingsM.focusOnNewInstance = Settings.DEFAULT.focusOnNewInstance
						}),
						() => { this.postMutate() },
					))
			})
			.newSetting(containerEl, setting => {
				setting
					.setName(i18n.t("settings.pin-new-instance"))
					.addToggle(linkSetting(
						() => settings.copy.pinNewInstance,
						async value => settings.mutate(settingsM => {
							settingsM.pinNewInstance = value
						}),
						() => { this.postMutate() },
					))
					.addExtraButton(resetButton(
						i18n.t("asset:settings.pin-new-instance-icon"),
						i18n.t("settings.reset"),
						async () => settings.mutate(settingsM => {
							settingsM.pinNewInstance = Settings.DEFAULT.pinNewInstance
						}),
						() => { this.postMutate() },
					))
			})
			.newSetting(containerEl, setting => {
				setting
					.setName(i18n.t("settings.hide-status-bar"))
					.addDropdown(linkSetting(
						(): string => settings.copy.hideStatusBar,
						setTextToEnum(
							Settings.HIDE_STATUS_BAR_OPTIONS,
							async value => settings.mutate(settingsM => {
								settingsM.hideStatusBar = value
							}),
						),
						() => { this.postMutate() },
						{
							pre: dropdown => {
								dropdown
									.addOptions(Object
										.fromEntries(Settings.HIDE_STATUS_BAR_OPTIONS
											.map(value => [
												value,
												i18n.t(`settings.hide-status-bar-options.${value}`),
											])))
							},
						},
					))
					.addExtraButton(resetButton(
						i18n.t("asset:settings.hide-status-bar-icon"),
						i18n.t("settings.reset"),
						async () => settings.mutate(settingsM => {
							settingsM.hideStatusBar = Settings.DEFAULT.hideStatusBar
						}),
						() => { this.postMutate() },
					))
			})
		this.newNoticeTimeoutWidget(Settings.DEFAULT)
		ui.new(() => createChildElement(containerEl, "h2"), ele => {
			ele.textContent = i18n.t("settings.advanced-settings")
		})
			.newSetting(containerEl, setting => {
				setting
					.setName(i18n.t("settings.preferred-renderer"))
					.addDropdown(linkSetting(
						(): string => settings.copy.preferredRenderer,
						setTextToEnum(
							Settings.PREFERRED_RENDERER_OPTIONS,
							async value => settings.mutate(settingsM => {
								settingsM.preferredRenderer = value
							}),
						),
						() => { this.postMutate() },
						{
							pre: dropdown => {
								dropdown
									.addOptions(Object
										.fromEntries(Settings.PREFERRED_RENDERER_OPTIONS
											.map(type => [
												type,
												i18n.t("settings.preferred-renderer-options", {
													interpolation: { escapeValue: false },
													type,
												}),
											])))
							},
						},
					))
					.addExtraButton(resetButton(
						i18n.t("asset:settings.preferred-renderer-icon"),
						i18n.t("settings.reset"),
						async () => settings.mutate(settingsM => {
							settingsM.preferredRenderer = Settings.DEFAULT.preferredRenderer
						}),
						() => { this.postMutate() },
					))
			})
	}

	protected override snapshot0(): Partial<Settings> {
		return Settings.persistent(this.context.settings.value)
	}
}

export function loadSettings(
	context: TerminalPlugin,
	docs: loadDocumentations.Loaded,
): void {
	context.addSettingTab(new SettingTab(context, docs))
	registerSettingsCommands(context)
}<|MERGE_RESOLUTION|>--- conflicted
+++ resolved
@@ -25,11 +25,7 @@
 		super.onLoad()
 		const {
 			containerEl,
-<<<<<<< HEAD
-			context, context: { language: { i18n }, settings, version },
-=======
-			context: { language: { value: i18n }, settings, version },
->>>>>>> 0dba2316
+			context, context: { language: { value: i18n }, settings, version },
 			docs,
 			ui,
 		} = this
