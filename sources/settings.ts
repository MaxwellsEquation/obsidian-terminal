import {
	AdvancedSettingTab,
	cloneAsWritable,
	closeSetting,
	createChildElement,
	linkSetting,
	registerSettingsCommands,
	resetButton,
	setTextToEnum,
} from "obsidian-plugin-library"
<<<<<<< HEAD
import { ProfileListModal } from "./modals"
import { Settings } from "./settings-data"
import type { TerminalPlugin } from "./main"
import type { loadDocumentations } from "./documentations"
import semverLt from "semver/functions/lt"
import { size } from "lodash-es"
=======
import type { PLACEHOLDERPlugin } from "./main.js"
import { Settings } from "./settings-data.js"
import type { loadDocumentations } from "./documentations.js"
import semverLt from "semver/functions/lt.js"
>>>>>>> 387596ec

export class SettingTab extends AdvancedSettingTab<Settings> {
	public constructor(
		context: TerminalPlugin,
		docs: loadDocumentations.Loaded,
	) {
		super(context)
		const { containerEl, ui } = this,
			{ language: { i18n }, settings, version } = context
		this.newTitleWidget()
		this.newDescriptionWidget()
		this.newLanguageWidget(
			Settings.DEFAULTABLE_LANGUAGES,
			language => language
				? i18n.t(`language:${language}`)
				: i18n.t("settings.language-default"),
			Settings.DEFAULT,
		)
		ui.newSetting(containerEl, setting => {
			setting
				.setName(i18n.t("settings.documentation"))
				.addButton(button => button
					.setIcon(i18n.t("asset:settings.documentations.donate-icon"))
					.setTooltip(i18n.t("settings.documentations.donate"))
					.setCta()
					.onClick(() => {
						docs.open("donate")
						closeSetting(containerEl)
					}))
				.addButton(button => button
					.setIcon(i18n.t("asset:settings.documentations.readme-icon"))
					.setTooltip(i18n.t("settings.documentations.readme"))
					.setCta()
					.onClick(() => {
						docs.open("readme")
						closeSetting(containerEl)
					}))
				.addButton(button => {
					button
						.setIcon(i18n.t("asset:settings.documentations.changelog-icon"))
						.setTooltip(i18n.t("settings.documentations.changelog"))
						.onClick(() => {
							docs.open("changelog")
							closeSetting(containerEl)
						})
					if (version === null ||
						semverLt(settings.copy.lastReadChangelogVersion, version)) {
						button.setCta()
					}
				})
		})
		this.newAllSettingsWidget(
			Settings.DEFAULT,
			Settings.fix,
		)
		ui.newSetting(containerEl, setting => {
			setting
				.setName(i18n.t("settings.open-changelog-on-update"))
				.addToggle(linkSetting(
					() => settings.copy.openChangelogOnUpdate,
					async value => settings.mutate(settingsM => {
						settingsM.openChangelogOnUpdate = value
					}),
					() => { this.postMutate() },
				))
				.addExtraButton(resetButton(
					i18n.t("asset:settings.open-changelog-on-update-icon"),
					i18n.t("settings.reset"),
					async () => settings.mutate(settingsM => {
						settingsM.openChangelogOnUpdate =
							Settings.DEFAULT.openChangelogOnUpdate
					}),
					() => { this.postMutate() },
				))
		}).newSetting(containerEl, setting => {
			setting
				.setName(i18n.t("settings.add-to-command"))
				.addToggle(linkSetting(
					() => settings.copy.addToCommand,
					async value => settings
						.mutate(settingsM => { settingsM.addToCommand = value }),
					() => { this.postMutate() },
				))
				.addExtraButton(resetButton(
					i18n.t("asset:settings.add-to-command-icon"),
					i18n.t("settings.reset"),
					async () => settings.mutate(settingsM => {
						settingsM.addToCommand = Settings.DEFAULT.addToCommand
					}),
					() => { this.postMutate() },
				))
		})
			.newSetting(containerEl, setting => {
				setting
					.setName(i18n.t("settings.add-to-context-menu"))
					.addToggle(linkSetting(
						() => settings.copy.addToContextMenu,
						async value => settings.mutate(settingsM => {
							settingsM.addToContextMenu = value
						}),
						() => { this.postMutate() },
					))
					.addExtraButton(resetButton(
						i18n.t("asset:settings.add-to-context-menu-icon"),
						i18n.t("settings.reset"),
						async () => settings.mutate(settingsM => {
							settingsM.addToContextMenu = Settings.DEFAULT.addToContextMenu
						}),
						() => { this.postMutate() },
					))
			})
			.newSetting(containerEl, setting => {
				setting
					.setName(i18n.t("settings.profiles"))
					.setDesc(i18n.t("settings.profiles-description", {
						count: size(settings.copy.profiles),
						interpolation: { escapeValue: false },
					}))
					.addButton(button => button
						.setIcon(i18n.t("asset:settings.profiles-edit-icon"))
						.setTooltip(i18n.t("settings.profiles-edit"))
						.onClick(() => {
							new ProfileListModal(
								context,
								Object.entries(settings.copy.profiles),
								{
									callback: async (data): Promise<void> => {
										await settings.mutate(settingsM => {
											settingsM.profiles = Object.fromEntries(data)
										})
										this.postMutate()
									},
									description: (): string =>
										i18n.t("settings.profile-list.description"),
								},
							).open()
						}))
					.addExtraButton(resetButton(
						i18n.t("asset:settings.profiles-icon"),
						i18n.t("settings.reset"),
						async () => settings.mutate(settingsM => {
							settingsM.profiles = cloneAsWritable(Settings.DEFAULT.profiles)
						}),
						() => { this.postMutate() },
					))
			})
			.newSetting(containerEl, setting => {
				setting
					.setName(i18n.t("settings.new-instance-behavior"))
					.addDropdown(linkSetting(
						(): string => settings.copy.newInstanceBehavior,
						setTextToEnum(
							Settings.NEW_INSTANCE_BEHAVIORS,
							async value => settings.mutate(settingsM => {
								settingsM.newInstanceBehavior = value
							}),
						),
						() => { this.postMutate() },
						{
							pre: dropdown => {
								dropdown
									.addOptions(Object.fromEntries(Settings.NEW_INSTANCE_BEHAVIORS
										.map(value => [
											value,
											i18n.t(`settings.new-instance-behaviors.${value}`),
										])))
							},
						},
					))
					.addExtraButton(resetButton(
						i18n.t("asset:settings.new-instance-behavior-icon"),
						i18n.t("settings.reset"),
						async () => settings.mutate(settingsM => {
							settingsM.newInstanceBehavior =
								Settings.DEFAULT.newInstanceBehavior
						}),
						() => { this.postMutate() },
					))
			})
			.newSetting(containerEl, setting => {
				setting
					.setName(i18n.t("settings.create-instance-near-existing-ones"))
					.setDesc(i18n
						.t("settings.create-instance-near-existing-ones-description"))
					.addToggle(linkSetting(
						() => settings.copy.createInstanceNearExistingOnes,
						async value => settings.mutate(settingsM => {
							settingsM.createInstanceNearExistingOnes = value
						}),
						() => { this.postMutate() },
					))
					.addExtraButton(resetButton(
						i18n.t("asset:settings.create-instance-near-existing-ones-icon"),
						i18n.t("settings.reset"),
						async () => settings.mutate(settingsM => {
							settingsM.createInstanceNearExistingOnes =
								Settings.DEFAULT.createInstanceNearExistingOnes
						}),
						() => { this.postMutate() },
					))
			})
			.newSetting(containerEl, setting => {
				setting
					.setName(i18n.t("settings.focus-on-new-instance"))
					.addToggle(linkSetting(
						() => settings.copy.focusOnNewInstance,
						async value => settings.mutate(settingsM => {
							settingsM.focusOnNewInstance = value
						}),
						() => { this.postMutate() },
					))
					.addExtraButton(resetButton(
						i18n.t("asset:settings.focus-on-new-instance-icon"),
						i18n.t("settings.reset"),
						async () => settings.mutate(settingsM => {
							settingsM.focusOnNewInstance = Settings.DEFAULT.focusOnNewInstance
						}),
						() => { this.postMutate() },
					))
			})
			.newSetting(containerEl, setting => {
				setting
					.setName(i18n.t("settings.pin-new-instance"))
					.addToggle(linkSetting(
						() => settings.copy.pinNewInstance,
						async value => settings.mutate(settingsM => {
							settingsM.pinNewInstance = value
						}),
						() => { this.postMutate() },
					))
					.addExtraButton(resetButton(
						i18n.t("asset:settings.pin-new-instance-icon"),
						i18n.t("settings.reset"),
						async () => settings.mutate(settingsM => {
							settingsM.pinNewInstance = Settings.DEFAULT.pinNewInstance
						}),
						() => { this.postMutate() },
					))
			})
			.newSetting(containerEl, setting => {
				setting
					.setName(i18n.t("settings.hide-status-bar"))
					.addDropdown(linkSetting(
						(): string => settings.copy.hideStatusBar,
						setTextToEnum(
							Settings.HIDE_STATUS_BAR_OPTIONS,
							async value => settings.mutate(settingsM => {
								settingsM.hideStatusBar = value
							}),
						),
						() => { this.postMutate() },
						{
							pre: dropdown => {
								dropdown
									.addOptions(Object
										.fromEntries(Settings.HIDE_STATUS_BAR_OPTIONS
											.map(value => [
												value,
												i18n.t(`settings.hide-status-bar-options.${value}`),
											])))
							},
						},
					))
					.addExtraButton(resetButton(
						i18n.t("asset:settings.hide-status-bar-icon"),
						i18n.t("settings.reset"),
						async () => settings.mutate(settingsM => {
							settingsM.hideStatusBar = Settings.DEFAULT.hideStatusBar
						}),
						() => { this.postMutate() },
					))
			})
		this.newNoticeTimeoutWidget(Settings.DEFAULT)
		ui.new(() => createChildElement(containerEl, "h2"), ele => {
			ele.textContent = i18n.t("settings.advanced-settings")
		})
			.newSetting(containerEl, setting => {
				setting
					.setName(i18n.t("settings.preferred-renderer"))
					.addDropdown(linkSetting(
						(): string => settings.copy.preferredRenderer,
						setTextToEnum(
							Settings.PREFERRED_RENDERER_OPTIONS,
							async value => settings.mutate(settingsM => {
								settingsM.preferredRenderer = value
							}),
						),
						() => { this.postMutate() },
						{
							pre: dropdown => {
								dropdown
									.addOptions(Object
										.fromEntries(Settings.PREFERRED_RENDERER_OPTIONS
											.map(type => [
												type,
												i18n.t("settings.preferred-renderer-options", {
													interpolation: { escapeValue: false },
													type,
												}),
											])))
							},
						},
					))
					.addExtraButton(resetButton(
						i18n.t("asset:settings.preferred-renderer-icon"),
						i18n.t("settings.reset"),
						async () => settings.mutate(settingsM => {
							settingsM.preferredRenderer = Settings.DEFAULT.preferredRenderer
						}),
						() => { this.postMutate() },
					))
			})
	}

	protected override snapshot0(): Partial<Settings> {
		return Settings.persistent(this.context.settings.copy)
	}
}

export function loadSettings(
	context: TerminalPlugin,
	docs: loadDocumentations.Loaded,
): void {
	context.addSettingTab(new SettingTab(context, docs))
	registerSettingsCommands(context)
}<|MERGE_RESOLUTION|>--- conflicted
+++ resolved
@@ -8,19 +8,12 @@
 	resetButton,
 	setTextToEnum,
 } from "obsidian-plugin-library"
-<<<<<<< HEAD
-import { ProfileListModal } from "./modals"
-import { Settings } from "./settings-data"
-import type { TerminalPlugin } from "./main"
-import type { loadDocumentations } from "./documentations"
-import semverLt from "semver/functions/lt"
-import { size } from "lodash-es"
-=======
-import type { PLACEHOLDERPlugin } from "./main.js"
+import { ProfileListModal } from "./modals.js"
 import { Settings } from "./settings-data.js"
+import type { TerminalPlugin } from "./main.js"
 import type { loadDocumentations } from "./documentations.js"
 import semverLt from "semver/functions/lt.js"
->>>>>>> 387596ec
+import { size } from "lodash-es"
 
 export class SettingTab extends AdvancedSettingTab<Settings> {
 	public constructor(
