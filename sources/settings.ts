import {
	AdvancedSettingTab,
	cloneAsWritable,
	closeSetting,
	createChildElement,
	linkSetting,
	registerSettingsCommands,
	resetButton,
<<<<<<< HEAD
	setTextToEnum,
} from "obsidian-plugin-library"
import { ProfileListModal } from "./modals.js"
=======
} from "@polyipseity/obsidian-plugin-library"
import type { PLACEHOLDERPlugin } from "./main.js"
>>>>>>> 927dfe2b
import { Settings } from "./settings-data.js"
import type { TerminalPlugin } from "./main.js"
import type { loadDocumentations } from "./documentations.js"
import semverLt from "semver/functions/lt.js"
import { size } from "lodash-es"

export class SettingTab extends AdvancedSettingTab<Settings> {
	public constructor(
		context: TerminalPlugin,
		docs: loadDocumentations.Loaded,
	) {
		super(context)
		const { containerEl, ui } = this,
			{ language: { i18n }, settings, version } = context
		this.newTitleWidget()
		this.newDescriptionWidget()
		this.newLanguageWidget(
			Settings.DEFAULTABLE_LANGUAGES,
			language => language
				? i18n.t(`language:${language}`)
				: i18n.t("settings.language-default"),
			Settings.DEFAULT,
		)
		ui.newSetting(containerEl, setting => {
			setting
				.setName(i18n.t("settings.documentation"))
				.addButton(button => button
					.setIcon(i18n.t("asset:settings.documentations.donate-icon"))
					.setTooltip(i18n.t("settings.documentations.donate"))
					.setCta()
					.onClick(() => {
						docs.open("donate")
						closeSetting(containerEl)
					}))
				.addButton(button => button
					.setIcon(i18n.t("asset:settings.documentations.readme-icon"))
					.setTooltip(i18n.t("settings.documentations.readme"))
					.setCta()
					.onClick(() => {
						docs.open("readme")
						closeSetting(containerEl)
					}))
				.addButton(button => {
					button
						.setIcon(i18n.t("asset:settings.documentations.changelog-icon"))
						.setTooltip(i18n.t("settings.documentations.changelog"))
						.onClick(() => {
							docs.open("changelog")
							closeSetting(containerEl)
						})
					if (version === null ||
						semverLt(settings.copy.lastReadChangelogVersion, version)) {
						button.setCta()
					}
				})
		})
		this.newAllSettingsWidget(
			Settings.DEFAULT,
			Settings.fix,
		)
		ui.newSetting(containerEl, setting => {
			setting
				.setName(i18n.t("settings.open-changelog-on-update"))
				.addToggle(linkSetting(
					() => settings.copy.openChangelogOnUpdate,
					async value => settings.mutate(settingsM => {
						settingsM.openChangelogOnUpdate = value
					}),
					() => { this.postMutate() },
				))
				.addExtraButton(resetButton(
					i18n.t("asset:settings.open-changelog-on-update-icon"),
					i18n.t("settings.reset"),
					async () => settings.mutate(settingsM => {
						settingsM.openChangelogOnUpdate =
							Settings.DEFAULT.openChangelogOnUpdate
					}),
					() => { this.postMutate() },
				))
		}).newSetting(containerEl, setting => {
			setting
				.setName(i18n.t("settings.add-to-command"))
				.addToggle(linkSetting(
					() => settings.copy.addToCommand,
					async value => settings
						.mutate(settingsM => { settingsM.addToCommand = value }),
					() => { this.postMutate() },
				))
				.addExtraButton(resetButton(
					i18n.t("asset:settings.add-to-command-icon"),
					i18n.t("settings.reset"),
					async () => settings.mutate(settingsM => {
						settingsM.addToCommand = Settings.DEFAULT.addToCommand
					}),
					() => { this.postMutate() },
				))
		})
			.newSetting(containerEl, setting => {
				setting
					.setName(i18n.t("settings.add-to-context-menu"))
					.addToggle(linkSetting(
						() => settings.copy.addToContextMenu,
						async value => settings.mutate(settingsM => {
							settingsM.addToContextMenu = value
						}),
						() => { this.postMutate() },
					))
					.addExtraButton(resetButton(
						i18n.t("asset:settings.add-to-context-menu-icon"),
						i18n.t("settings.reset"),
						async () => settings.mutate(settingsM => {
							settingsM.addToContextMenu = Settings.DEFAULT.addToContextMenu
						}),
						() => { this.postMutate() },
					))
			})
			.newSetting(containerEl, setting => {
				setting
					.setName(i18n.t("settings.profiles"))
					.setDesc(i18n.t("settings.profiles-description", {
						count: size(settings.copy.profiles),
						interpolation: { escapeValue: false },
					}))
					.addButton(button => button
						.setIcon(i18n.t("asset:settings.profiles-edit-icon"))
						.setTooltip(i18n.t("settings.profiles-edit"))
						.onClick(() => {
							new ProfileListModal(
								context,
								Object.entries(settings.copy.profiles),
								{
									callback: async (data): Promise<void> => {
										await settings.mutate(settingsM => {
											settingsM.profiles = Object.fromEntries(data)
										})
										this.postMutate()
									},
									description: (): string =>
										i18n.t("settings.profile-list.description"),
								},
							).open()
						}))
					.addExtraButton(resetButton(
						i18n.t("asset:settings.profiles-icon"),
						i18n.t("settings.reset"),
						async () => settings.mutate(settingsM => {
							settingsM.profiles = cloneAsWritable(Settings.DEFAULT.profiles)
						}),
						() => { this.postMutate() },
					))
			})
			.newSetting(containerEl, setting => {
				setting
					.setName(i18n.t("settings.new-instance-behavior"))
					.addDropdown(linkSetting(
						(): string => settings.copy.newInstanceBehavior,
						setTextToEnum(
							Settings.NEW_INSTANCE_BEHAVIORS,
							async value => settings.mutate(settingsM => {
								settingsM.newInstanceBehavior = value
							}),
						),
						() => { this.postMutate() },
						{
							pre: dropdown => {
								dropdown
									.addOptions(Object.fromEntries(Settings.NEW_INSTANCE_BEHAVIORS
										.map(value => [
											value,
											i18n.t(`settings.new-instance-behaviors.${value}`),
										])))
							},
						},
					))
					.addExtraButton(resetButton(
						i18n.t("asset:settings.new-instance-behavior-icon"),
						i18n.t("settings.reset"),
						async () => settings.mutate(settingsM => {
							settingsM.newInstanceBehavior =
								Settings.DEFAULT.newInstanceBehavior
						}),
						() => { this.postMutate() },
					))
			})
			.newSetting(containerEl, setting => {
				setting
					.setName(i18n.t("settings.create-instance-near-existing-ones"))
					.setDesc(i18n
						.t("settings.create-instance-near-existing-ones-description"))
					.addToggle(linkSetting(
						() => settings.copy.createInstanceNearExistingOnes,
						async value => settings.mutate(settingsM => {
							settingsM.createInstanceNearExistingOnes = value
						}),
						() => { this.postMutate() },
					))
					.addExtraButton(resetButton(
						i18n.t("asset:settings.create-instance-near-existing-ones-icon"),
						i18n.t("settings.reset"),
						async () => settings.mutate(settingsM => {
							settingsM.createInstanceNearExistingOnes =
								Settings.DEFAULT.createInstanceNearExistingOnes
						}),
						() => { this.postMutate() },
					))
			})
			.newSetting(containerEl, setting => {
				setting
					.setName(i18n.t("settings.focus-on-new-instance"))
					.addToggle(linkSetting(
						() => settings.copy.focusOnNewInstance,
						async value => settings.mutate(settingsM => {
							settingsM.focusOnNewInstance = value
						}),
						() => { this.postMutate() },
					))
					.addExtraButton(resetButton(
						i18n.t("asset:settings.focus-on-new-instance-icon"),
						i18n.t("settings.reset"),
						async () => settings.mutate(settingsM => {
							settingsM.focusOnNewInstance = Settings.DEFAULT.focusOnNewInstance
						}),
						() => { this.postMutate() },
					))
			})
			.newSetting(containerEl, setting => {
				setting
					.setName(i18n.t("settings.pin-new-instance"))
					.addToggle(linkSetting(
						() => settings.copy.pinNewInstance,
						async value => settings.mutate(settingsM => {
							settingsM.pinNewInstance = value
						}),
						() => { this.postMutate() },
					))
					.addExtraButton(resetButton(
						i18n.t("asset:settings.pin-new-instance-icon"),
						i18n.t("settings.reset"),
						async () => settings.mutate(settingsM => {
							settingsM.pinNewInstance = Settings.DEFAULT.pinNewInstance
						}),
						() => { this.postMutate() },
					))
			})
			.newSetting(containerEl, setting => {
				setting
					.setName(i18n.t("settings.hide-status-bar"))
					.addDropdown(linkSetting(
						(): string => settings.copy.hideStatusBar,
						setTextToEnum(
							Settings.HIDE_STATUS_BAR_OPTIONS,
							async value => settings.mutate(settingsM => {
								settingsM.hideStatusBar = value
							}),
						),
						() => { this.postMutate() },
						{
							pre: dropdown => {
								dropdown
									.addOptions(Object
										.fromEntries(Settings.HIDE_STATUS_BAR_OPTIONS
											.map(value => [
												value,
												i18n.t(`settings.hide-status-bar-options.${value}`),
											])))
							},
						},
					))
					.addExtraButton(resetButton(
						i18n.t("asset:settings.hide-status-bar-icon"),
						i18n.t("settings.reset"),
						async () => settings.mutate(settingsM => {
							settingsM.hideStatusBar = Settings.DEFAULT.hideStatusBar
						}),
						() => { this.postMutate() },
					))
			})
		this.newNoticeTimeoutWidget(Settings.DEFAULT)
		ui.new(() => createChildElement(containerEl, "h2"), ele => {
			ele.textContent = i18n.t("settings.advanced-settings")
		})
			.newSetting(containerEl, setting => {
				setting
					.setName(i18n.t("settings.preferred-renderer"))
					.addDropdown(linkSetting(
						(): string => settings.copy.preferredRenderer,
						setTextToEnum(
							Settings.PREFERRED_RENDERER_OPTIONS,
							async value => settings.mutate(settingsM => {
								settingsM.preferredRenderer = value
							}),
						),
						() => { this.postMutate() },
						{
							pre: dropdown => {
								dropdown
									.addOptions(Object
										.fromEntries(Settings.PREFERRED_RENDERER_OPTIONS
											.map(type => [
												type,
												i18n.t("settings.preferred-renderer-options", {
													interpolation: { escapeValue: false },
													type,
												}),
											])))
							},
						},
					))
					.addExtraButton(resetButton(
						i18n.t("asset:settings.preferred-renderer-icon"),
						i18n.t("settings.reset"),
						async () => settings.mutate(settingsM => {
							settingsM.preferredRenderer = Settings.DEFAULT.preferredRenderer
						}),
						() => { this.postMutate() },
					))
			})
	}

	protected override snapshot0(): Partial<Settings> {
		return Settings.persistent(this.context.settings.copy)
	}
}

export function loadSettings(
	context: TerminalPlugin,
	docs: loadDocumentations.Loaded,
): void {
	context.addSettingTab(new SettingTab(context, docs))
	registerSettingsCommands(context)
}<|MERGE_RESOLUTION|>--- conflicted
+++ resolved
@@ -6,14 +6,9 @@
 	linkSetting,
 	registerSettingsCommands,
 	resetButton,
-<<<<<<< HEAD
 	setTextToEnum,
-} from "obsidian-plugin-library"
+} from "@polyipseity/obsidian-plugin-library"
 import { ProfileListModal } from "./modals.js"
-=======
-} from "@polyipseity/obsidian-plugin-library"
-import type { PLACEHOLDERPlugin } from "./main.js"
->>>>>>> 927dfe2b
 import { Settings } from "./settings-data.js"
 import type { TerminalPlugin } from "./main.js"
 import type { loadDocumentations } from "./documentations.js"
