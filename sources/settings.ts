import {
	AdvancedSettingTab,
	cloneAsWritable,
	closeSetting,
	createChildElement,
	linkSetting,
	registerSettingsCommands,
	resetButton,
	setTextToEnum,
} from "@polyipseity/obsidian-plugin-library"
import { ProfileListModal } from "./modals.js"
import { Settings } from "./settings-data.js"
import type { TerminalPlugin } from "./main.js"
import type { loadDocumentations } from "./documentations.js"
import semverLt from "semver/functions/lt.js"
import { size } from "lodash-es"

export class SettingTab extends AdvancedSettingTab<Settings> {
	public constructor(
<<<<<<< HEAD
		context: TerminalPlugin,
		docs: loadDocumentations.Loaded,
	) {
		super(context)
		const { containerEl, ui } = this,
			{ language: { i18n }, settings, version } = context
=======
		protected override readonly context: PLACEHOLDERPlugin,
		protected readonly docs: loadDocumentations.Loaded,
	) { super(context) }

	protected override onLoad(): void {
		super.onLoad()
		const {
			containerEl,
			context: { language: { i18n }, settings, version },
			docs,
			ui,
		} = this
>>>>>>> 8869c285
		this.newTitleWidget()
		this.newDescriptionWidget()
		this.newLanguageWidget(
			Settings.DEFAULTABLE_LANGUAGES,
			language => language
				? i18n.t(`language:${language}`)
				: i18n.t("settings.language-default"),
			Settings.DEFAULT,
		)
		ui.newSetting(containerEl, setting => {
			setting
				.setName(i18n.t("settings.documentation"))
				.addButton(button => button
					.setIcon(i18n.t("asset:settings.documentations.donate-icon"))
					.setTooltip(i18n.t("settings.documentations.donate"))
					.setCta()
					.onClick(() => {
						docs.open("donate")
						closeSetting(containerEl)
					}))
				.addButton(button => button
					.setIcon(i18n.t("asset:settings.documentations.readme-icon"))
					.setTooltip(i18n.t("settings.documentations.readme"))
					.setCta()
					.onClick(() => {
						docs.open("readme")
						closeSetting(containerEl)
					}))
				.addButton(button => {
					button
						.setIcon(i18n.t("asset:settings.documentations.changelog-icon"))
						.setTooltip(i18n.t("settings.documentations.changelog"))
						.onClick(() => {
							docs.open("changelog")
							closeSetting(containerEl)
						})
					if (version === null ||
						semverLt(settings.copy.lastReadChangelogVersion, version)) {
						button.setCta()
					}
				})
		})
		this.newAllSettingsWidget(
			Settings.DEFAULT,
			Settings.fix,
		)
		ui.newSetting(containerEl, setting => {
			setting
				.setName(i18n.t("settings.open-changelog-on-update"))
				.addToggle(linkSetting(
					() => settings.copy.openChangelogOnUpdate,
					async value => settings.mutate(settingsM => {
						settingsM.openChangelogOnUpdate = value
					}),
					() => { this.postMutate() },
				))
				.addExtraButton(resetButton(
					i18n.t("asset:settings.open-changelog-on-update-icon"),
					i18n.t("settings.reset"),
					async () => settings.mutate(settingsM => {
						settingsM.openChangelogOnUpdate =
							Settings.DEFAULT.openChangelogOnUpdate
					}),
					() => { this.postMutate() },
				))
		}).newSetting(containerEl, setting => {
			setting
				.setName(i18n.t("settings.add-to-command"))
				.addToggle(linkSetting(
					() => settings.copy.addToCommand,
					async value => settings
						.mutate(settingsM => { settingsM.addToCommand = value }),
					() => { this.postMutate() },
				))
				.addExtraButton(resetButton(
					i18n.t("asset:settings.add-to-command-icon"),
					i18n.t("settings.reset"),
					async () => settings.mutate(settingsM => {
						settingsM.addToCommand = Settings.DEFAULT.addToCommand
					}),
					() => { this.postMutate() },
				))
		})
			.newSetting(containerEl, setting => {
				setting
					.setName(i18n.t("settings.add-to-context-menu"))
					.addToggle(linkSetting(
						() => settings.copy.addToContextMenu,
						async value => settings.mutate(settingsM => {
							settingsM.addToContextMenu = value
						}),
						() => { this.postMutate() },
					))
					.addExtraButton(resetButton(
						i18n.t("asset:settings.add-to-context-menu-icon"),
						i18n.t("settings.reset"),
						async () => settings.mutate(settingsM => {
							settingsM.addToContextMenu = Settings.DEFAULT.addToContextMenu
						}),
						() => { this.postMutate() },
					))
			})
			.newSetting(containerEl, setting => {
				setting
					.setName(i18n.t("settings.profiles"))
					.setDesc(i18n.t("settings.profiles-description", {
						count: size(settings.copy.profiles),
						interpolation: { escapeValue: false },
					}))
					.addButton(button => button
						.setIcon(i18n.t("asset:settings.profiles-edit-icon"))
						.setTooltip(i18n.t("settings.profiles-edit"))
						.onClick(() => {
							new ProfileListModal(
								context,
								Object.entries(settings.copy.profiles),
								{
									callback: async (data): Promise<void> => {
										await settings.mutate(settingsM => {
											settingsM.profiles = Object.fromEntries(data)
										})
										this.postMutate()
									},
									description: (): string =>
										i18n.t("settings.profile-list.description"),
								},
							).open()
						}))
					.addExtraButton(resetButton(
						i18n.t("asset:settings.profiles-icon"),
						i18n.t("settings.reset"),
						async () => settings.mutate(settingsM => {
							settingsM.profiles = cloneAsWritable(Settings.DEFAULT.profiles)
						}),
						() => { this.postMutate() },
					))
			})
			.newSetting(containerEl, setting => {
				setting
					.setName(i18n.t("settings.new-instance-behavior"))
					.addDropdown(linkSetting(
						(): string => settings.copy.newInstanceBehavior,
						setTextToEnum(
							Settings.NEW_INSTANCE_BEHAVIORS,
							async value => settings.mutate(settingsM => {
								settingsM.newInstanceBehavior = value
							}),
						),
						() => { this.postMutate() },
						{
							pre: dropdown => {
								dropdown
									.addOptions(Object.fromEntries(Settings.NEW_INSTANCE_BEHAVIORS
										.map(value => [
											value,
											i18n.t(`settings.new-instance-behaviors.${value}`),
										])))
							},
						},
					))
					.addExtraButton(resetButton(
						i18n.t("asset:settings.new-instance-behavior-icon"),
						i18n.t("settings.reset"),
						async () => settings.mutate(settingsM => {
							settingsM.newInstanceBehavior =
								Settings.DEFAULT.newInstanceBehavior
						}),
						() => { this.postMutate() },
					))
			})
			.newSetting(containerEl, setting => {
				setting
					.setName(i18n.t("settings.create-instance-near-existing-ones"))
					.setDesc(i18n
						.t("settings.create-instance-near-existing-ones-description"))
					.addToggle(linkSetting(
						() => settings.copy.createInstanceNearExistingOnes,
						async value => settings.mutate(settingsM => {
							settingsM.createInstanceNearExistingOnes = value
						}),
						() => { this.postMutate() },
					))
					.addExtraButton(resetButton(
						i18n.t("asset:settings.create-instance-near-existing-ones-icon"),
						i18n.t("settings.reset"),
						async () => settings.mutate(settingsM => {
							settingsM.createInstanceNearExistingOnes =
								Settings.DEFAULT.createInstanceNearExistingOnes
						}),
						() => { this.postMutate() },
					))
			})
			.newSetting(containerEl, setting => {
				setting
					.setName(i18n.t("settings.focus-on-new-instance"))
					.addToggle(linkSetting(
						() => settings.copy.focusOnNewInstance,
						async value => settings.mutate(settingsM => {
							settingsM.focusOnNewInstance = value
						}),
						() => { this.postMutate() },
					))
					.addExtraButton(resetButton(
						i18n.t("asset:settings.focus-on-new-instance-icon"),
						i18n.t("settings.reset"),
						async () => settings.mutate(settingsM => {
							settingsM.focusOnNewInstance = Settings.DEFAULT.focusOnNewInstance
						}),
						() => { this.postMutate() },
					))
			})
			.newSetting(containerEl, setting => {
				setting
					.setName(i18n.t("settings.pin-new-instance"))
					.addToggle(linkSetting(
						() => settings.copy.pinNewInstance,
						async value => settings.mutate(settingsM => {
							settingsM.pinNewInstance = value
						}),
						() => { this.postMutate() },
					))
					.addExtraButton(resetButton(
						i18n.t("asset:settings.pin-new-instance-icon"),
						i18n.t("settings.reset"),
						async () => settings.mutate(settingsM => {
							settingsM.pinNewInstance = Settings.DEFAULT.pinNewInstance
						}),
						() => { this.postMutate() },
					))
			})
			.newSetting(containerEl, setting => {
				setting
					.setName(i18n.t("settings.hide-status-bar"))
					.addDropdown(linkSetting(
						(): string => settings.copy.hideStatusBar,
						setTextToEnum(
							Settings.HIDE_STATUS_BAR_OPTIONS,
							async value => settings.mutate(settingsM => {
								settingsM.hideStatusBar = value
							}),
						),
						() => { this.postMutate() },
						{
							pre: dropdown => {
								dropdown
									.addOptions(Object
										.fromEntries(Settings.HIDE_STATUS_BAR_OPTIONS
											.map(value => [
												value,
												i18n.t(`settings.hide-status-bar-options.${value}`),
											])))
							},
						},
					))
					.addExtraButton(resetButton(
						i18n.t("asset:settings.hide-status-bar-icon"),
						i18n.t("settings.reset"),
						async () => settings.mutate(settingsM => {
							settingsM.hideStatusBar = Settings.DEFAULT.hideStatusBar
						}),
						() => { this.postMutate() },
					))
			})
		this.newNoticeTimeoutWidget(Settings.DEFAULT)
		ui.new(() => createChildElement(containerEl, "h2"), ele => {
			ele.textContent = i18n.t("settings.advanced-settings")
		})
			.newSetting(containerEl, setting => {
				setting
					.setName(i18n.t("settings.preferred-renderer"))
					.addDropdown(linkSetting(
						(): string => settings.copy.preferredRenderer,
						setTextToEnum(
							Settings.PREFERRED_RENDERER_OPTIONS,
							async value => settings.mutate(settingsM => {
								settingsM.preferredRenderer = value
							}),
						),
						() => { this.postMutate() },
						{
							pre: dropdown => {
								dropdown
									.addOptions(Object
										.fromEntries(Settings.PREFERRED_RENDERER_OPTIONS
											.map(type => [
												type,
												i18n.t("settings.preferred-renderer-options", {
													interpolation: { escapeValue: false },
													type,
												}),
											])))
							},
						},
					))
					.addExtraButton(resetButton(
						i18n.t("asset:settings.preferred-renderer-icon"),
						i18n.t("settings.reset"),
						async () => settings.mutate(settingsM => {
							settingsM.preferredRenderer = Settings.DEFAULT.preferredRenderer
						}),
						() => { this.postMutate() },
					))
			})
	}

	protected override snapshot0(): Partial<Settings> {
		return Settings.persistent(this.context.settings.copy)
	}
}

export function loadSettings(
	context: TerminalPlugin,
	docs: loadDocumentations.Loaded,
): void {
	context.addSettingTab(new SettingTab(context, docs))
	registerSettingsCommands(context)
}<|MERGE_RESOLUTION|>--- conflicted
+++ resolved
@@ -17,15 +17,7 @@
 
 export class SettingTab extends AdvancedSettingTab<Settings> {
 	public constructor(
-<<<<<<< HEAD
-		context: TerminalPlugin,
-		docs: loadDocumentations.Loaded,
-	) {
-		super(context)
-		const { containerEl, ui } = this,
-			{ language: { i18n }, settings, version } = context
-=======
-		protected override readonly context: PLACEHOLDERPlugin,
+		protected override readonly context: TerminalPlugin,
 		protected readonly docs: loadDocumentations.Loaded,
 	) { super(context) }
 
@@ -37,7 +29,6 @@
 			docs,
 			ui,
 		} = this
->>>>>>> 8869c285
 		this.newTitleWidget()
 		this.newDescriptionWidget()
 		this.newLanguageWidget(
