--- conflicted
+++ resolved
@@ -1,5 +1,4 @@
 import {
-	CONTROL_SEQUENCE_INTRODUCER as CSI,
 	DEFAULT_ENCODING,
 	DEFAULT_PYTHONIOENCODING,
 	EXIT_SUCCESS,
@@ -54,12 +53,8 @@
 
 function clearTerminal(terminal: Terminal): void {
 	// Clear screen with scrollback kept
-<<<<<<< HEAD
-	terminal.write(`${`${CSI}2K\n`.repeat(terminal.rows - 1)}${CSI}2K${CSI}H`)
-=======
 	terminal.write(`${`\r${ansi.erase.inLine()}\n`.repeat(terminal.rows -
 		1)}\r${ansi.erase.inLine()}${ansi.cursor.position()}`)
->>>>>>> 2c0bcbe4
 }
 
 export interface Pseudoterminal {
@@ -209,7 +204,7 @@
 			this.terminals.map(async terminal =>
 				Promise.resolve()
 					.then(() => {
-						terminal.write(`\r${CSI}K${processed}`)
+						terminal.write(`\r${ansi.erase.inLine()}${processed}`)
 					})),
 		))
 		this.#buffer = value
