<svelte:options immutable={false} />

<script context="module" lang="typescript">
	import { Direction, type Params } from "./find";
	import type { DeepWritable } from "ts-essentials";
	import { consumeEvent } from "sources/utils/util";
	import { t as i18t } from "i18next";
	import { onMount } from "svelte";
	import { setIcon } from "obsidian";
</script>

<script lang="typescript">
	export let i18n = i18t;
	export let params: DeepWritable<Params> = {
		caseSensitive: false,
		findText: "",
		regex: false,
		wholeWord: false,
	};
	export let onClose = (): void => {};
	export let onFind = (_direction: Direction, _params: Params): void => {};
	export let onParamsChanged = (_params: Params): void => {};
	export let results = "";

	let inputElement: HTMLElement | null = null;
	export function focus() {
		inputElement?.focus();
	}
	export function blur() {
		inputElement?.blur();
	}

	onMount(() => {
		inputElement?.addEventListener("keydown", (event) => {
			if (event.code === "Escape") {
				onClose();
				consumeEvent(event);
			}
		});
	});
	$: onParamsChanged(params);
</script>

<div class="document-search-container">
	<div class="document-search">
		<div class="document-search-buttons">
			<button
				class={`document-search-button${
					params.caseSensitive ? " mod-cta" : ""
				}`}
				aria-label={i18n("components.find.case-sensitive")}
				on:click={() => {
					params.caseSensitive = !params.caseSensitive;
				}}
				use:setIcon={i18n("asset:components.find.case-sensitive-icon")}
			/>
			<button
				class={`document-search-button${params.wholeWord ? " mod-cta" : ""}`}
				aria-label={i18n("components.find.whole-word")}
				on:click={() => {
					params.wholeWord = !params.wholeWord;
				}}
				use:setIcon={i18n("asset:components.find.whole-word-icon")}
			/>
			<button
				class={`document-search-button${params.regex ? " mod-cta" : ""}`}
				aria-label={i18n("components.find.regex")}
				on:click={() => {
					params.regex = !params.regex;
				}}
				use:setIcon={i18n("asset:components.find.regex-icon")}
			/>
		</div>
		<input
			class="document-search-input"
			type="text"
			placeholder={i18n("components.find.input-placeholder")}
			bind:value={params.findText}
			bind:this={inputElement}
		/>
		<div class="document-search-buttons">
			<button
				class="document-search-button"
				aria-label={i18n("components.find.previous")}
				on:click={() => {
					onFind(Direction.previous, params);
				}}
				use:setIcon={i18n("asset:components.find.previous-icon")}
			/>
			<button
				class="document-search-button"
				aria-label={i18n("components.find.next")}
				on:click={() => {
					onFind(Direction.next, params);
				}}
				use:setIcon={i18n("asset:components.find.next-icon")}
			/>
<<<<<<< HEAD
			<div class="document-search-results">{results}</div>
			<button class="document-search-close-button" on:click={onClose} />
=======
			<div class="document-search-results">{searchResult}</div>
			<button
				class="document-search-close-button"
				aria-label={i18n("components.find.close")}
				on:click={onClose}
			/>
>>>>>>> 6ce6ca47
		</div>
	</div>
</div>

<style>
	.document-search-container {
		margin: 0;
	}
	.document-search {
		flex-wrap: wrap;
	}

	/* mobile */
	button.mod-cta {
		background-color: var(--interactive-accent) !important;
		color: var(--text-on-accent) !important;
	}
</style><|MERGE_RESOLUTION|>--- conflicted
+++ resolved
@@ -95,17 +95,12 @@
 				}}
 				use:setIcon={i18n("asset:components.find.next-icon")}
 			/>
-<<<<<<< HEAD
 			<div class="document-search-results">{results}</div>
-			<button class="document-search-close-button" on:click={onClose} />
-=======
-			<div class="document-search-results">{searchResult}</div>
 			<button
 				class="document-search-close-button"
 				aria-label={i18n("components.find.close")}
 				on:click={onClose}
 			/>
->>>>>>> 6ce6ca47
 		</div>
 	</div>
 </div>
