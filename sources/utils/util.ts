import type { AsyncOrSync, DeepReadonly, DeepWritable } from "ts-essentials"
import {
	type CodePoint,
	type Contains,
	type Sized,
	simplifyType,
} from "./types"
import { JSON_STRINGIFY_SPACE, SI_PREFIX_SCALE, UNDEFINED } from "sources/magic"
import {
	type PrimitiveTypeE,
	type TypeofMapE,
	genericTypeofGuardE,
} from "./typeof"
<<<<<<< HEAD
import { escapeRegExp, range } from "lodash"
=======
import { escapeRegExp, isEmpty, noop } from "lodash"
import AsyncLock from "async-lock"
>>>>>>> dbe2741e
import type { ChildProcess } from "node:child_process"
import type { Writable } from "node:stream"
import { getSerialize } from "json-stringify-safe"

export type KeyModifier = "Alt" | "Ctrl" | "Meta" | "Shift"
export const EMPTY_OBJECT: Readonly<Record<number | string | symbol, never>> =
	deepFreeze({})
export const PLATFORMS =
	deepFreeze(["android", "darwin", "ios", "linux", "unknown", "win32"] as const)
export type Platform = typeof PLATFORMS[number]
export const PLATFORM = ((): Platform => {
	const { userAgent } = navigator
	if (userAgent.includes("like Mac")) {
		return "ios"
	}
	if (userAgent.includes("Android")) {
		return "android"
	}
	if (userAgent.includes("Mac")) {
		return "darwin"
	}
	if (userAgent.includes("Win")) {
		return "win32"
	}
	if (userAgent.includes("Linux") || userAgent.includes("X11")) {
		return "linux"
	}
	return "unknown"
})()

export class EventEmitterLite<A extends readonly unknown[]> {
	protected static readonly emitLock = "emit"
	protected readonly lock = new AsyncLock()
	readonly #listeners: ((...args: A) => unknown)[] = []

	public async emit(...args: A): Promise<void> {
		return new Promise((resolve, reject) => {
			this.lock.acquire(EventEmitterLite.emitLock, async () => {
				const emitted = this.#listeners
					.map(async list => { await list(...args) })
				resolve(Promise.all(emitted).then(noop))
				await Promise.allSettled(emitted)
			}).catch(reject)
		})
	}

	public listen(listener: (...args: A) => unknown): () => void {
		this.#listeners.push(listener)
		return () => { remove(this.#listeners, listener) }
	}
}

export class Functions<
	Async extends boolean = false,
	Args extends readonly unknown[] = [],
> extends Array<
	Async extends true ? (
		...args: Args
	) => unknown : Async extends false ? (
		...args: Args
	) => void : never> {
	public constructor(
		protected readonly options: {
			readonly async: Async
			readonly settled?: boolean
		},
		...args: readonly (Async extends true ? (
			...args: Args
		) => unknown : Async extends false ? (
			...args: Args
		) => void : never)[]
	) {
		super(...args)
	}

	public transform(func: (
		self: this[number][],
	) => readonly this[number][]): Functions<Async, Args> {
		return new Functions(this.options, ...func(this))
	}

	public call(...args: Args): Async extends true
		// eslint-disable-next-line @typescript-eslint/no-invalid-void-type
		? Promise<void> : Async extends false ? void : never {
		return this.call0(null, ...args)
	}

	public call0(
		thisArg: unknown,
		...args: Args
	): Async extends true
		// eslint-disable-next-line @typescript-eslint/no-invalid-void-type
		? Promise<void> : Async extends false ? void : never
	public call0(thisArg: unknown, ...args: Args): AsyncOrSync<void> {
		const { async, settled } = this.options
		if (async) {
			return (async (): Promise<void> => {
				const promises = this.map(async func => {
					await func.call(thisArg, ...args)
				})
				if (settled ?? false) {
					await Promise.allSettled(promises)
					return
				}
				await Promise.all(promises)
			})()
		}
		this.forEach(settled ?? false
			? (func): void => {
				try {
					func.call(thisArg, ...args)
				} catch (error) {
					console.error(error)
				}
			}
			: (func): void => { func.call(thisArg, ...args) })
		return UNDEFINED
	}
}

export function anyToError(obj: unknown): Error {
	return obj instanceof Error ? obj : new Error(String(obj))
}

export function basename(path: string, ext = ""): string {
	const ret = path.slice(Math.max(
		path.lastIndexOf("/"),
		path.lastIndexOf("\\"),
	) + 1)
	return ret.endsWith(ext) ? ret.slice(0, ret.length - ext.length) : ret
}

export function bigIntReplacer(): (key: string, value: unknown) => unknown {
	return (_0, value) => {
		if (typeof value === "bigint") {
			return value.toString()
		}
		return value
	}
}

export function bracket<T>(self: readonly T[], index: number): {
	readonly valid: false
	readonly value?: never
} | {
	readonly valid: true
	readonly value: T
} {
	return Object.freeze(index in self
		? { valid: true, value: self[index] as T }
		: { valid: false })
}

export function capitalize(
	str: string,
	locales?: string[] | string,
): string {
	return mapFirstCodePoint(first => first.toLocaleUpperCase(locales), str)
}

// eslint-disable-next-line @typescript-eslint/explicit-function-return-type, @typescript-eslint/explicit-module-boundary-types
export function cartesianProduct<T extends readonly (readonly unknown[])[],
>(...arrays: T) {
	return deepFreeze(arrays.reduce((acc, arr) => acc
		.flatMap(comb => arr.map(ele => [comb, ele].flat())), [[]])) as
		readonly ({ readonly [I in keyof T]: T[I][number] } &
		{ readonly length: T["length"] })[]
}

export function clear(self: unknown[]): void {
	self.length = 0
}

export function clearProperties(self0: object): void {
	for (const prop of Object.getOwnPropertyNames(self0)) {
		// eslint-disable-next-line @typescript-eslint/no-dynamic-delete
		delete self0[prop as keyof typeof self0]
	}
	for (const prop of Object.getOwnPropertySymbols(self0)) {
		// eslint-disable-next-line @typescript-eslint/no-dynamic-delete
		delete self0[prop as keyof typeof self0]
	}
}

export function cloneAsWritable<T>(obj: T): DeepWritable<T> {
	// `readonly` is fake at runtime
	return typedStructuredClone(obj) as DeepWritable<T>
}

export function consumeEvent(event: Event): void {
	event.preventDefault()
	event.stopPropagation()
}

export function copyOnWrite<T extends object>(
	obj: DeepReadonly<T>,
	mutator: (obj: DeepWritable<T>) => void,
): DeepReadonly<T> {
	const ret = simplifyType(cloneAsWritable(obj))
	mutator(ret)
	return simplifyType(deepFreeze(ret))
}

export async function copyOnWriteAsync<T extends object>(
	obj: DeepReadonly<T>,
	mutator: (obj: DeepWritable<T>) => unknown,
): Promise<DeepReadonly<T>> {
	const ret = simplifyType(cloneAsWritable(obj))
	await mutator(ret)
	return simplifyType(deepFreeze(ret))
}

export function createChildElement<K extends keyof HTMLElementTagNameMap>(
	element: HTMLElement,
	type: K,
	callback = (_element: HTMLElementTagNameMap[K]): void => { },
	options?: ElementCreationOptions,
): HTMLElementTagNameMap[K] {
	const ret = element.ownerDocument.createElement(type, options)
	element.append(ret)
	callback(ret)
	return ret
}

export function deepFreeze<T>(value: T): DeepReadonly<T> {
	if (typeof value === "object" && value) {
		Object.values(value).forEach(deepFreeze)
	}
	return Object.freeze(value) as DeepReadonly<T>
}

export function escapeQuerySelectorAttribute(value: string): string {
	return multireplace(value, {
		// eslint-disable-next-line @typescript-eslint/naming-convention
		"\"": "\\\"",
		// eslint-disable-next-line @typescript-eslint/naming-convention
		"\\": "\\\\",
	})
}

export function extname(path: string): string {
	const base = basename(path),
		idx = base.lastIndexOf(".")
	return idx === -1 ? "" : base.slice(idx)
}

export function getKeyModifiers(
	event: KeyboardEvent,
): readonly KeyModifier[] {
	const ret: KeyModifier[] = []
	if (event.altKey) { ret.push("Alt") }
	if (event.ctrlKey) { ret.push("Ctrl") }
	if (event.metaKey) { ret.push("Meta") }
	if (event.shiftKey) { ret.push("Shift") }
	return deepFreeze(ret)
}

export async function spawnPromise<T extends ChildProcess>(spawn: (

) => AsyncOrSync<T>): Promise<T> {
	const ret = await spawn()
	return new Promise<T>((resolve, reject) => {
		ret.once("spawn", () => { resolve(ret) })
			.once("error", reject)
	})
}

export function typedKeys<T extends readonly (number | string | symbol)[]>() {
	return <O extends (keyof O extends T[number] ? {
		readonly [_ in T[number]]: unknown
	} : never)>(obj: O): Readonly<T> =>
		Object.freeze(Object.keys(obj)) as T
}

export function typedStructuredClone<T>(
	value: T,
	transfer?: StructuredSerializeOptions,
): T {
	return structuredClone(value, transfer) as T
}

export function inSet<T extends readonly unknown[]>(
	set: Sized<T>,
	obj: unknown,
): obj is T[number] {
	return set.includes(obj)
}

export function insertAt<T>(
	self: T[],
	index: number,
	...items: readonly T[]
): void {
	self.splice(index, 0, ...items)
}

export function isHomogenousArray<T extends PrimitiveTypeE>(
	types: readonly T[],
	value: unknown,
): value is TypeofMapE[T][] {
	if (!Array.isArray(value)) { return false }
	return value.every(element => genericTypeofGuardE(types, element))
}

export function isNonNullish<T>(value: Contains<T, null | undefined
> extends true ? T : never): value is Contains<T, null | undefined
> extends true ? NonNullable<T> : never {
	return !isNullish(value)
}

export function isNullish<T>(value: Contains<T, null | undefined
> extends true ? T : never): value is
	Contains<T, null | undefined
	> extends true ? T & null | T & undefined : never {
	// eslint-disable-next-line @typescript-eslint/no-unnecessary-condition
	return value === null || typeof value === "undefined"
}

export function isUndefined<T>(value: undefined extends T
	? T : never): value is undefined extends T ? undefined : never {
	return typeof value === "undefined"
}

export function logError(thing: unknown): void {
	console.error(thing)
}

export function logFormat(...args: readonly unknown[]): string {
	if (isEmpty(args)) { return "" }
	const
		stringify0 = (param: unknown): string => {
			if (typeof param === "object" && typeof param !== "function") {
				try {
					return JSON.stringify(
						param,
						getSerialize(bigIntReplacer()),
						JSON_STRINGIFY_SPACE,
					)
				} catch {
					// NOOP
				}
			}
			return String(param)
		},
		[format, ...rest] = args
	if (typeof format === "string") {
		return [
			...(function* fn(): Generator<string, void> {
				const params = rest[Symbol.iterator]()
				let back = 0
				for (let sub = format.indexOf("%");
					sub !== -1;
					sub = format.indexOf("%", back)) {
					yield format.slice(back, sub)
					back = sub + "%".length
					const type = format.codePointAt(back)
					if (isUndefined(type)) {
						yield "%"
						continue
					}
					const type0 = String.fromCodePoint(type)
					back += type0.length
					let func: ((param: unknown) => string) | null = null
					switch (type0) {
						case "%":
							yield "%%"
							break
						case "s":
							func = (param): string => String(param)
							break
						case "o":
						case "O":
							func = stringify0
							break
						case "f":
							func = (param): string => Number(param).toString()
							break
						case "d":
						case "i":
							func = (param): string => Math.trunc(Number(param)).toString()
							break
						case "c":
							// CSS unsupported
							func = (): string => ""
							break
						default:
							yield `%${type0}`
							break
					}
					if (func) {
						const param = params.next()
						if (param.done ?? false) {
							yield `%${type0}`
							break
						}
						yield func(param.value)
					}
				}
				yield format.slice(back)
				for (const param of params) {
					yield ` ${stringify0(param)}`
				}
			}()),
		].join("")
	}
	return args.map(stringify0).join(" ")
}

export function logWarn(thing: unknown): void {
	console.warn(thing)
}

export function mapFirstCodePoint(
	map: (value: string) => string,
	str: string,
): string {
	const cp0 = str.codePointAt(0)
	if (isUndefined(cp0)) { return "" }
	const char0 = String.fromCodePoint(cp0)
	return `${map(char0)}${str.slice(char0.length)}`
}

export function multireplace(
	self: string,
	replacements: Readonly<Record<string, string>>,
): string {
	return self.replace(new RegExp(
		Object.keys(replacements)
			.map(escapeRegExp)
			.join("|"),
		"ug",
	), match => replacements[match] ?? match)
}

export function onResize(
	element: Element,
	callback: (entry: ResizeObserverEntry) => unknown,
): ResizeObserver | null {
	const view = element.ownerDocument.defaultView
	if (!view) { return null }
	const ret = new view.ResizeObserver(ents => {
		const ent = ents.at(-1)
		if (ent) { callback(ent) }
	})
	ret.observe(element)
	return ret
}

export function onVisible(
	element: Element,
	callback: (entry: IntersectionObserverEntry) => unknown,
	transient = false,
): IntersectionObserver | null {
	const view = element.ownerDocument.defaultView
	if (!view) { return null }
	const ret = new view.IntersectionObserver(ents => {
		for (const ent of transient
			? ents.reverse()
			: [ents.at(-1) ?? { isIntersecting: false }]) {
			if (ent.isIntersecting) {
				callback(ent)
				break
			}
		}
	})
	ret.observe(element)
	return ret
}

export async function promisePromise<T>(): Promise<{
	readonly promise: Promise<T>
	readonly resolve: (value: AsyncOrSync<T>) => void
	readonly reject: (reason?: unknown) => void
}> {
	return new Promise(resolve0 => {
		const promise = new Promise<T>((resolve, reject) => {
			resolve0(Promise.resolve()
				.then(() => ({ promise, reject, resolve })))
		})
	})
}

export function randomNotIn(
	self: readonly string[],
	generator = (): string => crypto.randomUUID(),
): string {
	let ret = generator()
	while (self.includes(ret)) { ret = generator() }
	return ret
}

export function rangeCodePoint(
	start: CodePoint,
	end?: CodePoint,
	step?: number,
): readonly string[] {
	return deepFreeze(
		range(start.codePointAt(0), end?.codePointAt(0), step)
			.map(cp => String.fromCodePoint(cp)),
	)
}

export function remove<T>(self: T[], item: T): T | undefined {
	return removeAt(self, self.indexOf(item))
}

export function removeAt<T>(self: T[], index: number): T | undefined {
	return self.splice(index, 1)[0]
}

export function replaceAllRegex(string: string): RegExp {
	return new RegExp(escapeRegExp(string), "ug")
}

export async function sleep2(timeInSeconds: number): Promise<void> {
	return new Promise(resolve => {
		self.setTimeout(resolve, timeInSeconds * SI_PREFIX_SCALE)
	})
}

export function swap(self: unknown[], left: number, right: number): void {
	[self[left], self[right]] = [self[right], self[left]]
}

export function uncapitalize(
	str: string,
	locales?: string[] | string,
): string {
	return mapFirstCodePoint(first => first.toLocaleLowerCase(locales), str)
}

export function unexpected(): never {
	throw new Error()
}

export async function writePromise(
	stream: Writable,
	chunk: unknown,
): Promise<void> {
	return new Promise<void>((resolve, reject) => {
		const written = stream.write(chunk, error => {
			if (error) { reject(error) } else if (written) { resolve() }
		})
		if (!written) { stream.once("drain", resolve) }
	})
}<|MERGE_RESOLUTION|>--- conflicted
+++ resolved
@@ -11,12 +11,8 @@
 	type TypeofMapE,
 	genericTypeofGuardE,
 } from "./typeof"
-<<<<<<< HEAD
-import { escapeRegExp, range } from "lodash"
-=======
 import { escapeRegExp, isEmpty, noop } from "lodash"
 import AsyncLock from "async-lock"
->>>>>>> dbe2741e
 import type { ChildProcess } from "node:child_process"
 import type { Writable } from "node:stream"
 import { getSerialize } from "json-stringify-safe"
@@ -135,6 +131,15 @@
 			: (func): void => { func.call(thisArg, ...args) })
 		return UNDEFINED
 	}
+}
+
+export async function acquireConditionally<T>(
+	lock: AsyncLock,
+	key: string[] | string,
+	condition: boolean,
+	fn: () => PromiseLike<T> | T,
+): Promise<T> {
+	return condition ? lock.acquire(key, fn) : fn()
 }
 
 export function anyToError(obj: unknown): Error {
